pipeline {
    agent any
    options {
        timestamps()
        timeout(time: 30, unit: 'MINUTES')
    }
    environment {
        JAVA_HOME="/opt/jenkins/graal-jvmci-8/openjdk1.8.0_242/linux-amd64/product"
        TORNADO_ROOT="/var/lib/jenkins/workspace/Tornado-pipeline"
        PATH="/var/lib/jenkins/workspace/Slambench/slambench-tornado-refactor/bin:/var/lib/jenkins/workspace/Tornado-pipeline/bin/bin:$PATH"    
        TORNADO_SDK="/var/lib/jenkins/workspace/Tornado-pipeline/bin/sdk" 
        CMAKE_ROOT="/opt/jenkins/cmake-3.10.2-Linux-x86_64"
        KFUSION_ROOT="/var/lib/jenkins/workspace/Slambench/slambench-tornado-refactor"
    }
    stages {
        stage('Checkout Current Branch') {
            steps {
                step([$class: 'WsCleanup'])
                checkout scm
                sh 'git checkout master'
                checkout([$class: 'GitSCM', branches: [[name: '**']], doGenerateSubmoduleConfigurations: false, extensions:[[$class: 'LocalBranch']], submoduleCfg: [], userRemoteConfigs: [[credentialsId: '9bca499b-bd08-4fb2-9762-12105b44890e', url: 'https://github.com/beehive-lab/TornadoVM-Internal.git']]])
           }
        }
        stage('Build with JDK-8') {
            steps {
                sh 'make'
                sh 'bash bin/bin/tornadoLocalInstallMaven'
            }
        }
<<<<<<< HEAD
        stage('Unit Tests') {
=======
        stage('Unittests') {
>>>>>>> 1d3166e7
        	steps {
				timeout(time: 5, unit: 'MINUTES') {
               		sh 'make tests'
            	}
			}
<<<<<<< HEAD
        }
        stage('GPU Reductions') {
=======
        }stage('GPU Reductions') {
>>>>>>> 1d3166e7
        	steps {
				timeout(time: 5, unit: 'MINUTES') {
               		sh 'tornado-test.py -V -J"-Ds0.t0.device=0:1 -Ds0.t1.device=0:1" uk.ac.manchester.tornado.unittests.reductions.TestReductionsFloats'
               		sh 'tornado-test.py -V -J"-Ds0.t0.device=0:1 -Ds0.t1.device=0:1" uk.ac.manchester.tornado.unittests.reductions.TestReductionsDoubles'
               		sh 'tornado-test.py -V -J"-Ds0.t0.device=0:1 -Ds0.t1.device=0:1" uk.ac.manchester.tornado.unittests.reductions.TestReductionsIntegers'
               		sh 'tornado-test.py -V -J"-Ds0.t0.device=0:1 -Ds0.t1.device=0:1" uk.ac.manchester.tornado.unittests.reductions.TestReductionsFloats'
            	}
			}
        }       
		stage('Benchmarks') {
        	steps {
				timeout(time: 10, unit: 'MINUTES') {
                	sh 'python assembly/src/bin/tornado-benchmarks.py --medium --skipSequential --iterations 5 '
            	}
			}
        }
         stage('Clone & Build KFusion') {
        	steps {
				timeout(time: 5, unit: 'MINUTES') {
                	sh 'cd /var/lib/jenkins/workspace/Slambench/slambench-tornado-refactor && git fetch && git pull origin master && mvn clean install -DskipTests'
            	}
			}
        }
        stage('Run KFusion') {
        	steps {
				timeout(time: 5, unit: 'MINUTES') {
                	sh 'cd /var/lib/jenkins/workspace/Slambench/slambench-tornado-refactor && kfusion kfusion.tornado.Benchmark /var/lib/jenkins/workspace/Slambench/slambench-tornado-refactor/conf/traj2.settings'
            	}
			}
        }
       
    }
    post {
        success {
            slackSend color: '#00CC00', message: "SUCCESSFUL: Job '${env.JOB_NAME} [${env.BUILD_NUMBER}]' (${env.BUILD_URL})"
            deleteDir() /* clean up our workspace */
        }   
       failure {
            slackSend color: '#CC0000', message: "FAILED: Job '${env.JOB_NAME} [${env.BUILD_NUMBER}]' (${env.BUILD_URL})"
        }
    }
}<|MERGE_RESOLUTION|>--- conflicted
+++ resolved
@@ -27,22 +27,14 @@
                 sh 'bash bin/bin/tornadoLocalInstallMaven'
             }
         }
-<<<<<<< HEAD
         stage('Unit Tests') {
-=======
-        stage('Unittests') {
->>>>>>> 1d3166e7
         	steps {
 				timeout(time: 5, unit: 'MINUTES') {
                		sh 'make tests'
             	}
 			}
-<<<<<<< HEAD
         }
-        stage('GPU Reductions') {
-=======
-        }stage('GPU Reductions') {
->>>>>>> 1d3166e7
+        stage('Test GPU Reductions') {
         	steps {
 				timeout(time: 5, unit: 'MINUTES') {
                		sh 'tornado-test.py -V -J"-Ds0.t0.device=0:1 -Ds0.t1.device=0:1" uk.ac.manchester.tornado.unittests.reductions.TestReductionsFloats'
@@ -73,12 +65,11 @@
             	}
 			}
         }
-       
     }
     post {
         success {
             slackSend color: '#00CC00', message: "SUCCESSFUL: Job '${env.JOB_NAME} [${env.BUILD_NUMBER}]' (${env.BUILD_URL})"
-            deleteDir() /* clean up our workspace */
+            deleteDir()
         }   
        failure {
             slackSend color: '#CC0000', message: "FAILED: Job '${env.JOB_NAME} [${env.BUILD_NUMBER}]' (${env.BUILD_URL})"
