--- conflicted
+++ resolved
@@ -59,12 +59,8 @@
 __IGNORE_INTEL_PLATFORM__ = "-Dtornado.ignore.intel=True "  # Due to a bug when running with optirun
 
 ## 
-<<<<<<< HEAD
-__VERSION__ = "0.2_06022018"
-=======
 __VERSION__ = "0.2_27022018"
 
->>>>>>> 3e9fca63
 
 def composeAllOptions(args):
 
