--- conflicted
+++ resolved
@@ -33,152 +33,119 @@
 import sys
 import time
 
+
 class TestEntry:
-	def __init__(self, testName, testMethods=None, testParameters=None):
-		self.testName = testName
-		self.testMethods = testMethods
-		self.testParameters = testParameters
+    def __init__(self, testName, testMethods=None, testParameters=None):
+        self.testName = testName
+        self.testMethods = testMethods
+        self.testParameters = testParameters
+
 
 ## List of classes to be tested. Include new unittest classes here
 __TEST_THE_WORLD__ = [
-<<<<<<< HEAD
-	"uk.ac.manchester.tornado.unittests.TestHello",
-	"uk.ac.manchester.tornado.unittests.arrays.TestArrays",
-	"uk.ac.manchester.tornado.unittests.functional.TestLambdas",
-	"uk.ac.manchester.tornado.unittests.vectortypes.TestFloats",
-	"uk.ac.manchester.tornado.unittests.vectortypes.TestDoubles",
-	"uk.ac.manchester.tornado.unittests.vectortypes.TestInts",
-	"uk.ac.manchester.tornado.unittests.vectortypes.TestVectorAllocation",
-	"uk.ac.manchester.tornado.unittests.prebuilt.PrebuiltTest",
-	"uk.ac.manchester.tornado.unittests.virtualization.TestsVirtualLayer",
-	"uk.ac.manchester.tornado.unittests.tasks.TestSingleTaskSingleDevice",
-	"uk.ac.manchester.tornado.unittests.tasks.TestMultipleTasksSingleDevice",
-	"uk.ac.manchester.tornado.unittests.images.TestImages",
-	"uk.ac.manchester.tornado.unittests.images.TestResizeImage",
-	"uk.ac.manchester.tornado.unittests.branching.TestConditionals",
-	"uk.ac.manchester.tornado.unittests.loops.TestLoops",
-	"uk.ac.manchester.tornado.unittests.loops.TestParallelDimensions",
-	"uk.ac.manchester.tornado.unittests.matrices.TestMatrices",
-	"uk.ac.manchester.tornado.unittests.reductions.TestReductionsIntegers",
-	"uk.ac.manchester.tornado.unittests.reductions.TestReductionsFloats",
-	"uk.ac.manchester.tornado.unittests.reductions.TestReductionsDoubles",
-	"uk.ac.manchester.tornado.unittests.reductions.TestReductionsLong",
-	"uk.ac.manchester.tornado.unittests.reductions.InstanceReduction",
-	"uk.ac.manchester.tornado.unittests.instances.TestInstances",
-	"uk.ac.manchester.tornado.unittests.matrices.TestMatrixTypes",
-	"uk.ac.manchester.tornado.unittests.api.TestAPI",
-	"uk.ac.manchester.tornado.unittests.api.TestVectorAdditionTornadoVMContextApi",
-	"uk.ac.manchester.tornado.unittests.api.TestMatrixMultiplicationTornadoVMContextApi",
-	"uk.ac.manchester.tornado.unittests.api.TestIntReductionsTornadoVMContext",
-	"uk.ac.manchester.tornado.unittests.api.TestLongReductionsTornadoVMContext",
-	"uk.ac.manchester.tornado.unittests.api.TestFloatReductionsTornadoVMContext",
-	"uk.ac.manchester.tornado.unittests.api.TestDoubleReductionsTornadoVMContext",
-	"uk.ac.manchester.tornado.unittests.math.TestMath",
-	"uk.ac.manchester.tornado.unittests.batches.TestBatches",
-	"uk.ac.manchester.tornado.unittests.lambdas.TestLambdas",
-	"uk.ac.manchester.tornado.unittests.flatmap.TestFlatMap",
-	"uk.ac.manchester.tornado.unittests.logic.TestLogic",
-	"uk.ac.manchester.tornado.unittests.reductions.TestReductionsAutomatic",
-	"uk.ac.manchester.tornado.unittests.fields.TestFields",
-	"uk.ac.manchester.tornado.unittests.profiler.TestProfiler",
-	"uk.ac.manchester.tornado.unittests.reductions.MultipleReductions",
-	"uk.ac.manchester.tornado.unittests.bitsets.BitSetTests",
-	"uk.ac.manchester.tornado.unittests.fails.TestFails",
-    "uk.ac.manchester.tornado.unittests.math.TestTornadoMathCollection",
-    "uk.ac.manchester.tornado.unittests.arrays.TestNewArrays",
-	"uk.ac.manchester.tornado.unittests.dynsize.Resize",
-	"uk.ac.manchester.tornado.unittests.loops.TestLoopTransformations",
-    "uk.ac.manchester.tornado.unittests.numpromotion.TestNumericPromotion",
-	"uk.ac.manchester.tornado.unittests.numpromotion.Types",
-	"uk.ac.manchester.tornado.unittests.numpromotion.Inlining", 
-	"uk.ac.manchester.tornado.unittests.fails.CodeFail",
-	"uk.ac.manchester.tornado.unittests.codegen.CodeGen",
-	"uk.ac.manchester.tornado.unittests.grid.TestGrid",
-	"uk.ac.manchester.tornado.unittests.atomics.TestAtomics",
-	"uk.ac.manchester.tornado.unittests.dynamic.TestDynamic",
-=======
-	TestEntry("uk.ac.manchester.tornado.unittests.TestHello"),
-	TestEntry("uk.ac.manchester.tornado.unittests.arrays.TestArrays"),
-	TestEntry("uk.ac.manchester.tornado.unittests.functional.TestLambdas"),
-	TestEntry("uk.ac.manchester.tornado.unittests.vectortypes.TestFloats"),
-	TestEntry("uk.ac.manchester.tornado.unittests.vectortypes.TestDoubles"),
-	TestEntry("uk.ac.manchester.tornado.unittests.vectortypes.TestInts"),
-	TestEntry("uk.ac.manchester.tornado.unittests.vectortypes.TestVectorAllocation"),
-	TestEntry("uk.ac.manchester.tornado.unittests.prebuilt.PrebuiltTest"),
-	TestEntry("uk.ac.manchester.tornado.unittests.virtualization.TestsVirtualLayer"),
-	TestEntry("uk.ac.manchester.tornado.unittests.tasks.TestSingleTaskSingleDevice"),
-	TestEntry("uk.ac.manchester.tornado.unittests.tasks.TestMultipleTasksSingleDevice"),
-	TestEntry("uk.ac.manchester.tornado.unittests.images.TestImages"),
-	TestEntry("uk.ac.manchester.tornado.unittests.images.TestResizeImage"),
-	TestEntry("uk.ac.manchester.tornado.unittests.branching.TestConditionals"),
-	TestEntry("uk.ac.manchester.tornado.unittests.loops.TestLoops"),
-	TestEntry("uk.ac.manchester.tornado.unittests.loops.TestParallelDimensions"),
-	TestEntry("uk.ac.manchester.tornado.unittests.matrices.TestMatrices"),
-	TestEntry("uk.ac.manchester.tornado.unittests.reductions.TestReductionsIntegers"),
-	TestEntry("uk.ac.manchester.tornado.unittests.reductions.TestReductionsFloats"),
-	TestEntry("uk.ac.manchester.tornado.unittests.reductions.TestReductionsDoubles"),
-	TestEntry("uk.ac.manchester.tornado.unittests.reductions.TestReductionsLong"),
-	TestEntry("uk.ac.manchester.tornado.unittests.reductions.InstanceReduction"),
-	TestEntry("uk.ac.manchester.tornado.unittests.instances.TestInstances"),
-	TestEntry("uk.ac.manchester.tornado.unittests.matrices.TestMatrixTypes"),
-	TestEntry("uk.ac.manchester.tornado.unittests.api.TestAPI"),
-	TestEntry("uk.ac.manchester.tornado.unittests.math.TestMath"),
-	TestEntry("uk.ac.manchester.tornado.unittests.batches.TestBatches"),
-	TestEntry("uk.ac.manchester.tornado.unittests.lambdas.TestLambdas"),
-	TestEntry("uk.ac.manchester.tornado.unittests.flatmap.TestFlatMap"),
-	TestEntry("uk.ac.manchester.tornado.unittests.logic.TestLogic"),
-	TestEntry("uk.ac.manchester.tornado.unittests.reductions.TestReductionsAutomatic"),
-	TestEntry("uk.ac.manchester.tornado.unittests.fields.TestFields"),
-	TestEntry("uk.ac.manchester.tornado.unittests.profiler.TestProfiler"),
-	TestEntry("uk.ac.manchester.tornado.unittests.reductions.MultipleReductions"),
-	TestEntry("uk.ac.manchester.tornado.unittests.bitsets.BitSetTests"),
-	TestEntry("uk.ac.manchester.tornado.unittests.fails.TestFails"),
-	TestEntry("uk.ac.manchester.tornado.unittests.math.TestTornadoMathCollection"),
-	TestEntry("uk.ac.manchester.tornado.unittests.arrays.TestNewArrays"),
-	TestEntry("uk.ac.manchester.tornado.unittests.dynsize.Resize"),
-	TestEntry("uk.ac.manchester.tornado.unittests.loops.TestLoopTransformations"),
-	TestEntry("uk.ac.manchester.tornado.unittests.numpromotion.TestNumericPromotion"),
-	TestEntry("uk.ac.manchester.tornado.unittests.numpromotion.Types"),
-	TestEntry("uk.ac.manchester.tornado.unittests.numpromotion.Inlining"),
-	TestEntry("uk.ac.manchester.tornado.unittests.fails.CodeFail"),
-	TestEntry("uk.ac.manchester.tornado.unittests.codegen.CodeGen"),
-	TestEntry("uk.ac.manchester.tornado.unittests.grid.TestGrid"),
-	TestEntry("uk.ac.manchester.tornado.unittests.atomics.TestAtomics"),
-	TestEntry("uk.ac.manchester.tornado.unittests.dynamic.TestDynamic"),
-	TestEntry(testName="uk.ac.manchester.tornado.unittests.virtual.TestVirtualDeviceKernel", testMethods=["testVirtualDeviceKernelGPU"],
-			  testParameters=["-Dtornado.device.desc=" + os.environ["TORNADO_SDK"] + "/examples/virtual-device-GPU.json", "-Dtornado.print.kernel=True", "-Dtornado.virtual.device=True", "-Dtornado.print.kernel.dir=" + os.environ["TORNADO_SDK"] + "/virtualKernelOut.out"]),
-	TestEntry(testName="uk.ac.manchester.tornado.unittests.virtual.TestVirtualDeviceKernel", testMethods=["testVirtualDeviceKernelCPU"],
-			  testParameters=["-Dtornado.device.desc=" + os.environ["TORNADO_SDK"] + "/examples/virtual-device-CPU.json" ,"-Dtornado.print.kernel=True", "-Dtornado.virtual.device=True", "-Dtornado.print.kernel.dir=" + os.environ["TORNADO_SDK"] + "/virtualKernelOut.out"]),
-	TestEntry(testName="uk.ac.manchester.tornado.unittests.virtual.TestVirtualDeviceFeatureExtraction", testMethods=["testVirtualDeviceFeaturesGPU"],
-			  testParameters=["-Dtornado.device.desc=" + os.environ["TORNADO_SDK"] + "/examples/virtual-device-GPU.json", "-Dtornado.virtual.device=True", "-Dtornado.feature.extraction=True", "-Dtornado.features.dump.dir=" + os.environ["TORNADO_SDK"] + "/virtualFeaturesOut.out"]),
-	TestEntry(testName="uk.ac.manchester.tornado.unittests.virtual.TestVirtualDeviceFeatureExtraction", testMethods=["testVirtualDeviceFeaturesCPU"],
-			  testParameters=["-Dtornado.device.desc=" + os.environ["TORNADO_SDK"] + "/examples/virtual-device-CPU.json", "-Dtornado.virtual.device=True", "-Dtornado.feature.extraction=True", "-Dtornado.features.dump.dir=" + os.environ["TORNADO_SDK"] + "/virtualFeaturesOut.out"])
->>>>>>> a3c5e4b2
+    TestEntry("uk.ac.manchester.tornado.unittests.TestHello"),
+    TestEntry("uk.ac.manchester.tornado.unittests.arrays.TestArrays"),
+    TestEntry("uk.ac.manchester.tornado.unittests.functional.TestLambdas"),
+    TestEntry("uk.ac.manchester.tornado.unittests.vectortypes.TestFloats"),
+    TestEntry("uk.ac.manchester.tornado.unittests.vectortypes.TestDoubles"),
+    TestEntry("uk.ac.manchester.tornado.unittests.vectortypes.TestInts"),
+    TestEntry("uk.ac.manchester.tornado.unittests.vectortypes.TestVectorAllocation"),
+    TestEntry("uk.ac.manchester.tornado.unittests.prebuilt.PrebuiltTest"),
+    TestEntry("uk.ac.manchester.tornado.unittests.virtualization.TestsVirtualLayer"),
+    TestEntry("uk.ac.manchester.tornado.unittests.tasks.TestSingleTaskSingleDevice"),
+    TestEntry("uk.ac.manchester.tornado.unittests.tasks.TestMultipleTasksSingleDevice"),
+    TestEntry("uk.ac.manchester.tornado.unittests.images.TestImages"),
+    TestEntry("uk.ac.manchester.tornado.unittests.images.TestResizeImage"),
+    TestEntry("uk.ac.manchester.tornado.unittests.branching.TestConditionals"),
+    TestEntry("uk.ac.manchester.tornado.unittests.loops.TestLoops"),
+    TestEntry("uk.ac.manchester.tornado.unittests.loops.TestParallelDimensions"),
+    TestEntry("uk.ac.manchester.tornado.unittests.matrices.TestMatrices"),
+    TestEntry("uk.ac.manchester.tornado.unittests.reductions.TestReductionsIntegers"),
+    TestEntry("uk.ac.manchester.tornado.unittests.reductions.TestReductionsFloats"),
+    TestEntry("uk.ac.manchester.tornado.unittests.reductions.TestReductionsDoubles"),
+    TestEntry("uk.ac.manchester.tornado.unittests.reductions.TestReductionsLong"),
+    TestEntry("uk.ac.manchester.tornado.unittests.reductions.InstanceReduction"),
+    TestEntry("uk.ac.manchester.tornado.unittests.instances.TestInstances"),
+    TestEntry("uk.ac.manchester.tornado.unittests.matrices.TestMatrixTypes"),
+    TestEntry("uk.ac.manchester.tornado.unittests.api.TestAPI"),
+    TestEntry("uk.ac.manchester.tornado.unittests.api.TestVectorAdditionTornadoVMContextApi"),
+    TestEntry("uk.ac.manchester.tornado.unittests.api.TestMatrixMultiplicationTornadoVMContextApi"),
+    TestEntry("uk.ac.manchester.tornado.unittests.api.TestIntReductionsTornadoVMContext"),
+    TestEntry("uk.ac.manchester.tornado.unittests.api.TestLongReductionsTornadoVMContext"),
+    TestEntry("uk.ac.manchester.tornado.unittests.api.TestFloatReductionsTornadoVMContext"),
+    TestEntry("uk.ac.manchester.tornado.unittests.api.TestDoubleReductionsTornadoVMContext"),
+    TestEntry("uk.ac.manchester.tornado.unittests.math.TestMath"),
+    TestEntry("uk.ac.manchester.tornado.unittests.batches.TestBatches"),
+    TestEntry("uk.ac.manchester.tornado.unittests.lambdas.TestLambdas"),
+    TestEntry("uk.ac.manchester.tornado.unittests.flatmap.TestFlatMap"),
+    TestEntry("uk.ac.manchester.tornado.unittests.logic.TestLogic"),
+    TestEntry("uk.ac.manchester.tornado.unittests.reductions.TestReductionsAutomatic"),
+    TestEntry("uk.ac.manchester.tornado.unittests.fields.TestFields"),
+    TestEntry("uk.ac.manchester.tornado.unittests.profiler.TestProfiler"),
+    TestEntry("uk.ac.manchester.tornado.unittests.reductions.MultipleReductions"),
+    TestEntry("uk.ac.manchester.tornado.unittests.bitsets.BitSetTests"),
+    TestEntry("uk.ac.manchester.tornado.unittests.fails.TestFails"),
+    TestEntry("uk.ac.manchester.tornado.unittests.math.TestTornadoMathCollection"),
+    TestEntry("uk.ac.manchester.tornado.unittests.arrays.TestNewArrays"),
+    TestEntry("uk.ac.manchester.tornado.unittests.dynsize.Resize"),
+    TestEntry("uk.ac.manchester.tornado.unittests.loops.TestLoopTransformations"),
+    TestEntry("uk.ac.manchester.tornado.unittests.numpromotion.TestNumericPromotion"),
+    TestEntry("uk.ac.manchester.tornado.unittests.numpromotion.Types"),
+    TestEntry("uk.ac.manchester.tornado.unittests.numpromotion.Inlining"),
+    TestEntry("uk.ac.manchester.tornado.unittests.fails.CodeFail"),
+    TestEntry("uk.ac.manchester.tornado.unittests.codegen.CodeGen"),
+    TestEntry("uk.ac.manchester.tornado.unittests.grid.TestGrid"),
+    TestEntry("uk.ac.manchester.tornado.unittests.atomics.TestAtomics"),
+    TestEntry("uk.ac.manchester.tornado.unittests.dynamic.TestDynamic"),
+    TestEntry(testName="uk.ac.manchester.tornado.unittests.virtual.TestVirtualDeviceKernel",
+              testMethods=["testVirtualDeviceKernelGPU"],
+              testParameters=[
+                  "-Dtornado.device.desc=" + os.environ["TORNADO_SDK"] + "/examples/virtual-device-GPU.json",
+                  "-Dtornado.print.kernel=True", "-Dtornado.virtual.device=True",
+                  "-Dtornado.print.kernel.dir=" + os.environ["TORNADO_SDK"] + "/virtualKernelOut.out"]),
+    TestEntry(testName="uk.ac.manchester.tornado.unittests.virtual.TestVirtualDeviceKernel",
+              testMethods=["testVirtualDeviceKernelCPU"],
+              testParameters=[
+                  "-Dtornado.device.desc=" + os.environ["TORNADO_SDK"] + "/examples/virtual-device-CPU.json",
+                  "-Dtornado.print.kernel=True", "-Dtornado.virtual.device=True",
+                  "-Dtornado.print.kernel.dir=" + os.environ["TORNADO_SDK"] + "/virtualKernelOut.out"]),
+    TestEntry(testName="uk.ac.manchester.tornado.unittests.virtual.TestVirtualDeviceFeatureExtraction",
+              testMethods=["testVirtualDeviceFeaturesGPU"],
+              testParameters=[
+                  "-Dtornado.device.desc=" + os.environ["TORNADO_SDK"] + "/examples/virtual-device-GPU.json",
+                  "-Dtornado.virtual.device=True", "-Dtornado.feature.extraction=True",
+                  "-Dtornado.features.dump.dir=" + os.environ["TORNADO_SDK"] + "/virtualFeaturesOut.out"]),
+    TestEntry(testName="uk.ac.manchester.tornado.unittests.virtual.TestVirtualDeviceFeatureExtraction",
+              testMethods=["testVirtualDeviceFeaturesCPU"],
+              testParameters=[
+                  "-Dtornado.device.desc=" + os.environ["TORNADO_SDK"] + "/examples/virtual-device-CPU.json",
+                  "-Dtornado.virtual.device=True", "-Dtornado.feature.extraction=True",
+                  "-Dtornado.features.dump.dir=" + os.environ["TORNADO_SDK"] + "/virtualFeaturesOut.out"])
 ]
 
 ## List of tests that can be ignored. Format: class#testMethod
 __TORNADO_TESTS_WHITE_LIST__ = [
-	"uk.ac.manchester.tornado.unittests.virtual.TestVirtualDeviceKernel#testVirtualDeviceKernelGPU",
-	"uk.ac.manchester.tornado.unittests.virtual.TestVirtualDeviceKernel#testVirtualDeviceKernelCPU",
+    "uk.ac.manchester.tornado.unittests.virtual.TestVirtualDeviceKernel#testVirtualDeviceKernelGPU",
+    "uk.ac.manchester.tornado.unittests.virtual.TestVirtualDeviceKernel#testVirtualDeviceKernelCPU",
     "uk.ac.manchester.tornado.unittests.virtual.TestVirtualDeviceFeatureExtraction#testVirtualDeviceFeaturesCPU",
     "uk.ac.manchester.tornado.unittests.virtual.TestVirtualDeviceFeatureExtraction#testVirtualDeviceFeaturesGPU",
-	"uk.ac.manchester.tornado.unittests.atomics.TestAtomics#testAtomic12",
-	"uk.ac.manchester.tornado.unittests.atomics.TestAtomics#testAtomic15"
+    "uk.ac.manchester.tornado.unittests.atomics.TestAtomics#testAtomic12",
+    "uk.ac.manchester.tornado.unittests.atomics.TestAtomics#testAtomic15"
 ]
 
 # ################################################################################################################
 ## Options
 __MAIN_TORNADO_TEST_RUNNER_MODULE__ = " tornado.unittests/"
-__MAIN_TORNADO_TEST_RUNNER__ 		= "uk.ac.manchester.tornado.unittests.tools.TornadoTestRunner "
-__MAIN_TORNADO_JUNIT_MODULE__ 		= " junit/"
-__MAIN_TORNADO_JUNIT__ 		 		= "org.junit.runner.JUnitCore "
-__IGV_OPTIONS__ 			 		= "-Dgraal.Dump=*:verbose -Dgraal.PrintGraph=Network -Dgraal.PrintCFG=true "
-__IGV_LAST_PHASE__ 			 		= "-Dgraal.Dump=*:1 -Dgraal.PrintGraph=Network -Dgraal.PrintCFG=true -Dtornado.debug.lowtier=True "
-__PRINT_OPENCL_KERNEL__ 	 		= "-Dtornado.print.kernel=True "
-__DEBUG_TORNADO__ 			 		= "-Dtornado.debug=True "
-__PRINT_EXECUTION_TIMER__    		= "-Dtornado.debug.executionTime=True "
-__GC__                       		= "-Xmx6g "
-__BASE_OPTIONS__                    = "-Dtornado.recover.bailout=False "
+__MAIN_TORNADO_TEST_RUNNER__ = "uk.ac.manchester.tornado.unittests.tools.TornadoTestRunner "
+__MAIN_TORNADO_JUNIT_MODULE__ = " junit/"
+__MAIN_TORNADO_JUNIT__ = "org.junit.runner.JUnitCore "
+__IGV_OPTIONS__ = "-Dgraal.Dump=*:verbose -Dgraal.PrintGraph=Network -Dgraal.PrintCFG=true "
+__IGV_LAST_PHASE__ = "-Dgraal.Dump=*:1 -Dgraal.PrintGraph=Network -Dgraal.PrintCFG=true -Dtornado.debug.lowtier=True "
+__PRINT_OPENCL_KERNEL__ = "-Dtornado.print.kernel=True "
+__DEBUG_TORNADO__ = "-Dtornado.debug=True "
+__PRINT_EXECUTION_TIMER__ = "-Dtornado.debug.executionTime=True "
+__GC__ = "-Xmx6g "
+__BASE_OPTIONS__ = "-Dtornado.recover.bailout=False "
 # ################################################################################################################
 
 TORNADO_CMD = "tornado "
@@ -188,292 +155,309 @@
 
 JDK_8_VERSION = "1.8"
 try:
-	javaHome = os.environ["JAVA_HOME"]
+    javaHome = os.environ["JAVA_HOME"]
 except:
-	print("[ERROR] JAVA_HOME is not defined.")
-	sys.exit(-1)
-
-__TEST_NOT_PASSED__= False
+    print("[ERROR] JAVA_HOME is not defined.")
+    sys.exit(-1)
+
+__TEST_NOT_PASSED__ = False
+
 
 class Colors:
-	RED   = "\033[1;31m"  
-	BLUE  = "\033[1;34m"
-	CYAN  = "\033[1;36m"
-	GREEN = "\033[0;32m"
-	RESET = "\033[0;0m"
-	BOLD    = "\033[;1m"
-	REVERSE = "\033[;7m"
+    RED = "\033[1;31m"
+    BLUE = "\033[1;34m"
+    CYAN = "\033[1;36m"
+    GREEN = "\033[0;32m"
+    RESET = "\033[0;0m"
+    BOLD = "\033[;1m"
+    REVERSE = "\033[;7m"
+
 
 def composeAllOptions(args):
-	""" This method concatenates all JVM options that will be passed to 
-		the Tornado VM. New options should be concatenated in this method. 
-	"""
-
-	verbose = "-Dtornado.unittests.verbose="
-	options = verbose
-
-	if (args.verbose):
-		options = options + "True "
-	else:
-		options = options + "False "
-
-	options = options + __GC__ + __BASE_OPTIONS__
-
-	if (args.dumpIGVLastTier):
-		options = options + __IGV_LAST_PHASE__
-	elif (args.igv):
-		options = options + __IGV_OPTIONS__
-
-	if (args.debugTornado):
-		options = options + __DEBUG_TORNADO__
-
-	if (args.printKernel):
-		options = options + __PRINT_OPENCL_KERNEL__
-
-	if (args.device != None):
-		options = options + args.device
-
-	if (args.printExecution):
-		options = options + __PRINT_EXECUTION_TIMER__
-
-	if (args.jvmFlags != None):
-		options = options + args.jvmFlags
-	
-	return options
+    """ This method concatenates all JVM options that will be passed to
+        the Tornado VM. New options should be concatenated in this method.
+    """
+
+    verbose = "-Dtornado.unittests.verbose="
+    options = verbose
+
+    if (args.verbose):
+        options = options + "True "
+    else:
+        options = options + "False "
+
+    options = options + __GC__ + __BASE_OPTIONS__
+
+    if (args.dumpIGVLastTier):
+        options = options + __IGV_LAST_PHASE__
+    elif (args.igv):
+        options = options + __IGV_OPTIONS__
+
+    if (args.debugTornado):
+        options = options + __DEBUG_TORNADO__
+
+    if (args.printKernel):
+        options = options + __PRINT_OPENCL_KERNEL__
+
+    if (args.device != None):
+        options = options + args.device
+
+    if (args.printExecution):
+        options = options + __PRINT_EXECUTION_TIMER__
+
+    if (args.jvmFlags != None):
+        options = options + args.jvmFlags
+
+    return options
 
 
 def runSingleCommand(cmd, args):
-	""" Run a command without processing the result of which tests 
-		are passed and failed. This method is used to pass a single 
-		test quickly in the terminal.
-	"""
-
-	cmd = cmd + " " + args.testClass
-	cmd = cmd.split(" ")
-
-	start = time.time()
-	p = subprocess.Popen(cmd, stdout=subprocess.PIPE, stderr=subprocess.PIPE)
-	out, err = p.communicate()
-	end = time.time()
-	out = out.decode('utf-8')
-	err = err.decode('utf-8')
-
-	print(err)
-	print(out)
-	print("Total Time (s): " + str(end-start))
+    """ Run a command without processing the result of which tests
+        are passed and failed. This method is used to pass a single
+        test quickly in the terminal.
+    """
+
+    cmd = cmd + " " + args.testClass
+    cmd = cmd.split(" ")
+
+    start = time.time()
+    p = subprocess.Popen(cmd, stdout=subprocess.PIPE, stderr=subprocess.PIPE)
+    out, err = p.communicate()
+    end = time.time()
+    out = out.decode('utf-8')
+    err = err.decode('utf-8')
+
+    print(err)
+    print(out)
+    print("Total Time (s): " + str(end - start))
 
 
 def processStats(out, stats):
-	""" It updates the hash table `stats` for reporting the total number 
-		of methods that were failed and passed
-	"""
-	
-	global __TEST_NOT_PASSED__ 
-
-	pattern = r'Test: class (?P<test_class>[\w\.]+)*\S*$'
-	regex = re.compile(pattern)
-
-	statsProcessing = out.splitlines()
-	className = ""
-	for line in statsProcessing:
-		match = regex.search(line)
-		if match != None:
-			className = match.groups(0)[0]
-		
-		l = re.sub(r'(  )+', '', line).strip()
-
-		if (l.find("[PASS]") != -1):
-			stats["[PASS]"] = stats["[PASS]"] + 1
-		elif (l.find("[FAILED]") != -1) :
-			stats["[FAILED]"] = stats["[FAILED]"] + 1
-			name = l.split(" ")[2]
-
-			# It removes characters for colors
-			name = name[5:-4]
-		
-			if (name.endswith(".")):
-				name = name[:-16]
-
-			if (className + "#" + name in __TORNADO_TESTS_WHITE_LIST__):
-				print(Colors.RED + "Test: " + className + "#" + name + " in whiteList." + Colors.RESET)
-			else:
-				## set a flag
-				__TEST_NOT_PASSED__ = True
-	
-	return stats
+    """ It updates the hash table `stats` for reporting the total number
+        of methods that were failed and passed
+    """
+
+    global __TEST_NOT_PASSED__
+
+    pattern = r'Test: class (?P<test_class>[\w\.]+)*\S*$'
+    regex = re.compile(pattern)
+
+    statsProcessing = out.splitlines()
+    className = ""
+    for line in statsProcessing:
+        match = regex.search(line)
+        if match != None:
+            className = match.groups(0)[0]
+
+        l = re.sub(r'(  )+', '', line).strip()
+
+        if (l.find("[PASS]") != -1):
+            stats["[PASS]"] = stats["[PASS]"] + 1
+        elif (l.find("[FAILED]") != -1):
+            stats["[FAILED]"] = stats["[FAILED]"] + 1
+            name = l.split(" ")[2]
+
+            # It removes characters for colors
+            name = name[5:-4]
+
+            if (name.endswith(".")):
+                name = name[:-16]
+
+            if (className + "#" + name in __TORNADO_TESTS_WHITE_LIST__):
+                print(Colors.RED + "Test: " + className + "#" + name + " in whiteList." + Colors.RESET)
+            else:
+                ## set a flag
+                __TEST_NOT_PASSED__ = True
+
+    return stats
 
 
 def runCommandWithStats(command, stats):
-	""" Run a command and update the stats dictionary """
-	command = command.split(" ")
-	p = subprocess.Popen(command, stdout=subprocess.PIPE, stderr=subprocess.PIPE)
-	out, err = p.communicate()
-	out = out.decode('utf-8')
-	err = err.decode('utf-8')
-
-	print(err)
-	print(out)
-	
-	return processStats(out, stats)
+    """ Run a command and update the stats dictionary """
+    command = command.split(" ")
+    p = subprocess.Popen(command, stdout=subprocess.PIPE, stderr=subprocess.PIPE)
+    out, err = p.communicate()
+    out = out.decode('utf-8')
+    err = err.decode('utf-8')
+
+    print(err)
+    print(out)
+
+    return processStats(out, stats)
+
 
 def appendTestRunnerClassToCmd(cmd, args):
-	testRunner = __MAIN_TORNADO_TEST_RUNNER__
-	module = __MAIN_TORNADO_TEST_RUNNER_MODULE__
-	if args.junit:
-		testRunner = __MAIN_TORNADO_JUNIT__
-		module = __MAIN_TORNADO_JUNIT_MODULE__
-
-	if (javaVersion != JDK_8_VERSION):
-		cmd += " -m " + module + testRunner
-	else:
-		cmd += " " + testRunner
-	return cmd
+    testRunner = __MAIN_TORNADO_TEST_RUNNER__
+    module = __MAIN_TORNADO_TEST_RUNNER_MODULE__
+    if args.junit:
+        testRunner = __MAIN_TORNADO_JUNIT__
+        module = __MAIN_TORNADO_JUNIT_MODULE__
+
+    if (javaVersion != JDK_8_VERSION):
+        cmd += " -m " + module + testRunner
+    else:
+        cmd += " " + testRunner
+    return cmd
+
 
 def runTests(args):
-	""" Run the tests using the TornadoTestRunner program """	
-
-	options = composeAllOptions(args)
-
-	cmd = TORNADO_CMD + options
-
-	if (args.testClass != None):
-		command = appendTestRunnerClassToCmd(cmd, args)
-		if (args.fast):
-			command = command + " " + args.testClass
-			os.system(command)
-		else:
-			runSingleCommand(command, args)
-	else:
-		start = time.time()
-		stats = runTestTheWorld(cmd, args)
-		end = time.time()
-		print(Colors.CYAN)
-
-		if args.fast == False and args.verbose == True:
-			print(Colors.GREEN)
-			print("==================================================")
-			print(Colors.BLUE + "              Unit tests report " + Colors.GREEN)
-			print("==================================================")
-			print(Colors.CYAN)
-			print(stats)
-			coverage = stats["[PASS]"] / float((stats["[PASS]"] + stats["[FAILED]"])) * 100.0
-			print("Coverage: " + str(round(coverage, 2))  + "%")
-			print(Colors.GREEN)
-			print("==================================================")
-			print(Colors.CYAN)
-
-		print("Total Time(s): " + str(end-start))
-		print(Colors. RESET)
+    """ Run the tests using the TornadoTestRunner program """
+
+    options = composeAllOptions(args)
+
+    cmd = TORNADO_CMD + options
+
+    if (args.testClass != None):
+        command = appendTestRunnerClassToCmd(cmd, args)
+        if (args.fast):
+            command = command + " " + args.testClass
+            os.system(command)
+        else:
+            runSingleCommand(command, args)
+    else:
+        start = time.time()
+        stats = runTestTheWorld(cmd, args)
+        end = time.time()
+        print(Colors.CYAN)
+
+        if args.fast == False and args.verbose == True:
+            print(Colors.GREEN)
+            print("==================================================")
+            print(Colors.BLUE + "              Unit tests report " + Colors.GREEN)
+            print("==================================================")
+            print(Colors.CYAN)
+            print(stats)
+            coverage = stats["[PASS]"] / float((stats["[PASS]"] + stats["[FAILED]"])) * 100.0
+            print("Coverage: " + str(round(coverage, 2)) + "%")
+            print(Colors.GREEN)
+            print("==================================================")
+            print(Colors.CYAN)
+
+        print("Total Time(s): " + str(end - start))
+        print(Colors.RESET)
 
 
 def runTestTheWorld(cmd, args):
-	stats = {"[PASS]" : 0, "[FAILED]": 0}
-
-	for t in __TEST_THE_WORLD__:
-		command = cmd
-		if t.testParameters:
-			for testParam in t.testParameters:
-				command += " " + testParam
-
-		command = appendTestRunnerClassToCmd(command, args)
-		command += " " + t.testName
-		if t.testMethods:
-			for testMethod in t.testMethods:
-				testMethodCmd = command + "#" + testMethod
-				if (args.fast):
-					os.system(testMethodCmd)
-				else:
-					print(testMethodCmd)
-					stats = runCommandWithStats(testMethodCmd, stats)
-		elif (args.fast):
-			os.system(command)
-		else:
-			print(command)
-			stats = runCommandWithStats(command, stats)
-
-	return stats
+    stats = {"[PASS]": 0, "[FAILED]": 0}
+
+    for t in __TEST_THE_WORLD__:
+        command = cmd
+        if t.testParameters:
+            for testParam in t.testParameters:
+                command += " " + testParam
+
+        command = appendTestRunnerClassToCmd(command, args)
+        command += " " + t.testName
+        if t.testMethods:
+            for testMethod in t.testMethods:
+                testMethodCmd = command + "#" + testMethod
+                if (args.fast):
+                    os.system(testMethodCmd)
+                else:
+                    print(testMethodCmd)
+                    stats = runCommandWithStats(testMethodCmd, stats)
+        elif (args.fast):
+            os.system(command)
+        else:
+            print(command)
+            stats = runCommandWithStats(command, stats)
+
+    return stats
 
 
 def runWithJUnit(args):
-	""" Run the tests using JUNIT """
-
-	if (args.testClass != None):
-		command = appendTestRunnerClassToCmd(TORNADO_CMD, args)
-		command = command + args.testClass
-		os.system(command)
-	else:
-		runTestTheWorldWithJunit(args)
+    """ Run the tests using JUNIT """
+
+    if (args.testClass != None):
+        command = appendTestRunnerClassToCmd(TORNADO_CMD, args)
+        command = command + args.testClass
+        os.system(command)
+    else:
+        runTestTheWorldWithJunit(args)
+
 
 def runTestTheWorldWithJunit(args):
-	for t in __TEST_THE_WORLD__:
-		command = TORNADO_CMD
-		if t.testParameters:
-			for testParam in t.testParameters:
-				command += " " + testParam
-
-		command = appendTestRunnerClassToCmd(command, args)
-		command += " " + t.testName
-		if t.testMethods:
-			for testMethod in t.testMethods:
-				print("Unable to run specific test methods with the default JUnit runner: " + t.testName + "#" + testMethod)
-		else:
-			os.system(command)
+    for t in __TEST_THE_WORLD__:
+        command = TORNADO_CMD
+        if t.testParameters:
+            for testParam in t.testParameters:
+                command += " " + testParam
+
+        command = appendTestRunnerClassToCmd(command, args)
+        command += " " + t.testName
+        if t.testMethods:
+            for testMethod in t.testMethods:
+                print(
+                    "Unable to run specific test methods with the default JUnit runner: " + t.testName + "#" + testMethod)
+        else:
+            os.system(command)
 
 
 def parseArguments():
-	""" Parse command line arguments """ 
-	parser = argparse.ArgumentParser(description='Tool to execute tests in Tornado')
-	parser.add_argument('testClass', nargs="?", help='testClass#method')
-	parser.add_argument('--version', action="store_true", dest="version", default=False, help="Print version")
-	parser.add_argument('--verbose', "-V", action="store_true", dest="verbose", default=False, help="Run test in verbose mode")
-	parser.add_argument("--ea", "--enableassertions", action="store_true", dest="enable_assertions", default=False, help="Enable Tornado assertions")
-	parser.add_argument('--printKernel', "-pk", action="store_true", dest="printKernel", default=False, help="Print OpenCL kernel")
-	parser.add_argument('--junit', action="store_true", dest="junit", default=False, help="Run within JUnitCore main class")
-	parser.add_argument('--igv', action="store_true", dest="igv", default=False, help="Dump GraalIR into IGV")
-	parser.add_argument('--igvLowTier', action="store_true", dest="dumpIGVLastTier", default=False, help="Dump OpenCL Low-TIER GraalIR into IGV")
-	parser.add_argument('--debug', "-d", action="store_true", dest="debugTornado", default=False, help="Debug Tornado")
-	parser.add_argument('--fast', "-f", action="store_true", dest="fast", default=False, help="Visualize Fast")
-	parser.add_argument('--device', dest="device", default=None, help="Set an specific device. E.g `s0.t0.device=0:1`")
-	parser.add_argument('--printExec', dest="printExecution", action="store_true", default=False, help="Print OpenCL Kernel Execution Time")
-	parser.add_argument('--jvm', "-J", dest="jvmFlags", required=False, default=None, help="Pass options to the JVM e.g. -J=\"-Ds0.t0.device=0:1\"")
-	args = parser.parse_args()
-	return args
+    """ Parse command line arguments """
+    parser = argparse.ArgumentParser(description='Tool to execute tests in Tornado')
+    parser.add_argument('testClass', nargs="?", help='testClass#method')
+    parser.add_argument('--version', action="store_true", dest="version", default=False, help="Print version")
+    parser.add_argument('--verbose', "-V", action="store_true", dest="verbose", default=False,
+                        help="Run test in verbose mode")
+    parser.add_argument("--ea", "--enableassertions", action="store_true", dest="enable_assertions", default=False,
+                        help="Enable Tornado assertions")
+    parser.add_argument('--printKernel', "-pk", action="store_true", dest="printKernel", default=False,
+                        help="Print OpenCL kernel")
+    parser.add_argument('--junit', action="store_true", dest="junit", default=False,
+                        help="Run within JUnitCore main class")
+    parser.add_argument('--igv', action="store_true", dest="igv", default=False, help="Dump GraalIR into IGV")
+    parser.add_argument('--igvLowTier', action="store_true", dest="dumpIGVLastTier", default=False,
+                        help="Dump OpenCL Low-TIER GraalIR into IGV")
+    parser.add_argument('--debug', "-d", action="store_true", dest="debugTornado", default=False, help="Debug Tornado")
+    parser.add_argument('--fast', "-f", action="store_true", dest="fast", default=False, help="Visualize Fast")
+    parser.add_argument('--device', dest="device", default=None, help="Set an specific device. E.g `s0.t0.device=0:1`")
+    parser.add_argument('--printExec', dest="printExecution", action="store_true", default=False,
+                        help="Print OpenCL Kernel Execution Time")
+    parser.add_argument('--jvm', "-J", dest="jvmFlags", required=False, default=None,
+                        help="Pass options to the JVM e.g. -J=\"-Ds0.t0.device=0:1\"")
+    args = parser.parse_args()
+    return args
 
 
 def writeStatusInFile():
-	f = open(".unittestingStatus", "w")
-	if (__TEST_NOT_PASSED__):
-		f.write("FAIL")
-	else:
-		f.write("OK")
-	f.close()
+    f = open(".unittestingStatus", "w")
+    if (__TEST_NOT_PASSED__):
+        f.write("FAIL")
+    else:
+        f.write("OK")
+    f.close()
+
 
 def getJavaVersion():
-	# Get the java version
-	return subprocess.Popen(javaHome + '/bin/java -version 2>&1 | awk -F[\\\"\.] -v OFS=. \'NR==1{print $2,$3}\'', stdout=subprocess.PIPE, shell=True).communicate()[0].decode('utf-8')[:-1]
+    # Get the java version
+    return subprocess.Popen(javaHome + '/bin/java -version 2>&1 | awk -F[\\\"\.] -v OFS=. \'NR==1{print $2,$3}\'',
+                            stdout=subprocess.PIPE, shell=True).communicate()[0].decode('utf-8')[:-1]
+
 
 def main():
-	args = parseArguments()
-
-	if (args.version):
-		print(__VERSION__)
-		sys.exit(0)
-	global javaVersion
-	javaVersion = getJavaVersion()
-
-	if (args.enable_assertions):
-		global TORNADO_CMD
-		TORNADO_CMD += ENABLE_ASSERTIONS
-
-	if (args.junit):
-		runWithJUnit(args)
-	else:
-		runTests(args)	
-
-	writeStatusInFile()
-	if (__TEST_NOT_PASSED__):
-		# return error
-		sys.exit(1)
+    args = parseArguments()
+
+    if (args.version):
+        print(__VERSION__)
+        sys.exit(0)
+    global javaVersion
+    javaVersion = getJavaVersion()
+
+    if (args.enable_assertions):
+        global TORNADO_CMD
+        TORNADO_CMD += ENABLE_ASSERTIONS
+
+    if (args.junit):
+        runWithJUnit(args)
+    else:
+        runTests(args)
+
+    writeStatusInFile()
+    if (__TEST_NOT_PASSED__):
+        # return error
+        sys.exit(1)
+
 
 if __name__ == '__main__':
-	main()
+    main()