#!/usr/bin/env python
# set tasbstop=4

#
# This file is part of Tornado: A heterogeneous programming framework:
# https://github.com/beehive-lab/tornadovm
#
# Copyright (c) 2013-2021, APT Group, Department of Computer Science,
# The University of Manchester. All rights reserved.
# DO NOT ALTER OR REMOVE COPYRIGHT NOTICES OR THIS FILE HEADER.
#
# This code is free software; you can redistribute it and/or modify it
# under the terms of the GNU General Public License version 2 only, as
# published by the Free Software Foundation.
#
# This code is distributed in the hope that it will be useful, but WITHOUT
# ANY WARRANTY; without even the implied warranty of MERCHANTABILITY or
# FITNESS FOR A PARTICULAR PURPOSE.  See the GNU General Public License
# version 2 for more details (a copy is included in the LICENSE file that
# accompanied this code).
#
# You should have received a copy of the GNU General Public License version
# 2 along with this work; if not, write to the Free Software Foundation,
# Inc., 51 Franklin St, Fifth Floor, Boston, MA 02110-1301 USA.
#

import argparse
import os
import re
import subprocess
import sys
import time

class TestEntry:
    def __init__(self, testName, testMethods=None, testParameters=None):
        self.testName = testName
        self.testMethods = testMethods
        self.testParameters = testParameters


## List of classes to be tested. Include new unittest classes here
__TEST_THE_WORLD__ = [

    ## SPIR-V, OpenCL and PTX foundation tests
    TestEntry("uk.ac.manchester.tornado.unittests.spirv.TestIntegers"),
    TestEntry("uk.ac.manchester.tornado.unittests.spirv.TestFloats"),
    TestEntry("uk.ac.manchester.tornado.unittests.spirv.TestDoubles"),
    TestEntry("uk.ac.manchester.tornado.unittests.spirv.MultipleRuns"),
    TestEntry("uk.ac.manchester.tornado.unittests.spirv.TestLinearAlgebra"),
    TestEntry("uk.ac.manchester.tornado.unittests.spirv.TestLong"),
    TestEntry("uk.ac.manchester.tornado.unittests.spirv.TestShorts"),
    TestEntry("uk.ac.manchester.tornado.unittests.spirv.TestIf"),

    ## TornadoVM standard test-suite
    TestEntry("uk.ac.manchester.tornado.unittests.TestHello"),
    TestEntry("uk.ac.manchester.tornado.unittests.arrays.TestArrays"),
    TestEntry("uk.ac.manchester.tornado.unittests.functional.TestLambdas"),
    TestEntry("uk.ac.manchester.tornado.unittests.vectortypes.TestFloats"),
    TestEntry("uk.ac.manchester.tornado.unittests.vectortypes.TestDoubles"),
    TestEntry("uk.ac.manchester.tornado.unittests.vectortypes.TestInts"),
    TestEntry("uk.ac.manchester.tornado.unittests.vectortypes.TestVectorAllocation"),
    TestEntry("uk.ac.manchester.tornado.unittests.prebuilt.PrebuiltTest"),
    TestEntry("uk.ac.manchester.tornado.unittests.virtualization.TestsVirtualLayer"),
    TestEntry("uk.ac.manchester.tornado.unittests.tasks.TestSingleTaskSingleDevice"),
    TestEntry("uk.ac.manchester.tornado.unittests.tasks.TestMultipleTasksSingleDevice"),
    TestEntry("uk.ac.manchester.tornado.unittests.images.TestImages"),
    TestEntry("uk.ac.manchester.tornado.unittests.images.TestResizeImage"),
    TestEntry("uk.ac.manchester.tornado.unittests.branching.TestConditionals"),
    TestEntry("uk.ac.manchester.tornado.unittests.loops.TestLoops"),
    TestEntry("uk.ac.manchester.tornado.unittests.loops.TestParallelDimensions"),
    TestEntry("uk.ac.manchester.tornado.unittests.matrices.TestMatrices"),
    TestEntry("uk.ac.manchester.tornado.unittests.reductions.TestReductionsIntegers"),
    TestEntry("uk.ac.manchester.tornado.unittests.reductions.TestReductionsFloats"),
    TestEntry("uk.ac.manchester.tornado.unittests.reductions.TestReductionsDoubles"),
    TestEntry("uk.ac.manchester.tornado.unittests.reductions.TestReductionsLong"),
    TestEntry("uk.ac.manchester.tornado.unittests.reductions.InstanceReduction"),
    TestEntry("uk.ac.manchester.tornado.unittests.instances.TestInstances"),
    TestEntry("uk.ac.manchester.tornado.unittests.matrices.TestMatrixTypes"),
    TestEntry("uk.ac.manchester.tornado.unittests.api.TestAPI"),
    TestEntry("uk.ac.manchester.tornado.unittests.kernelcontext.api.TestCombinedTaskSchedule"),
    TestEntry("uk.ac.manchester.tornado.unittests.kernelcontext.api.TestVectorAdditionKernelContext"),
    TestEntry("uk.ac.manchester.tornado.unittests.kernelcontext.api.KernelContextWorkGroupTests"),
    TestEntry("uk.ac.manchester.tornado.unittests.kernelcontext.matrices.TestMatrixMultiplicationKernelContext"),
    TestEntry("uk.ac.manchester.tornado.unittests.kernelcontext.reductions.TestReductionsIntegersKernelContext"),
    TestEntry("uk.ac.manchester.tornado.unittests.kernelcontext.reductions.TestReductionsFloatsKernelContext"),
    TestEntry("uk.ac.manchester.tornado.unittests.kernelcontext.reductions.TestReductionsDoublesKernelContext"),
    TestEntry("uk.ac.manchester.tornado.unittests.kernelcontext.reductions.TestReductionsLongKernelContext"),
    TestEntry("uk.ac.manchester.tornado.unittests.math.TestMath"),
    TestEntry("uk.ac.manchester.tornado.unittests.batches.TestBatches"),
    TestEntry("uk.ac.manchester.tornado.unittests.lambdas.TestLambdas"),
    TestEntry("uk.ac.manchester.tornado.unittests.flatmap.TestFlatMap"),
    TestEntry("uk.ac.manchester.tornado.unittests.logic.TestLogic"),
    TestEntry("uk.ac.manchester.tornado.unittests.reductions.TestReductionsAutomatic"),
    TestEntry("uk.ac.manchester.tornado.unittests.fields.TestFields"),
    TestEntry("uk.ac.manchester.tornado.unittests.profiler.TestProfiler"),
    TestEntry("uk.ac.manchester.tornado.unittests.reductions.MultipleReductions"),
    TestEntry("uk.ac.manchester.tornado.unittests.bitsets.BitSetTests"),
    TestEntry("uk.ac.manchester.tornado.unittests.fails.TestFails"),
    TestEntry("uk.ac.manchester.tornado.unittests.fails.RuntimeFail"),
    TestEntry("uk.ac.manchester.tornado.unittests.math.TestTornadoMathCollection"),
    TestEntry("uk.ac.manchester.tornado.unittests.arrays.TestNewArrays"),
    TestEntry("uk.ac.manchester.tornado.unittests.dynsize.Resize"),
    TestEntry("uk.ac.manchester.tornado.unittests.loops.TestLoopTransformations"),
    TestEntry("uk.ac.manchester.tornado.unittests.numpromotion.TestNumericPromotion"),
    TestEntry("uk.ac.manchester.tornado.unittests.numpromotion.Types"),
    TestEntry("uk.ac.manchester.tornado.unittests.numpromotion.Inlining"),
    TestEntry("uk.ac.manchester.tornado.unittests.fails.CodeFail"),
    TestEntry("uk.ac.manchester.tornado.unittests.codegen.CodeGen"),
    TestEntry("uk.ac.manchester.tornado.unittests.grid.TestGrid"),
    TestEntry("uk.ac.manchester.tornado.unittests.grid.TestGridScheduler"),
    TestEntry("uk.ac.manchester.tornado.unittests.atomics.TestAtomics"),
    TestEntry("uk.ac.manchester.tornado.unittests.compute.ComputeTests"),
    TestEntry("uk.ac.manchester.tornado.unittests.dynamic.TestDynamic"),
    TestEntry("uk.ac.manchester.tornado.unittests.tasks.TestMultipleFunctions"),

    ## Test for function calls - We force not to inline methods
    TestEntry(testName="uk.ac.manchester.tornado.unittests.tasks.TestMultipleFunctions",
              testParameters=[
                  "-XX:CompileCommand=dontinline,uk/ac/manchester/tornado/unittests/tasks/TestMultipleFunctions.*"]),

    ## Tests for Virtual Devices
    TestEntry(testName="uk.ac.manchester.tornado.unittests.virtual.TestVirtualDeviceKernel",
              testMethods=["testVirtualDeviceKernelGPU"],
              testParameters=[
                  "-Dtornado.device.desc=" + os.environ["TORNADO_SDK"] + "/examples/virtual-device-GPU.json",
                  "-Dtornado.print.kernel=True", "-Dtornado.virtual.device=True",
                  "-Dtornado.print.kernel.dir=" + os.environ["TORNADO_SDK"] + "/virtualKernelOut.out"]),
    TestEntry(testName="uk.ac.manchester.tornado.unittests.virtual.TestVirtualDeviceKernel",
              testMethods=["testVirtualDeviceKernelCPU"],
              testParameters=[
                  "-Dtornado.device.desc=" + os.environ["TORNADO_SDK"] + "/examples/virtual-device-CPU.json",
                  "-Dtornado.print.kernel=True", "-Dtornado.virtual.device=True",
                  "-Dtornado.print.kernel.dir=" + os.environ["TORNADO_SDK"] + "/virtualKernelOut.out"]),
    TestEntry(testName="uk.ac.manchester.tornado.unittests.virtual.TestVirtualDeviceFeatureExtraction",
              testMethods=["testVirtualDeviceFeaturesGPU"],
              testParameters=[
                  "-Dtornado.device.desc=" + os.environ["TORNADO_SDK"] + "/examples/virtual-device-GPU.json",
                  "-Dtornado.virtual.device=True", "-Dtornado.feature.extraction=True",
                  "-Dtornado.features.dump.dir=" + os.environ["TORNADO_SDK"] + "/virtualFeaturesOut.out"]),
    TestEntry(testName="uk.ac.manchester.tornado.unittests.virtual.TestVirtualDeviceFeatureExtraction",
              testMethods=["testVirtualDeviceFeaturesCPU"],
              testParameters=[
                  "-Dtornado.device.desc=" + os.environ["TORNADO_SDK"] + "/examples/virtual-device-CPU.json",
                  "-Dtornado.virtual.device=True", "-Dtornado.feature.extraction=True",
                  "-Dtornado.features.dump.dir=" + os.environ["TORNADO_SDK"] + "/virtualFeaturesOut.out"])
    
]

## List of tests that can be ignored. Format: class#testMethod
__TORNADO_TESTS_WHITE_LIST__ = [
    "uk.ac.manchester.tornado.unittests.virtual.TestVirtualDeviceKernel#testVirtualDeviceKernelGPU",
    "uk.ac.manchester.tornado.unittests.virtual.TestVirtualDeviceKernel#testVirtualDeviceKernelCPU",
    "uk.ac.manchester.tornado.unittests.virtual.TestVirtualDeviceFeatureExtraction#testVirtualDeviceFeaturesCPU",
    "uk.ac.manchester.tornado.unittests.virtual.TestVirtualDeviceFeatureExtraction#testVirtualDeviceFeaturesGPU",
    "uk.ac.manchester.tornado.unittests.atomics.TestAtomics#testAtomic12",
    "uk.ac.manchester.tornado.unittests.atomics.TestAtomics#testAtomic15",
<<<<<<< HEAD
    "uk.ac.manchester.tornado.unittests.compute.ComputeTests#testNBodyBigNoWorker",
    "uk.ac.manchester.tornado.unittests.codegen.CodeGen#test02",
=======
    "uk.ac.manchester.tornado.unittests.kernelcontext.matrices.TestMatrixMultiplicationKernelContext#mxm1DKernelContext",
    "uk.ac.manchester.tornado.unittests.kernelcontext.matrices.TestMatrixMultiplicationKernelContext#mxm2DKernelContext01",
>>>>>>> 95ac8453
    "uk.ac.manchester.tornado.unittests.kernelcontext.matrices.TestMatrixMultiplicationKernelContext#mxm2DKernelContext02"
]

# ################################################################################################################
## Options
__MAIN_TORNADO_TEST_RUNNER_MODULE__ = " tornado.unittests/"
__MAIN_TORNADO_TEST_RUNNER__        = "uk.ac.manchester.tornado.unittests.tools.TornadoTestRunner "
__MAIN_TORNADO_JUNIT_MODULE__       = " junit/"
__MAIN_TORNADO_JUNIT__              = "org.junit.runner.JUnitCore "
__IGV_OPTIONS__                     = "-Dgraal.Dump=*:verbose -Dgraal.PrintGraph=Network -Dgraal.PrintCFG=true "
__IGV_LAST_PHASE__                  = "-Dgraal.Dump=*:1 -Dgraal.PrintGraph=Network -Dgraal.PrintCFG=true -Dtornado.debug.lowtier=True "
__PRINT_OPENCL_KERNEL__             = "-Dtornado.print.kernel=True "
__DEBUG_TORNADO__                   = "-Dtornado.debug=True "
__THREAD_INFO__                     = "-Dtornado.threadInfo=True "
__PRINT_EXECUTION_TIMER__           = "-Dtornado.debug.executionTime=True "
__GC__                              = "-Xmx6g "
__BASE_OPTIONS__                    = "-Dtornado.recover.bailout=False "
# ################################################################################################################

TORNADO_CMD = "tornado "
ENABLE_ASSERTIONS = "-ea "

__VERSION__ = "0.11_22092021"

JDK_8_VERSION = "1.8"
try:
    javaHome = os.environ["JAVA_HOME"]
except:
    print("[ERROR] JAVA_HOME is not defined.")
    sys.exit(-1)

__TEST_NOT_PASSED__ = False


class Colors:
    RED = "\033[1;31m"
    BLUE = "\033[1;34m"
    CYAN = "\033[1;36m"
    GREEN = "\033[0;32m"
    RESET = "\033[0;0m"
    BOLD = "\033[;1m"
    REVERSE = "\033[;7m"


def composeAllOptions(args):
    """ This method concatenates all JVM options that will be passed to
        the Tornado VM. New options should be concatenated in this method.
    """

    verbose = "-Dtornado.unittests.verbose="
    options = verbose

    if (args.verbose):
        options = options + "True "
    else:
        options = options + "False "

    options = options + __GC__ + __BASE_OPTIONS__

    if (args.dumpIGVLastTier):
        options = options + __IGV_LAST_PHASE__
    elif (args.igv):
        options = options + __IGV_OPTIONS__

    if (args.debugTornado):
        options = options + __DEBUG_TORNADO__

    if (args.threadInfo):
        options = options + __THREAD_INFO__

    if (args.printKernel):
        options = options + __PRINT_OPENCL_KERNEL__

    if (args.device != None):
        options = options + args.device

    if (args.printExecution):
        options = options + __PRINT_EXECUTION_TIMER__

    if (args.jvmFlags != None):
        options = options + args.jvmFlags

    return options


def runSingleCommand(cmd, args):
    """ Run a command without processing the result of which tests
        are passed and failed. This method is used to pass a single
        test quickly in the terminal.
    """

    cmd = cmd + " " + args.testClass
    cmd = cmd.split(" ")

    start = time.time()
    p = subprocess.Popen(cmd, stdout=subprocess.PIPE, stderr=subprocess.PIPE)
    out, err = p.communicate()
    end = time.time()
    out = out.decode('utf-8')
    err = err.decode('utf-8')

    print(err)
    print(out)
    print("Total Time (s): " + str(end - start))


def processStats(out, stats):
    """ It updates the hash table `stats` for reporting the total number
        of methods that were failed and passed
    """

    global __TEST_NOT_PASSED__

    pattern = r'Test: class (?P<test_class>[\w\.]+)*\S*$'
    regex = re.compile(pattern)

    statsProcessing = out.splitlines()
    className = ""
    for line in statsProcessing:
        match = regex.search(line)
        if match != None:
            className = match.groups(0)[0]

        l = re.sub(r'(  )+', '', line).strip()

        if (l.find("[PASS]") != -1):
            stats["[PASS]"] = stats["[PASS]"] + 1
        elif (l.find("[FAILED]") != -1):
            stats["[FAILED]"] = stats["[FAILED]"] + 1
            name = l.split(" ")[2]

            # It removes characters for colors
            name = name[5:-4]

            if (name.endswith(".")):
                name = name[:-16]

            if (className + "#" + name in __TORNADO_TESTS_WHITE_LIST__):
                print(Colors.RED + "Test: " + className + "#" + name + " in whiteList." + Colors.RESET)
            else:
                ## set a flag
                __TEST_NOT_PASSED__ = True

        elif (l.find("UNSUPPORTED") != -1):
            stats["[UNSUPPORTED]"] = stats["[UNSUPPORTED]"] + 1


    return stats


def runCommandWithStats(command, stats):
    """ Run a command and update the stats dictionary """
    command = command.split(" ")
    p = subprocess.Popen(command, stdout=subprocess.PIPE, stderr=subprocess.PIPE)
    out, err = p.communicate()
    out = out.decode('utf-8')
    err = err.decode('utf-8')

    if (err.rfind("Segmentation fault") > 0):
        print(Colors.REVERSE)
        print("[!] RUNNING AGAIN BECAUSE OF A SEG FAULT")
        print(Colors.RESET)
        p = subprocess.Popen(command, stdout=subprocess.PIPE, stderr=subprocess.PIPE)
        out, err = p.communicate()
        out = out.decode('utf-8')
        err = err.decode('utf-8')

    print(err)
    print(out)

    return processStats(out, stats)


def appendTestRunnerClassToCmd(cmd, args):
    testRunner = __MAIN_TORNADO_TEST_RUNNER__
    module = __MAIN_TORNADO_TEST_RUNNER_MODULE__
    if args.junit:
        testRunner = __MAIN_TORNADO_JUNIT__
        module = __MAIN_TORNADO_JUNIT_MODULE__

    if (javaVersion != JDK_8_VERSION):
        cmd += " -m " + module + testRunner
    else:
        cmd += " " + testRunner
    return cmd


def runTests(args):
    """ Run the tests using the TornadoTestRunner program """

    options = composeAllOptions(args)

    cmd = TORNADO_CMD + options

    if (args.testClass != None):
        command = appendTestRunnerClassToCmd(cmd, args)
        if (args.fast):
            command = command + " " + args.testClass
            print(command)
            os.system(command)
        else:
            runSingleCommand(command, args)
    else:
        start = time.time()
        stats = runTestTheWorld(cmd, args)
        end = time.time()
        print(Colors.CYAN)

        if args.fast == False and args.verbose == True:
            print(Colors.GREEN)
            print("==================================================")
            print(Colors.BLUE + "              Unit tests report " + Colors.GREEN)
            print("==================================================")
            print(Colors.CYAN)
            print(stats)
            coverage = stats["[PASS]"] / float((stats["[PASS]"] + stats["[FAILED]"])) * 100.0
            coverageTotal = stats["[PASS]"] / float((stats["[PASS]"] + stats["[FAILED]"] + stats["[UNSUPPORTED]"])) * 100.0
            print("Coverage [PASS/(PASS+FAIL)]: " + str(round(coverage, 2)) + "%")
            print("Coverage [PASS/(PASS+FAIL+UNSUPPORTED)]: " + str(round(coverageTotal, 2)) + "%")
            print(Colors.GREEN)
            print("==================================================")
            print(Colors.CYAN)

        print("Total Time(s): " + str(end - start))
        print(Colors.RESET)


def runTestTheWorld(cmd, args):
    stats = {"[PASS]": 0, "[FAILED]": 0, "[UNSUPPORTED]" : 0}

    for t in __TEST_THE_WORLD__:
        command = cmd
        if t.testParameters:
            for testParam in t.testParameters:
                command += " " + testParam

        command = appendTestRunnerClassToCmd(command, args)
        command += " " + t.testName
        if t.testMethods:
            for testMethod in t.testMethods:
                testMethodCmd = command + "#" + testMethod
                if (args.fast):
                    os.system(testMethodCmd)
                else:
                    print(testMethodCmd)
                    stats = runCommandWithStats(testMethodCmd, stats)
        elif (args.fast):
            os.system(command)
        else:
            print(command)
            stats = runCommandWithStats(command, stats)

    return stats


def runWithJUnit(args):
    """ Run the tests using JUNIT """

    if (args.testClass != None):
        command = appendTestRunnerClassToCmd(TORNADO_CMD, args)
        command = command + args.testClass
        os.system(command)
    else:
        runTestTheWorldWithJunit(args)


def runTestTheWorldWithJunit(args):
    for t in __TEST_THE_WORLD__:
        command = TORNADO_CMD
        if t.testParameters:
            for testParam in t.testParameters:
                command += " " + testParam

        command = appendTestRunnerClassToCmd(command, args)
        command += " " + t.testName
        if t.testMethods:
            for testMethod in t.testMethods:
                print(
                    "Unable to run specific test methods with the default JUnit runner: " + t.testName + "#" + testMethod)
        else:
            os.system(command)


def parseArguments():
    """ Parse command line arguments """
    parser = argparse.ArgumentParser(description='Tool to execute tests in Tornado')
    parser.add_argument('testClass', nargs="?", help='testClass#method')
    parser.add_argument('--version', action="store_true", dest="version", default=False, help="Print version")
    parser.add_argument('--verbose', "-V", action="store_true", dest="verbose", default=False,
                        help="Run test in verbose mode")
    parser.add_argument("--ea", "--enableassertions", action="store_true", dest="enable_assertions", default=False,
                        help="Enable Tornado assertions")
    parser.add_argument('--threadInfo', action="store_true", dest="threadInfo", default=False,
                        help="Print thread information")
    parser.add_argument('--printKernel', "-pk", action="store_true", dest="printKernel", default=False,
                        help="Print OpenCL kernel")
    parser.add_argument('--junit', action="store_true", dest="junit", default=False,
                        help="Run within JUnitCore main class")
    parser.add_argument('--igv', action="store_true", dest="igv", default=False, help="Dump GraalIR into IGV")
    parser.add_argument('--igvLowTier', action="store_true", dest="dumpIGVLastTier", default=False,
                        help="Dump OpenCL Low-TIER GraalIR into IGV")
    parser.add_argument('--debug', "-d", action="store_true", dest="debugTornado", default=False, help="Debug Tornado")
    parser.add_argument('--fast', "-f", action="store_true", dest="fast", default=False, help="Visualize Fast")
    parser.add_argument('--device', dest="device", default=None, help="Set an specific device. E.g `s0.t0.device=0:1`")
    parser.add_argument('--printExec', dest="printExecution", action="store_true", default=False,
                        help="Print OpenCL Kernel Execution Time")
    parser.add_argument('--jvm', "-J", dest="jvmFlags", required=False, default=None,
                        help="Pass options to the JVM e.g. -J=\"-Ds0.t0.device=0:1\"")
    args = parser.parse_args()
    return args


def writeStatusInFile():
    f = open(".unittestingStatus", "w")
    if (__TEST_NOT_PASSED__):
        f.write("FAIL")
    else:
        f.write("OK")
    f.close()


def getJavaVersion():
    # Get the java version
    return subprocess.Popen(javaHome + '/bin/java -version 2>&1 | awk -F[\\\"\.] -v OFS=. \'NR==1{print $2,$3}\'',
                            stdout=subprocess.PIPE, shell=True).communicate()[0].decode('utf-8')[:-1]


def main():
    args = parseArguments()

    if (args.version):
        print(__VERSION__)
        sys.exit(0)
    global javaVersion
    javaVersion = getJavaVersion()

    if (args.enable_assertions):
        global TORNADO_CMD
        TORNADO_CMD += ENABLE_ASSERTIONS

    if (args.junit):
        runWithJUnit(args)
    else:
        runTests(args)

    writeStatusInFile()
    if (__TEST_NOT_PASSED__):
        # return error
        sys.exit(1)


if __name__ == '__main__':
    main()<|MERGE_RESOLUTION|>--- conflicted
+++ resolved
@@ -143,7 +143,7 @@
                   "-Dtornado.device.desc=" + os.environ["TORNADO_SDK"] + "/examples/virtual-device-CPU.json",
                   "-Dtornado.virtual.device=True", "-Dtornado.feature.extraction=True",
                   "-Dtornado.features.dump.dir=" + os.environ["TORNADO_SDK"] + "/virtualFeaturesOut.out"])
-    
+
 ]
 
 ## List of tests that can be ignored. Format: class#testMethod
@@ -154,13 +154,10 @@
     "uk.ac.manchester.tornado.unittests.virtual.TestVirtualDeviceFeatureExtraction#testVirtualDeviceFeaturesGPU",
     "uk.ac.manchester.tornado.unittests.atomics.TestAtomics#testAtomic12",
     "uk.ac.manchester.tornado.unittests.atomics.TestAtomics#testAtomic15",
-<<<<<<< HEAD
     "uk.ac.manchester.tornado.unittests.compute.ComputeTests#testNBodyBigNoWorker",
     "uk.ac.manchester.tornado.unittests.codegen.CodeGen#test02",
-=======
     "uk.ac.manchester.tornado.unittests.kernelcontext.matrices.TestMatrixMultiplicationKernelContext#mxm1DKernelContext",
     "uk.ac.manchester.tornado.unittests.kernelcontext.matrices.TestMatrixMultiplicationKernelContext#mxm2DKernelContext01",
->>>>>>> 95ac8453
     "uk.ac.manchester.tornado.unittests.kernelcontext.matrices.TestMatrixMultiplicationKernelContext#mxm2DKernelContext02"
 ]
 
