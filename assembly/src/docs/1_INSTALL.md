# Installing TornadoVM

**Supported Platforms**

The following table includes the platforms that TornadoVM can be executed.

| OS                         | OpenCL Backend                                             | PTX Backend | SPIR-V Backend            | 
| -------------------------- | ---------------------------------------------------------- | ----------- | ------------------------- |
| CentOS >= 7.3              | OpenCL for GPUs and CPUs >= 1.2, OpenCL for FPGAs >= 1.0)  |  CUDA 9.0+  | Level-Zero >= 1.1.2       |
| Fedora >= 21               | OpenCL for GPUs and CPUs >= 1.2, OpenCL for FPGAs >= 1.0)  |  CUDA 9.0+  | Level-Zero >= 1.1.2       |
| Ubuntu >= 16.04            | OpenCL for GPUs and CPUs >= 1.2, OpenCL for FPGAs >= 1.0)  |  CUDA 9.0+  | Level-Zero >= 1.1.2       |
| Mac OS X Mojave 10.14.6    | OpenCL for GPUs and CPUs >= 1.2, OpenCL for FPGAs >= 1.0)  |  CUDA 9.0+  | Not supported             |
| Mac OS X Catalina 10.15.3  | OpenCL for GPUs and CPUs >= 1.2, OpenCL for FPGAs >= 1.0)  |  CUDA 9.0+  | Not supported             |
| Mac OS X Big Sur 11.5.1    | OpenCL for GPUs and CPUs >= 1.2, OpenCL for FPGAs >= 1.0)  |  CUDA 9.0+  | Not supported             |
| Windows 10                 | OpenCL for GPUs and CPUs >= 1.2, OpenCL for FPGAs >= 1.0)  |  CUDA 9.0+  | Not supported/tested      |

Note: The SPIR-V backend is only supported for Linux OS. Besides, the SPIR-V backend with Level Zero runs on Intel HD Graphics (integrated GPUs). 

## 1. Installation

TornadoVM can be built with three compiler backends and is able to generate OpenCL, PTX and SPIR-V code. 

**Important [SPIR-V Backend Configuration]** Prior to the built with the SPIR-V backend, users have to ensure that Level Zero is installed in their system. Please follow the guidelines [here](22_SPIRV_BACKEND_INSTALL.md).

There are two ways to install TornadoVM: 

### A) Automatic Installation

The `tornadoVMInstaller.sh` script provided in this repository will compile/download OpenJDK, `cmake` and it will build TornadoVM.
This installation script has been tested on Linux and OSx.
Additionally, this installation type will automatically trigger all dependencies, therefore it is recommended if users only need to invoke TornadoVM as a library.

```bash
$ ./scripts/tornadovmInstaller.sh 
TornadoVM installer for Linux and OSx
<<<<<<< HEAD
Usage:
        --jdk8           : Install TornadoVM with OpenJDK 8
        --jdk11          : Install TornadoVM with OpenJDK 11
        --jdk17          : Install TornadoVM with OpenJDK 17
        --graal-jdk-11   : Install TornadoVM with GraalVM and JDK 11 (GraalVM 21.3.0)
        --graal-jdk-17   : Install TornadoVM with GraalVM and JDK 16 (GraalVM 21.3.0)
        --corretto-11    : Install TornadoVM with Corretto JDK 11
        --corretto-17    : Install TornadoVM with Corretto JDK 16
        --mandrel-11     : Install TornadoVM with Mandrel 21.3.0 (JDK 11) 
        --mandrel-17     : Install TornadoVM with Mandrel 21.3.0 (JDK 17) 
        --microsoft-jdk-11 : Install TornadoVM with Microsoft JDK 11
        --microsoft-jdk-17 : Install TornadoVM with Microsoft JDK 17
        --zulu-jdk-11      : Install TornadoVM with Azul Zulu JDK 11
        --zulu-jdk-17      : Install TornadoVM with Azul Zulu JDK 17
        --opencl         : Install TornadoVM and build the OpenCL backend
        --ptx            : Install TornadoVM and build the PTX backend
        --spirv          : Install TornadoVM and build the SPIR-V backend
        --help           : Print this help
=======
./script/tornadoVMInstaller.sh <JDK> <BACKENDS>
JDK (select one):
       --jdk11            : Install TornadoVM with OpenJDK 11
       --jdk17            : Install TornadoVM with OpenJDK 17
       --graal-jdk-11     : Install TornadoVM with GraalVM and JDK 11 (GraalVM 22.1.0)
       --graal-jdk-17     : Install TornadoVM with GraalVM and JDK 17 (GraalVM 22.1.0)
       --corretto-11      : Install TornadoVM with Corretto JDK 11
       --corretto-17      : Install TornadoVM with Corretto JDK 17
       --mandrel-11       : Install TornadoVM with Mandrel 22.1.0 (JDK 11)
       --mandrel-17       : Install TornadoVM with Mandrel 22.1.0 (JDK 17)
       --microsoft-jdk-11 : Install TornadoVM with Windows JDK 11
       --microsoft-jdk-17 : Install TornadoVM with Windows JDK 17
TornadoVM Backends:
       --opencl           : Install TornadoVM and build the OpenCL backend
       --ptx              : Install TornadoVM and build the PTX backend
       --spirv            : Install TornadoVM and build the SPIR-V backend
Help:
       --help             : Print this help
>>>>>>> 28db82bc
```

**NOTE** Select the desired backend:
  * `--opencl`: Enables the OpenCL backend (requires OpenCL drivers)
  * `--ptx`: Enables the PTX backend (requires NVIDIA CUDA drivers)
  * `--spirv`: Enables the SPIRV backend (requires Intel Level Zero drivers)

###### Installation 

To build TornadoVM with GraalVM and JDK 11:

```bash
## Install with Graal JDK 17 using PTX, OpenCL and SPIRV backends
./scripts/tornadovmInstaller.sh --graal-jdk-17 --opencl --ptx --spirv
```

To build TornadoVM with Red Hat Mandrel JDK 11 with OpenCL and PTX backends:

```bash
./scripts/tornadovmInstaller.sh --mandrel-11 --opencl --ptx
```

After the installation, the scripts create a directory with the TornadoVM SDK. The directory also includes a source file with all variables needed to start using TornadoVM. 

After the script finished the installation, set the env variables needed by using:

```bash
$ source source.sh
```

### B) Manual Installation

TornadoVM can be executed with the following three configurations:

  * TornadoVM with JDK 8 with JVMCI support: see the installation guide [here](11_INSTALL_WITH_JDK8.md).
  * TornadoVM with GraalVM (JDK 11 and JDK 17): see the installation guide [here](10_INSTALL_WITH_GRAALVM.md).
  * TornadoVM with JDK11+ (e.g. OpenJDK [11-17], Red Hat Mandrel, Amazon Corretto): see the installation guide [here](12_INSTALL_WITH_JDK11_PLUS.md).

_Note 1_: To run TornadoVM on **Windows OS**, install TornadoVM with GraalVM. More information [here](20_INSTALL_WINDOWS_WITH_GRAALVM.md).

_Note 2_: To run TornadoVM on ARM Mali, install TornadoVM with GraalVM and JDK 11. More information [here](18_MALI.md).


This installation type requires users to manually install the dependencies, therefore it is recommended for developing the TornadoVM.
At least one backend must be specified at build time to the `make` command:

```bash
## Choose the desired backend
$ make BACKENDS=opencl,ptx,spirv
```

## 2. Running Examples

```bash
$ tornado -m tornado.examples/uk.ac.manchester.tornado.examples.compute.MatrixMultiplication1D
```

Use the following command to identify the ids of the Tornado-compatible heterogeneous devices:

```bash
$ tornado --devices
```
Tornado device output corresponds to:
```bash
Tornado device=<driverNumber>:<deviceNumber>
```
Example output:
```bash
Number of Tornado drivers: 2
Total number of PTX devices  : 1
Tornado device=0:0
  PTX -- GeForce GTX 1650
      Global Memory Size: 3.8 GB
      Local Memory Size: 48.0 KB
      Workgroup Dimensions: 3
      Max WorkGroup Configuration: [1024, 1024, 64]
      Device OpenCL C version: N/A

Total number of OpenCL devices  : 4
Tornado device=1:0
  NVIDIA CUDA -- GeForce GTX 1650
      Global Memory Size: 3.8 GB
      Local Memory Size: 48.0 KB
      Workgroup Dimensions: 3
      Max WorkGroup Configuration: [1024, 1024, 64]
      Device OpenCL C version: OpenCL C 1.2

Tornado device=1:1
  Intel(R) OpenCL HD Graphics -- Intel(R) Gen9 HD Graphics NEO
      Global Memory Size: 24.8 GB
      Local Memory Size: 64.0 KB
      Workgroup Dimensions: 3
      Max WorkGroup Configuration: [256, 256, 256]
      Device OpenCL C version: OpenCL C 2.0

Tornado device=1:2
	Intel(R) OpenCL -- Intel(R) Core(TM) i7-7700HQ CPU @ 2.80GHz
		Global Memory Size: 31.0 GB
		Local Memory Size: 32.0 KB
		Workgroup Dimensions: 3
		Max WorkGroup Configuration: [8192, 8192, 8192]
		Device OpenCL C version: OpenCL C 1.2

Tornado device=1:3
	AMD Accelerated Parallel Processing -- Intel(R) Core(TM) i7-7700HQ CPU @ 2.80GHz
		Global Memory Size: 31.0 GB
		Local Memory Size: 32.0 KB
		Workgroup Dimensions: 3
		Max WorkGroup Configuration: [1024, 1024, 1024]
		Device OpenCL C version: OpenCL C 1.2

```

**The output might vary depending on which backends you have included in the build process. To run TornadoVM, you should see at least one device.**

To run on a specific device use the following option:

```bash
 -D<s>.<t>.device=<driverNumber>:<deviceNumber>
```

Where `s` is the *TaskSchedule name* and `t` is the *task name*.

For example running on `driver:device` `1:1` (Intel HD Graphics in our example) will look like this:

```bash
$ tornado -Ds0.t0.device=1:1 -m tornado.examples/uk.ac.manchester.tornado.examples.compute.MatrixMultiplication1D
```

The command above will run the MatrixMultiplication1D example on the integrated GPU (Intel HD Graphics).

## 3. Running Benchmarks


###### Running all benchmarks with default values
```bash
$ tornado-benchmarks.py
Running TornadoVM Benchmarks
[INFO] This process takes between 30-60 minutes
List of benchmarks: 
       *saxpy
       *addImage
       *stencil
       *convolvearray
       *convolveimage
       *blackscholes
       *montecarlo
       *blurFilter
       *renderTrack
       *euler
       *nbody
       *sgemm
       *dgemm
       *mandelbrot
       *dft
[INFO] TornadoVM options: -Xms24G -Xmx24G -server 
....
```

###### Running a specific benchmark

```bash
$ tornado -m tornado.benchmarks/uk.ac.manchester.tornado.benchmarks.BenchmarkRunner sgemm
```

## 4. Running Unittests

To run all unittests in Tornado:

```bash
$ make tests
```

To run an individual unittest:

```bash
$  tornado-test.py uk.ac.manchester.tornado.unittests.TestHello
```

Also, it can be executed in verbose mode:

```bash
$ tornado-test.py --verbose uk.ac.manchester.tornado.unittests.TestHello
```

To test just a method of a unittest class:

```bash
$ tornado-test.py --verbose uk.ac.manchester.tornado.unittests.TestHello#testHello
```

To see the OpenCL/PTX generated kernel for a unittest:

```bash
$ tornado-test.py --verbose -pk uk.ac.manchester.tornado.unittests.TestHello#testHello
```

To execute in debug mode:

```bash
$ tornado-test.py --verbose --debug uk.ac.manchester.tornado.unittests.TestHello#testHello
task info: s0.t0
	platform          : NVIDIA CUDA
	device            : GeForce GTX 1050 CL_DEVICE_TYPE_GPU (available)
	dims              : 1
	global work offset: [0]
	global work size  : [8]
	local  work size  : [8]
```


## 5. IDE Code Formatter

### Using Eclipse and Netbeans

The code formatter in Eclipse is automatically applied after generating the setting files.

```bash
$ mvn eclipse:eclipse
$ python3 scripts/eclipseSetup.py
```

For Netbeans, the Eclipse Formatter Plugin is needed.

### Using IntelliJ

Install plugins:
 * Eclipse Code Formatter
 * Save Actions

Then :
 1. Open File > Settings > Eclipse Code Formatter
 2. Check the `Use the Eclipse code` formatter radio button
 2. Set the Eclipse Java Formatter config file to the XML file stored in /scripts/templates/eclise-settings/Tornado.xml
 3. Set the Java formatter profile in Tornado


## 6. TornadoVM Maven Projects

To use the TornadoVM API in your projects, you can checkout our maven repository as follows:


```xml
   <repositories>
     <repository>
       <id>universityOfManchester-graal</id>
       <url>https://raw.githubusercontent.com/beehive-lab/tornado/maven-tornadovm</url>
     </repository>
   </repositories>

   <dependencies>   
      <dependency>
         <groupId>tornado</groupId>
         <artifactId>tornado-api</artifactId>
         <version>0.13</version>
      </dependency>

      <dependency>
         <groupId>tornado</groupId>
         <artifactId>tornado-matrices</artifactId>
         <version>0.13</version>
      </dependency>
   </dependencies>
```

Notice that, for running with TornadoVM, you will need either the docker images or the full JVM with TornadoVM enabled.

#### Versions available

* 0.13
* 0.12
* 0.11
* 0.10
* 0.9
* 0.8
* 0.7
* 0.6
* 0.5
* 0.4
* 0.3
* 0.2   
* 0.1.0<|MERGE_RESOLUTION|>--- conflicted
+++ resolved
@@ -32,9 +32,8 @@
 
 ```bash
 $ ./scripts/tornadovmInstaller.sh 
-TornadoVM installer for Linux and OSx
-<<<<<<< HEAD
-Usage:
+TornadoVM installer for Linux and OSx 
+JDK (select one):
         --jdk8           : Install TornadoVM with OpenJDK 8
         --jdk11          : Install TornadoVM with OpenJDK 11
         --jdk17          : Install TornadoVM with OpenJDK 17
@@ -42,36 +41,18 @@
         --graal-jdk-17   : Install TornadoVM with GraalVM and JDK 16 (GraalVM 21.3.0)
         --corretto-11    : Install TornadoVM with Corretto JDK 11
         --corretto-17    : Install TornadoVM with Corretto JDK 16
-        --mandrel-11     : Install TornadoVM with Mandrel 21.3.0 (JDK 11) 
-        --mandrel-17     : Install TornadoVM with Mandrel 21.3.0 (JDK 17) 
+        --mandrel-11     : Install TornadoVM with Mandrel 21.3.0 (JDK 11)
+        --mandrel-17     : Install TornadoVM with Mandrel 21.3.0 (JDK 17)
         --microsoft-jdk-11 : Install TornadoVM with Microsoft JDK 11
         --microsoft-jdk-17 : Install TornadoVM with Microsoft JDK 17
         --zulu-jdk-11      : Install TornadoVM with Azul Zulu JDK 11
         --zulu-jdk-17      : Install TornadoVM with Azul Zulu JDK 17
-        --opencl         : Install TornadoVM and build the OpenCL backend
-        --ptx            : Install TornadoVM and build the PTX backend
-        --spirv          : Install TornadoVM and build the SPIR-V backend
-        --help           : Print this help
-=======
-./script/tornadoVMInstaller.sh <JDK> <BACKENDS>
-JDK (select one):
-       --jdk11            : Install TornadoVM with OpenJDK 11
-       --jdk17            : Install TornadoVM with OpenJDK 17
-       --graal-jdk-11     : Install TornadoVM with GraalVM and JDK 11 (GraalVM 22.1.0)
-       --graal-jdk-17     : Install TornadoVM with GraalVM and JDK 17 (GraalVM 22.1.0)
-       --corretto-11      : Install TornadoVM with Corretto JDK 11
-       --corretto-17      : Install TornadoVM with Corretto JDK 17
-       --mandrel-11       : Install TornadoVM with Mandrel 22.1.0 (JDK 11)
-       --mandrel-17       : Install TornadoVM with Mandrel 22.1.0 (JDK 17)
-       --microsoft-jdk-11 : Install TornadoVM with Windows JDK 11
-       --microsoft-jdk-17 : Install TornadoVM with Windows JDK 17
 TornadoVM Backends:
        --opencl           : Install TornadoVM and build the OpenCL backend
        --ptx              : Install TornadoVM and build the PTX backend
        --spirv            : Install TornadoVM and build the SPIR-V backend
 Help:
        --help             : Print this help
->>>>>>> 28db82bc
 ```
 
 **NOTE** Select the desired backend:
