/*
 * Copyright (c) 2013-2020, APT Group, Department of Computer Science,
 * The University of Manchester.
 * 
 * Licensed under the Apache License, Version 2.0 (the "License");
 * you may not use this file except in compliance with the License.
 * You may obtain a copy of the License at
 * 
 *    http://www.apache.org/licenses/LICENSE-2.0
 * 
 * Unless required by applicable law or agreed to in writing, software
 * distributed under the License is distributed on an "AS IS" BASIS,
 * WITHOUT WARRANTIES OR CONDITIONS OF ANY KIND, either express or implied.
 * See the License for the specific language governing permissions and
 * limitations under the License.
 * 
 */
package uk.ac.manchester.tornado.benchmarks.montecarlo;

import static uk.ac.manchester.tornado.benchmarks.ComputeKernels.monteCarlo;

import uk.ac.manchester.tornado.api.common.TornadoDevice;
import uk.ac.manchester.tornado.benchmarks.BenchmarkDriver;

public class MonteCarloJava extends BenchmarkDriver {

    private final int size;
    private float[] seq;

    public MonteCarloJava(int iterations, int size) {
        super(iterations);
        this.size = size;
    }

    @Override
    public void setUp() {
        seq = new float[size];
    }

    @Override
    public void tearDown() {
        seq = null;
        super.tearDown();
    }

    @Override
<<<<<<< HEAD
    public void benchmarkMethod() {
=======
    public void benchmarkMethod(TornadoDevice device) {
>>>>>>> 6af921d3
        monteCarlo(seq, size);
    }

    @Override
    public void barrier() {

    }

    @Override
    public boolean validate(TornadoDevice device) {
        return true;
    }

    public void printSummary() {
        System.out.printf("java-serial, elapsed=%f, per iteration=%f\n", getElapsed(), getElapsedPerIteration());
    }
}<|MERGE_RESOLUTION|>--- conflicted
+++ resolved
@@ -44,11 +44,7 @@
     }
 
     @Override
-<<<<<<< HEAD
-    public void benchmarkMethod() {
-=======
     public void benchmarkMethod(TornadoDevice device) {
->>>>>>> 6af921d3
         monteCarlo(seq, size);
     }
 
