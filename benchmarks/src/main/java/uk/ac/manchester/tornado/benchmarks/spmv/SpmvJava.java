--- conflicted
+++ resolved
@@ -38,13 +38,7 @@
     public void setUp() {
         v = new float[matrix.size];
         y = new float[matrix.size];
-<<<<<<< HEAD
-
         Benchmark.initData(v);
-
-=======
-        Benchmark.initData(v);
->>>>>>> 6af921d3
     }
 
     @Override
@@ -55,11 +49,7 @@
     }
 
     @Override
-<<<<<<< HEAD
-    public void benchmarkMethod() {
-=======
     public void benchmarkMethod(TornadoDevice device) {
->>>>>>> 6af921d3
         spmv(matrix.vals, matrix.cols, matrix.rows, v, matrix.size, y);
     }
 
