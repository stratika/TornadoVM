--- conflicted
+++ resolved
@@ -147,7 +147,7 @@
             [
                 "git",
                 "clone",
-                "https://github.com/beehive-lab/levelzero-jni",
+                "https://github.com/beehive-lab/levelzero-jni.git",
             ],
         )
         build=True
@@ -188,11 +188,7 @@
             [
                 "git",
                 "clone",
-<<<<<<< HEAD
                 "https://github.com/beehive-lab//beehive-spirv-toolkit.git",
-=======
-                "https://github.com/beehive-lab/beehive-spirv-toolkit",
->>>>>>> ac476de9
             ],
         )
         build = True
