--- conflicted
+++ resolved
@@ -75,15 +75,8 @@
     private final String OPENCL_CACHE_DIR = getProperty("tornado.opencl.codecache.dir", "/var/opencl-codecache");
     private final String OPENCL_SOURCE_DIR = getProperty("tornado.opencl.source.dir", "/var/opencl-compiler");
     private final String OPENCL_LOG_DIR = getProperty("tornado.opencl.source.dir", "/var/opencl-logs");
-<<<<<<< HEAD
-    private final boolean PRINT_LOAD_TIME = false;
-    private final String FPGA_SOURCE_DIR = getProperty("tornado.fpga.source.dir", "fpga-source-comp/");
-    public static String FPGA_BIN_LOCATION = getProperty("tornado.fpga.bin", "./fpga-source-comp/lookupBufferAddress");
-    private final HashSet<String> ALTERA_FPGA_FLAGS = new HashSet<>(Arrays.asList("-v", "-fast-compile", "-fp-relaxed", "-high-effort", "-report", "-incremental", "-profile"));
-=======
     private final String FPGA_SOURCE_DIR = getProperty("tornado.fpga.source.dir", DIRECTORY_BITSTREAM);
     private final HashSet<String> FPGA_FLAGS = new HashSet<>(Arrays.asList("-v", "-fast-compile", "-high-effort", "-fp-relaxed", "-high-effort", "-report", "-incremental", "-profile"));
->>>>>>> 577c831c
     private final String INTEL_FPGA_COMPILATION_FLAGS = getProperty("tornado.fpga.flags", null);
     private final String FPGA_CLEANUP_SCRIPT = "./bin/cleanFpga.sh";
     private final String FPGA_TASKSCHEDULE = "s0.t0.";
@@ -290,13 +283,8 @@
             String[] flags;
             flags = INTEL_FPGA_COMPILATION_FLAGS.split(",");
             for (String flag : flags) {
-<<<<<<< HEAD
-                if (ALTERA_FPGA_FLAGS.contains(flag)) {
-                    sb.add(flag);
-=======
                 if (FPGA_FLAGS.contains(flag)) {
                     bufferCommand.add(flag);
->>>>>>> 577c831c
                 }
             }
         }
