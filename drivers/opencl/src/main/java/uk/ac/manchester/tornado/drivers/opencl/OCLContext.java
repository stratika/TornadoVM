/*
 * This file is part of Tornado: A heterogeneous programming framework: 
 * https://github.com/beehive-lab/tornadovm
 *
 * Copyright (c) 2013-2019, APT Group, School of Computer Science,
 * The University of Manchester. All rights reserved.
 * DO NOT ALTER OR REMOVE COPYRIGHT NOTICES OR THIS FILE HEADER.
 *
 * This code is free software; you can redistribute it and/or modify it
 * under the terms of the GNU General Public License version 2 only, as
 * published by the Free Software Foundation.
 *
 * This code is distributed in the hope that it will be useful, but WITHOUT
 * ANY WARRANTY; without even the implied warranty of MERCHANTABILITY or
 * FITNESS FOR A PARTICULAR PURPOSE.  See the GNU General Public License
 * version 2 for more details (a copy is included in the LICENSE file that
 * accompanied this code).
 *
 * You should have received a copy of the GNU General Public License version
 * 2 along with this work; if not, write to the Free Software Foundation,
 * Inc., 51 Franklin St, Fifth Floor, Boston, MA 02110-1301 USA.
 *
 * Authors: James Clarkson
 *
 */
package uk.ac.manchester.tornado.drivers.opencl;

import static uk.ac.manchester.tornado.drivers.opencl.OpenCL.DUMP_OPENCL_EVENTS;
import static uk.ac.manchester.tornado.drivers.opencl.enums.OCLCommandQueueProperties.CL_QUEUE_OUT_OF_ORDER_EXEC_MODE_ENABLE;
import static uk.ac.manchester.tornado.drivers.opencl.enums.OCLCommandQueueProperties.CL_QUEUE_PROFILING_ENABLE;
import static uk.ac.manchester.tornado.runtime.common.Tornado.ENABLE_OOO_EXECUTION;
import static uk.ac.manchester.tornado.runtime.common.Tornado.ENABLE_PROFILING;

import java.nio.ByteBuffer;
import java.util.ArrayList;
import java.util.Arrays;
import java.util.List;

import uk.ac.manchester.tornado.api.exceptions.TornadoInternalError;
import uk.ac.manchester.tornado.drivers.opencl.exceptions.OCLException;
import uk.ac.manchester.tornado.runtime.common.RuntimeUtilities;
import uk.ac.manchester.tornado.runtime.common.Tornado;
import uk.ac.manchester.tornado.runtime.common.TornadoLogger;

public class OCLContext extends TornadoLogger {

    public static class OCLBufferResult {

        private final long oclBuffer;
        private final long address;
        private final int result;

        public OCLBufferResult(long oclBuffer, long address, int result) {
            this.oclBuffer = oclBuffer;
            this.address = address;
            this.result = result;
        }

        public long getBuffer() {
            return oclBuffer;
        }

        public long getAddress() {
            return address;
        }

        public int getResult() {
            return result;
        }
    }

    private final long id;
    private final List<OCLDevice> devices;
    private final List<OCLDeviceContext> deviceContexts;
    private final OCLCommandQueue[] queues;
    private final List<OCLProgram> programs;
    private final long[] allocatedRegions;
    private int allocatedRegionCount;
    private final OCLPlatform platform;

    private static final int MAX_ALLOCATED_REGIONS = 64;

    public OCLContext(OCLPlatform platform, long id, List<OCLDevice> devices) {
        this.platform = platform;
        this.id = id;
        this.devices = devices;
        this.deviceContexts = new ArrayList<>(devices.size());
        this.queues = new OCLCommandQueue[devices.size()];
        this.programs = new ArrayList<>();
        this.allocatedRegions = new long[MAX_ALLOCATED_REGIONS];
        this.allocatedRegionCount = 0;
        Arrays.fill(this.allocatedRegions, -1);
    }

    native static void clReleaseContext(long id) throws OCLException;

    native static void clGetContextInfo(long id, int info, byte[] buffer) throws OCLException;

    native static long clCreateCommandQueue(long contextId, long deviceId, long properties) throws OCLException;

    native static long allocateOffHeapMemory(long size, long alignment);

    native static void freeOffHeapMemory(long address);

    native static ByteBuffer asByteBuffer(long address, long size);

    // creates an empty buffer on the device
    native static OCLBufferResult createBuffer(long contextId, long flags, long size, long hostPointer) throws OCLException;

    native static long createSubBuffer(long buffer, long flags, int createType, byte[] createInfo) throws OCLException;

    native static void clReleaseMemObject(long memId) throws OCLException;

    native static long createArrayOnDevice(long contextId, long flags, byte[] buffer) throws OCLException;

    native static long createArrayOnDevice(long contextId, long flags, int[] buffer) throws OCLException;

    native static long createArrayOnDevice(long contextId, long flags, float[] buffer) throws OCLException;

    native static long createArrayOnDevice(long contextId, long flags, double[] buffer) throws OCLException;

    native static long createArrayOnDevice(long contextId, long flags, short[] buffer) throws OCLException;

    native static long createArrayOnDevice(long contextId, long flags, char[] buffer) throws OCLException;

    native static long clCreateProgramWithSource(long contextId, byte[] data, long lengths[]) throws OCLException;

    native static long clCreateProgramWithBinary(long contextId, long deviceId, byte[] data, long lengths[]) throws OCLException;

    public int getNumDevices() {
        return devices.size();
    }

    public List<OCLDevice> devices() {
        return devices;
    }

    public OCLCommandQueue[] queues() {
        return queues;
    }

    public void createCommandQueue(int index, long properties) {
        OCLDevice device = devices.get(index);
        long queueId;
        try {
            queueId = clCreateCommandQueue(id, device.getId(), properties);

            final int platformVersion = Integer.parseInt(platform.getVersion().split(" ")[1].replace(".", "")) * 10;
            final int deviceVersion = Integer.parseInt(device.getVersion().split(" ")[1].replace(".", "")) * 10;
            info("platform: version=%s (%s) on %s", platformVersion, platform.getVersion(), device.getDeviceName());
            info("device  : version=%s (%s) on %s", deviceVersion, device.getVersion(), device.getDeviceName());

            queues[index] = new OCLCommandQueue(queueId, properties, deviceVersion);
        } catch (OCLException e) {
            error(e.getMessage());
        }
    }

    public void createCommandQueue(int index) {
        long properties = 0;
        if (ENABLE_PROFILING) {
            properties |= CL_QUEUE_PROFILING_ENABLE;
        }

        if (ENABLE_OOO_EXECUTION) {
            properties |= CL_QUEUE_OUT_OF_ORDER_EXEC_MODE_ENABLE;
        }
        createCommandQueue(index, properties);
    }

    public void createAllCommandQueues(long properties) {
        for (int i = 0; i < devices.size(); i++) {
            createCommandQueue(i, properties);
        }
    }

    public void createAllCommandQueues() {
        long properties = 0;
        properties |= CL_QUEUE_PROFILING_ENABLE;
        if (ENABLE_OOO_EXECUTION) {
            properties |= CL_QUEUE_OUT_OF_ORDER_EXEC_MODE_ENABLE;
        }
        createAllCommandQueues(properties);
    }

    public OCLProgram createProgramWithSource(byte[] source, long[] lengths, OCLDeviceContext deviceContext) {
        OCLProgram program = null;

        try {
            program = new OCLProgram(clCreateProgramWithSource(id, source, lengths), deviceContext);
            programs.add(program);
        } catch (OCLException e) {
            error(e.getMessage());
        }

        return program;
    }

    private OCLProgram lookupFPGAOpenCLProgram(long deviceId) {
        int programsLength = programs.size();
        for (int i = 0; i < programsLength; i++) {
            OCLProgram fetchedProgram = programs.get(i);
            int numDevices = fetchedProgram.getNumDevices();
            long[] devices = fetchedProgram.getDevices();
            for (int j = 0; j < numDevices; j++) {
                if (devices[j] == deviceId) {
                    return programs.get(i);
                }
            }
        }
        return null;
    }

    public OCLProgram createProgramWithBinary(long deviceId, byte[] binary, long[] lengths, OCLDeviceContext deviceContext) {
        OCLProgram program = null;

        try {
<<<<<<< HEAD
            program = lookupFPGAOpenCLProgram(deviceId);
            if (program == null) {
                program = new OCLProgram(clCreateProgramWithBinary(id, deviceId, binary, lengths), deviceContext);
                programs.add(program);
            }
=======
            program = new OCLProgram(clCreateProgramWithBinary(id, deviceId, binary, lengths), deviceContext);
>>>>>>> b5293139
        } catch (OCLException e) {
            error(e.getMessage());
        }

        return program;
    }

    public void cleanup() {

        if (DUMP_OPENCL_EVENTS) {
            for (OCLDeviceContext deviceContext : deviceContexts) {
                deviceContext.dumpEvents();
            }
        }

        try {
            long t0 = System.nanoTime();
            for (OCLProgram program : programs) {
                program.cleanup();
            }
            long t1 = System.nanoTime();

            for (int i = 0; i < allocatedRegionCount; i++) {
                clReleaseMemObject(allocatedRegions[i]);
            }
            long t2 = System.nanoTime();

            for (OCLCommandQueue queue : queues) {
                if (queue != null) {
                    queue.cleanup();
                }
            }

            long t3 = System.nanoTime();
            clReleaseContext(id);
            long t4 = System.nanoTime();

            if (Tornado.FULL_DEBUG) {
                System.out.printf("cleanup: %-10s..........%.9f s\n", "programs", (t1 - t0) * 1e-9);
                System.out.printf("cleanup: %-10s..........%.9f s\n", "memory", (t2 - t1) * 1e-9);
                System.out.printf("cleanup: %-10s..........%.9f s\n", "queues", (t3 - t2) * 1e-9);
                System.out.printf("cleanup: %-10s..........%.9f s\n", "context", (t4 - t3) * 1e-9);
                System.out.printf("cleanup: %-10s..........%.9f s\n", "total", (t4 - t0) * 1e-9);
            }
        } catch (OCLException e) {
            error(e.getMessage());
            e.printStackTrace();
        }
    }

    @Override
    public String toString() {
        return String.format("id=0x%x, device count=%d", id, getNumDevices());
    }

    public OCLDeviceContext createDeviceContext(int index) {
        debug("creating device context for device: %s", devices.get(index).toString());
        createCommandQueue(index);
        final OCLDeviceContext deviceContext = new OCLDeviceContext(devices.get(index), queues[index], this);
        deviceContexts.add(deviceContext);
        return deviceContext;
    }

    /**
     * Allocates off-heap memory.
     *
     * @param bytes
     *            to be allocated.
     * @param alignment
     *            alignment
     *
     * @return base address
     */
    public long allocate(long bytes, long alignment) {
        final long address = allocateOffHeapMemory(bytes, alignment);
        if (address == 0) {
            throw new TornadoInternalError("Unable to allocate off-heap memory");
        }
        return address;
    }

    public ByteBuffer toByteBuffer(long address, long bytes) {
        final ByteBuffer buffer = asByteBuffer(address, bytes);
        buffer.order(OpenCL.BYTE_ORDER);
        return buffer;
    }

    public long createBuffer(long flags, long bytes) {
        return createBuffer(flags, bytes, 0L);
    }

    private long createBuffer(long flags, long bytes, long hostPointer) {
        long devicePtr = 0;
        try {
            final OCLBufferResult result = createBuffer(id, flags, bytes, hostPointer);
            devicePtr = result.getBuffer();
            allocatedRegions[allocatedRegionCount] = devicePtr;
            allocatedRegionCount++;
            info("buffer allocated %s @ 0x%x", RuntimeUtilities.humanReadableByteCount(bytes, false), devicePtr);
        } catch (OCLException e) {
            error(e.getMessage());
        }
        return devicePtr;
    }

    int getPlatformIndex() {
        return platform.getIndex();
    }

    public OCLPlatform getPlatform() {
        return platform;
    }
}<|MERGE_RESOLUTION|>--- conflicted
+++ resolved
@@ -196,34 +196,11 @@
         return program;
     }
 
-    private OCLProgram lookupFPGAOpenCLProgram(long deviceId) {
-        int programsLength = programs.size();
-        for (int i = 0; i < programsLength; i++) {
-            OCLProgram fetchedProgram = programs.get(i);
-            int numDevices = fetchedProgram.getNumDevices();
-            long[] devices = fetchedProgram.getDevices();
-            for (int j = 0; j < numDevices; j++) {
-                if (devices[j] == deviceId) {
-                    return programs.get(i);
-                }
-            }
-        }
-        return null;
-    }
-
     public OCLProgram createProgramWithBinary(long deviceId, byte[] binary, long[] lengths, OCLDeviceContext deviceContext) {
         OCLProgram program = null;
 
         try {
-<<<<<<< HEAD
-            program = lookupFPGAOpenCLProgram(deviceId);
-            if (program == null) {
-                program = new OCLProgram(clCreateProgramWithBinary(id, deviceId, binary, lengths), deviceContext);
-                programs.add(program);
-            }
-=======
             program = new OCLProgram(clCreateProgramWithBinary(id, deviceId, binary, lengths), deviceContext);
->>>>>>> b5293139
         } catch (OCLException e) {
             error(e.getMessage());
         }
