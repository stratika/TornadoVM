--- conflicted
+++ resolved
@@ -206,18 +206,10 @@
             long t4 = System.nanoTime();
 
             if (Tornado.FULL_DEBUG) {
-<<<<<<< HEAD
-                System.out.printf("cleanup: %-10s..........%.9f s\n", "programs", (t2 - t0) * 1e-9);
-                System.out.printf("cleanup: %-10s..........%.9f s\n", "queues", (t3 - t2) * 1e-9);
-                System.out.printf("cleanup: %-10s..........%.9f s\n", "context", (t4 - t3) * 1e-9);
-                System.out.printf("cleanup: %-10s..........%.9f s\n", "total", (t4 - t0) * 1e-9);
-=======
-                System.out.printf("cleanup: %-10s..........%.9f s%n", "programs", (t1 - t0) * 1e-9);
-                System.out.printf("cleanup: %-10s..........%.9f s%n", "memory", (t2 - t1) * 1e-9);
+                System.out.printf("cleanup: %-10s..........%.9f s%n", "programs", (t2 - t0) * 1e-9);
                 System.out.printf("cleanup: %-10s..........%.9f s%n", "queues", (t3 - t2) * 1e-9);
                 System.out.printf("cleanup: %-10s..........%.9f s%n", "context", (t4 - t3) * 1e-9);
                 System.out.printf("cleanup: %-10s..........%.9f s%n", "total", (t4 - t0) * 1e-9);
->>>>>>> 0139d9d1
             }
         } catch (OCLException e) {
             TornadoLogger.error(e.getMessage());
@@ -270,11 +262,10 @@
     private OCLBufferResult createBuffer(long flags, long bytes, long hostPointer) {
         try {
             final OCLBufferResult result = createBuffer(contextID, flags, bytes, hostPointer);
-<<<<<<< HEAD
-            logger.info("buffer allocated %s @ 0x%x", RuntimeUtilities.humanReadableByteCount(bytes, false), result.getBuffer());
+            TornadoLogger.info("buffer allocated %s @ 0x%x", RuntimeUtilities.humanReadableByteCount(bytes, false), result.getBuffer());
             return result;
         } catch (OCLException e) {
-            logger.error(e.getMessage());
+            TornadoLogger.error(e.getMessage());
         }
         return null;
     }
@@ -282,12 +273,7 @@
     public void releaseBuffer(long bufferId) {
         try {
             clReleaseMemObject(bufferId);
-            logger.info("buffer released 0x%x", bufferId);
-=======
-            devicePtr = result.getBuffer();
-            allocatedRegions.add(devicePtr);
-            TornadoLogger.info("buffer allocated %s @ 0x%x", RuntimeUtilities.humanReadableByteCount(bytes, false), devicePtr);
->>>>>>> 0139d9d1
+            TornadoLogger.info("buffer released 0x%x", bufferId);
         } catch (OCLException e) {
             TornadoLogger.error(e.getMessage());
         }
