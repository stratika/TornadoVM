--- conflicted
+++ resolved
@@ -83,11 +83,8 @@
     private boolean wasReset;
     private boolean useRelativeAddresses;
     private boolean printOnce = true;
-<<<<<<< HEAD
-=======
 
     private final OCLEventsWrapper eventsWrapper;
->>>>>>> 6af921d3
 
     protected OCLDeviceContext(OCLDevice device, OCLCommandQueue queue, OCLContext context) {
         this.device = device;
@@ -98,11 +95,8 @@
 
         setRelativeAddressesFlag();
 
-<<<<<<< HEAD
-=======
         this.eventsWrapper = new OCLEventsWrapper();
 
->>>>>>> 6af921d3
         needsBump = false;
         for (String bumpDevice : BUMP_DEVICES) {
             if (device.getDeviceName().equalsIgnoreCase(bumpDevice.trim())) {
@@ -454,7 +448,6 @@
     public boolean isPlatformFPGA() {
         return getDevice().getDeviceType() == OCLDeviceType.CL_DEVICE_TYPE_ACCELERATOR
                 && (getPlatformContext().getPlatform().getName().toLowerCase().contains("fpga") || getPlatformContext().getPlatform().getName().toLowerCase().contains("xilinx"));
-<<<<<<< HEAD
     }
 
     @Override
@@ -469,22 +462,6 @@
 
     public long getBumpBuffer() {
         return bumpBuffer;
-=======
->>>>>>> 6af921d3
-    }
-
-    @Override
-    public boolean useRelativeAddresses() {
-        if (isPlatformFPGA() && !Tornado.OPENCL_USE_RELATIVE_ADDRESSES && printOnce) {
-            System.out.println("Warning: -Dtornado.opencl.userelative was set to False. TornadoVM changed it to True because it is required for FPGA execution.");
-            printOnce = false;
-        }
-
-        return useRelativeAddresses;
-    }
-
-    public long getBumpBuffer() {
-        return bumpBuffer;
     }
 
     public void retainEvent(int localEventId) {
