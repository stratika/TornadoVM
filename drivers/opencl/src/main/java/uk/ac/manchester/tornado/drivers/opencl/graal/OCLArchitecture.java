--- conflicted
+++ resolved
@@ -50,27 +50,19 @@
 
     public static final RegisterCategory OCL_ABI = new RegisterCategory("abi");
     public static final OCLMemoryBase globalSpace = new OCLMemoryBase(0, HEAP_REF_NAME, OCLMemorySpace.GLOBAL, OCLKind.UCHAR);
-<<<<<<< HEAD
     public static OCLRegister sp;
     public static final OCLMemoryBase kernelContext = new OCLMemoryBase(0, KERNEL_CONTEXT, OCLMemorySpace.GLOBAL, OCLKind.LONG);
-=======
->>>>>>> 0139d9d1
     public static final OCLMemoryBase constantSpace = new OCLMemoryBase(2, CONSTANT_REGION_NAME, OCLMemorySpace.CONSTANT, OCLKind.UCHAR);
     public static final OCLMemoryBase localSpace = new OCLMemoryBase(3, LOCAL_REGION_NAME, OCLMemorySpace.LOCAL, OCLKind.UCHAR);
     public static final OCLMemoryBase privateSpace = new OCLMemoryBase(4, PRIVATE_REGION_NAME, OCLMemorySpace.PRIVATE, OCLKind.UCHAR);
     public static final OCLMemoryBase atomicSpace = new OCLMemoryBase(5, ATOMICS_REGION_NAME, OCLMemorySpace.GLOBAL, OCLKind.INT);
-    public static OCLRegister stackPointer;
+
     public static OCLRegister[] abiRegisters;
 
     public OCLArchitecture(final OCLKind wordKind, final ByteOrder byteOrder) {
         super("Tornado OpenCL", wordKind, byteOrder, false, null, LOAD_STORE | STORE_STORE, 0, 0);
-<<<<<<< HEAD
         sp = new OCLRegister(1, FRAME_BASE_NAME, wordKind);
         abiRegisters = new OCLRegister[] { kernelContext, constantSpace, localSpace, atomicSpace };
-=======
-        stackPointer = new OCLRegister(1, FRAME_BASE_NAME, wordKind);
-        abiRegisters = new OCLRegister[] { globalSpace, stackPointer, constantSpace, localSpace, atomicSpace };
->>>>>>> 0139d9d1
     }
 
     @Override
