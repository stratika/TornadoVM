--- conflicted
+++ resolved
@@ -1087,11 +1087,7 @@
         }
     }
 
-<<<<<<< HEAD
-    public void emitAttribute(OCLCompilationResultBuilder crb, ControlFlowGraph cfg) {
-=======
     public void emitAttribute(OCLCompilationResultBuilder crb) {
->>>>>>> 14175612
         if (crb.isParallel()) {
             emitSymbol(OCLAssemblerConstants.FPGA_ATTRIBUTE);
         } else {
