/*
 * Copyright (c) 2020, APT Group, Department of Computer Science,
 * School of Engineering, The University of Manchester. All rights reserved.
 * Copyright (c) 2018, 2020, APT Group, Department of Computer Science,
 * The University of Manchester. All rights reserved.
 * Copyright (c) 2009, 2017, Oracle and/or its affiliates. All rights reserved.
 * DO NOT ALTER OR REMOVE COPYRIGHT NOTICES OR THIS FILE HEADER.
 *
 * This code is free software; you can redistribute it and/or modify it
 * under the terms of the GNU General Public License version 2 only, as
 * published by the Free Software Foundation.
 *
 * This code is distributed in the hope that it will be useful, but WITHOUT
 * ANY WARRANTY; without even the implied warranty of MERCHANTABILITY or
 * FITNESS FOR A PARTICULAR PURPOSE.  See the GNU General Public License
 * version 2 for more details (a copy is included in the LICENSE file that
 * accompanied this code).
 *
 * You should have received a copy of the GNU General Public License version
 * 2 along with this work; if not, write to the Free Software Foundation,
 * Inc., 51 Franklin St, Fifth Floor, Boston, MA 02110-1301 USA.
 *
 * Authors: James Clarkson
 *
 */
package uk.ac.manchester.tornado.drivers.opencl.graal.backend;

import static uk.ac.manchester.tornado.api.exceptions.TornadoInternalError.guarantee;
import static uk.ac.manchester.tornado.api.exceptions.TornadoInternalError.shouldNotReachHere;
import static uk.ac.manchester.tornado.api.exceptions.TornadoInternalError.unimplemented;
import static uk.ac.manchester.tornado.runtime.TornadoCoreRuntime.getTornadoRuntime;
import static uk.ac.manchester.tornado.runtime.common.RuntimeUtilities.humanReadableByteCount;
import static uk.ac.manchester.tornado.runtime.common.Tornado.DEBUG_KERNEL_ARGS;
import static uk.ac.manchester.tornado.runtime.common.TornadoOptions.VIRTUAL_DEVICE_ENABLED;
import static uk.ac.manchester.tornado.runtime.graal.compiler.TornadoCodeGenerator.trace;

import java.lang.reflect.Method;
import java.nio.file.InvalidPathException;
import java.nio.file.Path;
import java.nio.file.Paths;
import java.util.HashMap;
import java.util.HashSet;
import java.util.Map;
import java.util.Set;
import java.util.concurrent.atomic.AtomicInteger;

import org.graalvm.collections.EconomicSet;
import org.graalvm.compiler.api.replacements.SnippetReflectionProvider;
import org.graalvm.compiler.code.CompilationResult;
import org.graalvm.compiler.core.common.CompilationIdentifier;
import org.graalvm.compiler.core.common.alloc.RegisterAllocationConfig;
import org.graalvm.compiler.core.common.cfg.AbstractBlockBase;
import org.graalvm.compiler.lir.LIR;
import org.graalvm.compiler.lir.LIRInstruction;
import org.graalvm.compiler.lir.Variable;
import org.graalvm.compiler.lir.asm.CompilationResultBuilder;
import org.graalvm.compiler.lir.asm.CompilationResultBuilderFactory;
import org.graalvm.compiler.lir.asm.DataBuilder;
import org.graalvm.compiler.lir.framemap.FrameMap;
import org.graalvm.compiler.lir.framemap.FrameMapBuilder;
import org.graalvm.compiler.lir.framemap.ReferenceMapBuilder;
import org.graalvm.compiler.lir.gen.LIRGenerationResult;
import org.graalvm.compiler.lir.gen.LIRGeneratorTool;
import org.graalvm.compiler.nodes.StructuredGraph;
import org.graalvm.compiler.nodes.cfg.ControlFlowGraph;
import org.graalvm.compiler.nodes.spi.NodeLIRBuilderTool;
import org.graalvm.compiler.options.OptionValues;
import org.graalvm.compiler.phases.tiers.SuitesProvider;
import org.graalvm.compiler.phases.util.Providers;

import jdk.vm.ci.code.CallingConvention;
import jdk.vm.ci.code.CompilationRequest;
import jdk.vm.ci.code.CompiledCode;
import jdk.vm.ci.code.Register;
import jdk.vm.ci.code.RegisterConfig;
import jdk.vm.ci.hotspot.HotSpotCallingConventionType;
import jdk.vm.ci.meta.AllocatableValue;
import jdk.vm.ci.meta.DeoptimizationAction;
import jdk.vm.ci.meta.DeoptimizationReason;
import jdk.vm.ci.meta.JavaConstant;
import jdk.vm.ci.meta.JavaKind;
import jdk.vm.ci.meta.Local;
import jdk.vm.ci.meta.ResolvedJavaMethod;
import jdk.vm.ci.meta.ResolvedJavaType;
import jdk.vm.ci.meta.Value;
import uk.ac.manchester.tornado.api.common.TornadoDevice;
import uk.ac.manchester.tornado.api.exceptions.TornadoRuntimeException;
import uk.ac.manchester.tornado.api.type.annotations.Vector;
<<<<<<< HEAD
import uk.ac.manchester.tornado.drivers.opencl.OCLCodeCache;
import uk.ac.manchester.tornado.drivers.opencl.OCLDeviceContextInterface;
import uk.ac.manchester.tornado.drivers.opencl.OCLTargetDescription;
import uk.ac.manchester.tornado.drivers.opencl.OCLTargetDevice;
=======
import uk.ac.manchester.tornado.drivers.opencl.*;
>>>>>>> 517d82c0
import uk.ac.manchester.tornado.drivers.opencl.enums.OCLDeviceType;
import uk.ac.manchester.tornado.drivers.opencl.graal.OCLArchitecture;
import uk.ac.manchester.tornado.drivers.opencl.graal.OCLCodeProvider;
import uk.ac.manchester.tornado.drivers.opencl.graal.OCLCodeUtil;
import uk.ac.manchester.tornado.drivers.opencl.graal.OCLFrameContext;
import uk.ac.manchester.tornado.drivers.opencl.graal.OCLFrameMap;
import uk.ac.manchester.tornado.drivers.opencl.graal.OCLFrameMapBuilder;
import uk.ac.manchester.tornado.drivers.opencl.graal.OCLInstalledCode;
import uk.ac.manchester.tornado.drivers.opencl.graal.OCLProviders;
import uk.ac.manchester.tornado.drivers.opencl.graal.OCLSuitesProvider;
import uk.ac.manchester.tornado.drivers.opencl.graal.OCLUtils;
import uk.ac.manchester.tornado.drivers.opencl.graal.asm.OCLAssembler;
import uk.ac.manchester.tornado.drivers.opencl.graal.asm.OCLAssemblerConstants;
import uk.ac.manchester.tornado.drivers.opencl.graal.compiler.OCLCompilationResult;
import uk.ac.manchester.tornado.drivers.opencl.graal.compiler.OCLCompilationResultBuilder;
import uk.ac.manchester.tornado.drivers.opencl.graal.compiler.OCLCompiler;
import uk.ac.manchester.tornado.drivers.opencl.graal.compiler.OCLDataBuilder;
import uk.ac.manchester.tornado.drivers.opencl.graal.compiler.OCLLIRGenerationResult;
import uk.ac.manchester.tornado.drivers.opencl.graal.compiler.OCLLIRGenerator;
import uk.ac.manchester.tornado.drivers.opencl.graal.compiler.OCLNodeLIRBuilder;
import uk.ac.manchester.tornado.drivers.opencl.graal.compiler.OCLNodeMatchRules;
import uk.ac.manchester.tornado.drivers.opencl.graal.compiler.OCLReferenceMapBuilder;
import uk.ac.manchester.tornado.drivers.opencl.graal.lir.OCLKind;
import uk.ac.manchester.tornado.drivers.opencl.graal.nodes.ThreadConfigurationNode;
import uk.ac.manchester.tornado.drivers.opencl.mm.OCLByteBuffer;
import uk.ac.manchester.tornado.drivers.opencl.runtime.OCLTornadoDevice;
import uk.ac.manchester.tornado.runtime.TornadoCoreRuntime;
import uk.ac.manchester.tornado.runtime.common.Tornado;
import uk.ac.manchester.tornado.drivers.opencl.TornadoContext;
import uk.ac.manchester.tornado.runtime.directives.CompilerInternals;
import uk.ac.manchester.tornado.runtime.graal.backend.TornadoBackend;
import uk.ac.manchester.tornado.runtime.tasks.meta.ScheduleMetaData;
import uk.ac.manchester.tornado.runtime.tasks.meta.TaskMetaData;

public class OCLBackend extends TornadoBackend<OCLProviders> implements FrameMap.ReferenceMapBuilderFactory {

    private boolean backEndInitialized;

    @Override
    public OCLTargetDescription getTarget() {
        return target;
    }

    final OptionValues options;

    final OCLTargetDescription target;
    final OCLArchitecture architecture;
    final TornadoContext tornadoContext;
    final OCLDeviceContextInterface deviceContext;
    final OCLCodeProvider codeCache;
    OCLInstalledCode lookupCode;

    final ScheduleMetaData scheduleMeta;

    private boolean lookupCodeAvailable;

    private static boolean isFPGAInit = false;

    private static final String KERNEL_WARMUP = System.getProperty("tornado.fpga.kernel.warmup");

    public OCLBackend(OptionValues options, Providers providers, OCLTargetDescription target, OCLCodeProvider codeCache, TornadoContext openclContext, OCLDeviceContextInterface deviceContext) {
        super(providers);
        this.options = options;
        this.target = target;
        this.codeCache = codeCache;
        this.tornadoContext = openclContext;
        this.deviceContext = deviceContext;
        architecture = (OCLArchitecture) target.arch;
        scheduleMeta = new ScheduleMetaData("oclbackend");

        if (KERNEL_WARMUP != null) {
            if (deviceContext.getDevice().getDeviceType() == OCLDeviceType.CL_DEVICE_TYPE_ACCELERATOR && !isFPGAInit) {
                initFPGA();
                isFPGAInit = true;
            }
        }
    }

    public SnippetReflectionProvider getSnippetReflection() {
        return ((OCLProviders) this.getProviders()).getSnippetReflection();
    }

    @Override
    public String decodeDeopt(long value) {
        DeoptimizationReason reason = getProviders().getMetaAccess().decodeDeoptReason(JavaConstant.forLong(value));
        DeoptimizationAction action = getProviders().getMetaAccess().decodeDeoptAction(JavaConstant.forLong(value));
        return String.format("deopt: reason=%s, action=%s", reason.toString(), action.toString());
    }

    public boolean isInitialised() {
        return backEndInitialized;
    }

    @SuppressWarnings("unused")
    private static Object lookupBufferAddress() {
        return CompilerInternals.getSlotsAddress();
    }

    @Override
    public ReferenceMapBuilder newReferenceMapBuilder(int totalFrameSize) {
        return new OCLReferenceMapBuilder();
    }

    @Override
    public RegisterAllocationConfig newRegisterAllocationConfig(RegisterConfig registerConfig, String[] allocationRestrictedTo) {
        return new RegisterAllocationConfig(registerConfig, allocationRestrictedTo);
    }

    private Method getLookupMethod() {
        Method method = null;
        try {
            method = this.getClass().getDeclaredMethod("lookupBufferAddress");
        } catch (NoSuchMethodException e) {
            Tornado.fatal("[FATAL ERROR] Unable to find the <lookupBufferAddress> method within OCLBackend");
        }
        return method;
    }

    public long readHeapBaseAddress(TaskMetaData meta) {
        final OCLByteBuffer parameters = deviceContext.getMemoryManager().getSubBuffer(0, 16);
        parameters.putLong(0);

        int task = lookupCode.executeTask(parameters, null, meta);
        lookupCode.readValue(parameters, meta, task);
        lookupCode.resolveEvent(parameters, meta, task);

        final long address = parameters.getLong(0);
        Tornado.info("Heap address @ 0x%x on %s ", address, deviceContext.getDevice().getDeviceName());
        return address;
    }

    /**
     * It allocates the smallest of the requested heap size or the max global memory
     * size.
     */
    public void allocateHeapMemoryOnDevice() {
        long memorySize = Math.min(DEFAULT_HEAP_ALLOCATION, deviceContext.getDevice().getDeviceMaxAllocationSize());
        if (memorySize < DEFAULT_HEAP_ALLOCATION) {
            Tornado.info("Unable to allocate %s of heap space - resized to %s", humanReadableByteCount(DEFAULT_HEAP_ALLOCATION, false), humanReadableByteCount(memorySize, false));
        }
        Tornado.info("%s: allocating %s of heap space", deviceContext.getDevice().getDeviceName(), humanReadableByteCount(memorySize, false));
        deviceContext.getMemoryManager().allocateRegion(memorySize);
    }

    private String getDriverAndDevice(TaskMetaData task, int[] deviceInfo) {
        return task.getId() + ".device=" + deviceInfo[0] + ":" + deviceInfo[1];
    }

    /**
     * We explore all devices in driver 0;
     *
     * @return
     */
    public int[] getDriverAndDevice() {
        int numDev = TornadoCoreRuntime.getTornadoRuntime().getDriver(OCLDriver.class).getDeviceCount();
        int deviceIndex = 0;
        for (int i = 0; i < numDev; i++) {
<<<<<<< HEAD
            OCLTornadoDevice device = (OCLTornadoDevice) TornadoCoreRuntime.getTornadoRuntime().getDriver(0).getDevice(i);
            OCLTargetDevice dev = device.getDevice();
=======
            OCLTornadoDevice device = (OCLTornadoDevice) TornadoCoreRuntime.getTornadoRuntime().getDriver(OCLDriver.class).getDevice(i);
            OCLDevice dev = device.getDevice();
>>>>>>> 517d82c0
            if (dev == deviceContext.getDevice()) {
                deviceIndex = i;
            }
        }
        int driverIndex = TornadoCoreRuntime.getTornadoRuntime().getDriverIndex(OCLDriver.class);
        return new int[] { driverIndex, deviceIndex };
    }

    private boolean isJITCompilationForFPGAs(String deviceFullName) {
        String deviceDriver = deviceFullName.split("=")[1];
        int driverIndex = Integer.parseInt(deviceDriver.split(":")[0]);
        int deviceIndex = Integer.parseInt(deviceDriver.split(":")[1]);
        TornadoDevice device = getTornadoRuntime().getDriver(driverIndex).getDevice(deviceIndex);
        String platformName = device.getPlatformName();
        if (!isDeviceAnFPGAAccelerator() || !isFPGA(platformName)) {
            return false;
        } else {
            return isDeviceAnFPGAAccelerator() && (isFPGA(platformName));
        }
    }

    private boolean isFPGA(String platformName) {
        return ((platformName.contains("FPGA") || platformName.contains("Xilinx")));
    }

    /*
     * Retrieve the address of the heap on the device
     */
    public TaskMetaData compileLookupBufferKernel() {

        TaskMetaData meta = new TaskMetaData(scheduleMeta, OCLCodeCache.LOOKUP_BUFFER_KERNEL_NAME);
        meta.setDevice(deviceContext.asMapping());

        OCLCodeCache codeCache = deviceContext.getCodeCache();
        int[] deviceInfo = getDriverAndDevice();
        String deviceFullName = getDriverAndDevice(meta, deviceInfo);

        if (deviceContext.isCached("internal", OCLCodeCache.LOOKUP_BUFFER_KERNEL_NAME)) {
            // Option 1) Getting the lookupBufferAddress from the cache
            lookupCode = deviceContext.getInstalledCode("internal", OCLCodeCache.LOOKUP_BUFFER_KERNEL_NAME);
            if (lookupCode != null) {
                lookupCodeAvailable = true;
            }
        } else if (codeCache.isLoadBinaryOptionEnabled() && codeCache.getOpenCLBinary(deviceFullName) != null) {

            // Option 2) Loading pre-compiled lookupBufferAddress kernel FPGA
            Path lookupPath = Paths.get(codeCache.getOpenCLBinary(deviceFullName));
            lookupCode = codeCache.installEntryPointForBinaryForFPGAs(meta.getId(), lookupPath, OCLCodeCache.LOOKUP_BUFFER_KERNEL_NAME);
            if (lookupCode != null) {
                lookupCodeAvailable = true;
            }
        } else {
            // Option 3) JIT Compilation of the lookupBufferAddress kernel
            // Avoid JIT compilation for FPGAs due to unsupported feature
            ResolvedJavaMethod resolveMethod = getTornadoRuntime().resolveMethod(getLookupMethod());
            OCLProviders providers = (OCLProviders) getProviders();
            OCLCompilationResult result = OCLCompiler.compileCodeForDevice(resolveMethod, null, meta, providers, this);

            boolean isCompilationForFPGAs = isJITCompilationForFPGAs(deviceFullName);

            if (isDeviceAnFPGAAccelerator()) {
                lookupCode = deviceContext.installCode(result.getId(), result.getName(), result.getTargetCode(), false);
            } else {
                lookupCode = deviceContext.installCode(result);
            }

            if (deviceContext.isKernelAvailable() && !isCompilationForFPGAs) {
                lookupCodeAvailable = true;
            }
        }
        return meta;
    }

    public void runLookUpBufferAddressKernel() {
        TaskMetaData meta = new TaskMetaData(scheduleMeta, OCLCodeCache.LOOKUP_BUFFER_KERNEL_NAME, 0);
        OCLCodeCache codeCache = deviceContext.getCodeCache();
        if (deviceContext.getInstalledCode("internal", OCLCodeCache.LOOKUP_BUFFER_KERNEL_NAME) != null) {
            lookupCode = deviceContext.getInstalledCode("internal", OCLCodeCache.LOOKUP_BUFFER_KERNEL_NAME);
        } else {
            lookupCode = codeCache.installEntryPointForBinaryForFPGAs(meta.getId(), Paths.get(OCLCodeCache.fpgaBinLocation), OCLCodeCache.LOOKUP_BUFFER_KERNEL_NAME);
        }

        if (lookupCode != null) {
            lookupCodeAvailable = true;
            runAndReadLookUpKernel(meta);
        }
    }

    public boolean isLookupCodeAvailable() {
        return lookupCodeAvailable;
    }

    private void runAndReadLookUpKernel(TaskMetaData meta) {
        deviceContext.getMemoryManager().init(this, readHeapBaseAddress(meta));
    }

    private void initFPGA() {
        OCLCodeCache check = deviceContext.getCodeCache();
        try {
            Path lookupPath = Paths.get(KERNEL_WARMUP);
            check.installEntryPointForBinaryForFPGAs("oclbackend", lookupPath, OCLCodeCache.LOOKUP_BUFFER_KERNEL_NAME);
        } catch (InvalidPathException e) {
            throw new TornadoRuntimeException(e);
        }
    }

    /**
     * JIT compilation of the Look Up Buffer Address into the FPGA
     *
     * @return {@link TaskMetaData}
     */
    private TaskMetaData fpgaInstallCodeLookUpBuffer() {
        TaskMetaData meta = new TaskMetaData(scheduleMeta, OCLCodeCache.LOOKUP_BUFFER_KERNEL_NAME);
        ResolvedJavaMethod resolveMethod = getTornadoRuntime().resolveMethod(getLookupMethod());
        OCLProviders providers = (OCLProviders) getProviders();
        OCLCompilationResult result = OCLCompiler.compileCodeForDevice(resolveMethod, null, meta, providers, this);
        lookupCode = deviceContext.installCode(result.getId(), result.getName(), result.getTargetCode(), false);
        return meta;
    }

    private boolean isDeviceAnFPGAAccelerator() {
        return deviceContext.getDevice().getDeviceType() == OCLDeviceType.CL_DEVICE_TYPE_ACCELERATOR;
    }

    public void init() {
        if (VIRTUAL_DEVICE_ENABLED) {
            backEndInitialized = true;
            return;
        }

        allocateHeapMemoryOnDevice();
        TaskMetaData meta = compileLookupBufferKernel();
        if (isLookupCodeAvailable()) {
            // Only run kernel is the compilation was correct.
            runAndReadLookUpKernel(meta);
        }
        backEndInitialized = true;
    }

    public OCLDeviceContextInterface getDeviceContext() {
        return deviceContext;
    }

    protected OCLAssembler createAssembler() {
        return new OCLAssembler(target);
    }

    public void emitCode(CompilationResultBuilder crb, LIR lir, ResolvedJavaMethod method) {
        emitCode((OCLCompilationResultBuilder) crb, lir, method);
    }

    public EconomicSet<Register> translateToCallerRegisters(EconomicSet<Register> calleeRegisters) {
        unimplemented();
        return null;
    }

    public void emitCode(OCLCompilationResultBuilder crb, LIR lir, ResolvedJavaMethod method) {
        final OCLAssembler asm = (OCLAssembler) crb.asm;
        emitPrologue(crb, asm, method, lir);
        crb.emit(lir);
        emitEpilogue(asm);

    }

    private void emitEpilogue(OCLAssembler asm) {
        asm.endScope(" kernel");
    }

    private void addVariableDef(Map<OCLKind, Set<Variable>> kindToVariable, Variable value) {
        if (value != null) {

            if (!(value.getPlatformKind() instanceof OCLKind)) {
                shouldNotReachHere();
            }

            OCLKind oclKind = (OCLKind) value.getPlatformKind();
            if (oclKind == OCLKind.ILLEGAL) {
                shouldNotReachHere();
            }

            if (!kindToVariable.containsKey(oclKind)) {
                kindToVariable.put(oclKind, new HashSet<>());
            }

            final Set<Variable> varList = kindToVariable.get(oclKind);
            varList.add(value);
        }
    }

    private void emitVariableDefs(OCLCompilationResultBuilder crb, OCLAssembler asm, LIR lir) {
        Map<OCLKind, Set<Variable>> kindToVariable = new HashMap<>();
        final int expectedVariables = lir.numVariables();
        final AtomicInteger variableCount = new AtomicInteger();

        for (AbstractBlockBase<?> b : lir.linearScanOrder()) {
            for (LIRInstruction insn : lir.getLIRforBlock(b)) {

                insn.forEachOutput((instruction, value, mode, flags) -> {
                    if (value instanceof Variable) {
                        Variable variable = (Variable) value;
                        if (variable.getName() != null) {
                            addVariableDef(kindToVariable, (Variable) variable);
                            variableCount.incrementAndGet();
                        }
                    }
                    return value;
                });
            }
        }

        trace("found %d variable, expected (%d)", variableCount.get(), expectedVariables);

        for (OCLKind type : kindToVariable.keySet()) {
            asm.indent();
            asm.emit("%s ", type);
            for (Variable var : kindToVariable.get(type)) {
                asm.emitValue(crb, var);
                asm.emit(", ");
            }
            asm.emitByte(';', asm.position() - 2);
            asm.eol();
        }

    }

    private void emitDebugKernelArgs(OCLAssembler asm, ResolvedJavaMethod method) {
        asm.emitLine("if(get_global_id(0) == 0 && get_global_id(1) ==0){");
        asm.pushIndent();
        asm.emitStmt("int numArgs = slots[5] >> 32");
        asm.emitStmt("printf(\"got %%d args...\\n\",numArgs)");
        asm.emitLine("for(int i=0;i<numArgs;i++) {");
        asm.pushIndent();
        asm.emitStmt("printf(\"%20s - arg[%%d]: 0x%%lx\\n\", i, slots[6 + i])", method.getName());
        asm.popIndent();
        asm.emitLine("}");
        asm.popIndent();
        asm.emitLine("}");
    }

    private void emitPrologue(OCLCompilationResultBuilder crb, OCLAssembler asm, ResolvedJavaMethod method, LIR lir) {

        String methodName = crb.compilationResult.getName();

        if (crb.isKernel()) {
            /*
             * BUG There is a bug on some OpenCL devices which requires us to insert an
             * extra OpenCL buffer into the kernel arguments. This has the effect of
             * shifting the devices address mappings, which allows us to avoid the heap
             * starting at address 0x0. (I assume that this is an interesting case that
             * leads to a few issues.) Iris Pro is the only culprit at the moment.
             */
            final ControlFlowGraph cfg = (ControlFlowGraph) lir.getControlFlowGraph();
            if (cfg.getStartBlock().getEndNode().predecessor().asNode() instanceof ThreadConfigurationNode) {
                asm.emitAttribute(crb); // value
            }

            final String bumpBuffer = (deviceContext.needsBump()) ? String.format("%s void *dummy, ", OCLAssemblerConstants.GLOBAL_MEM_MODIFIER) : "";

            asm.emitLine("%s void %s(%s%s)", OCLAssemblerConstants.KERNEL_MODIFIER, methodName, bumpBuffer, architecture.getABI());
            asm.beginScope();
            emitVariableDefs(crb, asm, lir);
            asm.eol();
            asm.emitStmt("%s ulong *%s = (%s ulong *) &%s[%s]", OCLAssemblerConstants.GLOBAL_MEM_MODIFIER, OCLAssemblerConstants.FRAME_REF_NAME, OCLAssemblerConstants.GLOBAL_MEM_MODIFIER,
                    OCLAssemblerConstants.HEAP_REF_NAME, OCLAssemblerConstants.FRAME_BASE_NAME);
            asm.eol();

            if (DEBUG_KERNEL_ARGS && (method != null && !method.getDeclaringClass().getUnqualifiedName().equalsIgnoreCase(this.getClass().getSimpleName()))) {
                emitDebugKernelArgs(asm, method);
            }

            if (ENABLE_EXCEPTIONS) {
                asm.emitStmt("if(slots[0] != 0) return");
            }
            asm.eol();
        } else {

            final CallingConvention incomingArguments = OCLCodeUtil.getCallingConvention(codeCache, HotSpotCallingConventionType.JavaCallee, method, false);
            methodName = OCLUtils.makeMethodName(method);

            final JavaKind returnKind = method.getSignature().getReturnKind();
            String returnStr = "<unknown>";
            if (returnKind == JavaKind.Void) {
                returnStr = "void";
            } else {
                final ResolvedJavaType returnType = method.getSignature().getReturnType(null).resolve(method.getDeclaringClass());
                OCLKind returnOclKind = (returnType.getAnnotation(Vector.class) == null) ? getTarget().getOCLKind(returnKind) : OCLKind.fromResolvedJavaType(returnType);
                returnStr = returnOclKind.toString();
            }
            // getTarget().getLIRKind(returnKind);
            asm.emit("%s %s(%s", returnStr, methodName, architecture.getABI());

            final Local[] locals = method.getLocalVariableTable().getLocalsAt(0);
            final Value[] params = new Value[incomingArguments.getArgumentCount()];

            if (params.length > 0) {
                asm.emit(", ");
            }

            for (int i = 0; i < params.length; i++) {
                final AllocatableValue param = incomingArguments.getArgument(i);
                OCLKind oclKind = (OCLKind) param.getPlatformKind();
                if (locals[i].getType().getJavaKind().isObject()) {
                    OCLKind tmpKind = OCLKind.resolveToVectorKind(locals[i].getType().resolve(method.getDeclaringClass()));
                    if (tmpKind != OCLKind.ILLEGAL) {
                        oclKind = tmpKind;
                    }
                }
                guarantee(oclKind != OCLKind.ILLEGAL, "illegal type for %s", param.getPlatformKind());
                asm.emit("%s %s", oclKind.toString(), locals[i].getName());
                if (i < params.length - 1) {
                    asm.emit(", ");
                }
            }
            asm.emit(")");
            asm.eol();
            asm.beginScope();
            emitVariableDefs(crb, asm, lir);
            asm.eol();
        }
    }

    public OCLSuitesProvider getTornadoSuites() {
        return ((OCLProviders) getProviders()).getSuitesProvider();
    }

    public CompilationResultBuilder newCompilationResultBuilder(LIRGenerationResult lirGenRes, FrameMap frameMap, CompilationResult compilationResult, CompilationResultBuilderFactory factory) {
        return newCompilationResultBuilder(lirGenRes, frameMap, (OCLCompilationResult) compilationResult, factory, false, false);
    }

    public OCLCompilationResultBuilder newCompilationResultBuilder(LIRGenerationResult lirGenRes, FrameMap frameMap, OCLCompilationResult compilationResult, CompilationResultBuilderFactory factory,
            boolean isKernel, boolean isParallel) {

        OCLAssembler asm = createAssembler();
        OCLFrameContext frameContext = new OCLFrameContext();
        DataBuilder dataBuilder = new OCLDataBuilder();
        OCLCompilationResultBuilder crb = new OCLCompilationResultBuilder(codeCache, getForeignCalls(), frameMap, asm, dataBuilder, frameContext, compilationResult, options);
        crb.setKernel(isKernel);
        crb.setParallel(isParallel);
        crb.setDeviceContext(deviceContext);
        return crb;
    }

    public FrameMap newFrameMap(RegisterConfig registerConfig) {
        return new OCLFrameMap(getCodeCache(), registerConfig, this);
    }

    public FrameMapBuilder newFrameMapBuilder(RegisterConfig registerConfig) {
        RegisterConfig registerConfigNonNull = registerConfig == null ? getCodeCache().getRegisterConfig() : registerConfig;
        return new OCLFrameMapBuilder(newFrameMap(registerConfigNonNull), getCodeCache(), registerConfig);
    }

    public LIRGenerationResult newLIRGenerationResult(CompilationIdentifier identifier, LIR lir, FrameMapBuilder frameMapBuilder, RegisterAllocationConfig registerAllocationConfig,
            StructuredGraph graph, Object stub) {
        return new OCLLIRGenerationResult(identifier, lir, frameMapBuilder, registerAllocationConfig, new CallingConvention(0, null, (AllocatableValue[]) null));
    }

    public LIRGeneratorTool newLIRGenerator(LIRGenerationResult lirGenResult) {
        return new OCLLIRGenerator(getProviders(), lirGenResult);
    }

    public NodeLIRBuilderTool newNodeLIRBuilder(StructuredGraph graph, LIRGeneratorTool lirGen) {
        return new OCLNodeLIRBuilder(graph, lirGen, new OCLNodeMatchRules(lirGen));
    }

    @Override
    public String toString() {
        return String.format("Backend: arch=%s, device=%s", architecture.getName(), deviceContext.getDevice().getDeviceName());
    }

    @Override
    public OCLCodeProvider getCodeCache() {
        return codeCache;
    }

    @Override
    public SuitesProvider getSuites() {
        unimplemented("Get suites method in OCLBackend not implemented yet.");
        return null;
    }

    public void reset() {
        getDeviceContext().reset();
    }

    @Override
    protected CompiledCode createCompiledCode(ResolvedJavaMethod rjm, CompilationRequest cr, CompilationResult cr1, boolean isDefault, OptionValues options) {
        unimplemented("Create compiled code method in OCLBackend not implemented yet.");
        return null;
    }
}<|MERGE_RESOLUTION|>--- conflicted
+++ resolved
@@ -86,14 +86,11 @@
 import uk.ac.manchester.tornado.api.common.TornadoDevice;
 import uk.ac.manchester.tornado.api.exceptions.TornadoRuntimeException;
 import uk.ac.manchester.tornado.api.type.annotations.Vector;
-<<<<<<< HEAD
 import uk.ac.manchester.tornado.drivers.opencl.OCLCodeCache;
 import uk.ac.manchester.tornado.drivers.opencl.OCLDeviceContextInterface;
+import uk.ac.manchester.tornado.drivers.opencl.OCLDriver;
 import uk.ac.manchester.tornado.drivers.opencl.OCLTargetDescription;
 import uk.ac.manchester.tornado.drivers.opencl.OCLTargetDevice;
-=======
-import uk.ac.manchester.tornado.drivers.opencl.*;
->>>>>>> 517d82c0
 import uk.ac.manchester.tornado.drivers.opencl.enums.OCLDeviceType;
 import uk.ac.manchester.tornado.drivers.opencl.graal.OCLArchitecture;
 import uk.ac.manchester.tornado.drivers.opencl.graal.OCLCodeProvider;
@@ -251,13 +248,8 @@
         int numDev = TornadoCoreRuntime.getTornadoRuntime().getDriver(OCLDriver.class).getDeviceCount();
         int deviceIndex = 0;
         for (int i = 0; i < numDev; i++) {
-<<<<<<< HEAD
-            OCLTornadoDevice device = (OCLTornadoDevice) TornadoCoreRuntime.getTornadoRuntime().getDriver(0).getDevice(i);
+            OCLTornadoDevice device = (OCLTornadoDevice) TornadoCoreRuntime.getTornadoRuntime().getDriver(OCLDriver.class).getDevice(i);
             OCLTargetDevice dev = device.getDevice();
-=======
-            OCLTornadoDevice device = (OCLTornadoDevice) TornadoCoreRuntime.getTornadoRuntime().getDriver(OCLDriver.class).getDevice(i);
-            OCLDevice dev = device.getDevice();
->>>>>>> 517d82c0
             if (dev == deviceContext.getDevice()) {
                 deviceIndex = i;
             }
