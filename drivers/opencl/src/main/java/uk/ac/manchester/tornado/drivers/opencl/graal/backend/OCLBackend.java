/*
 * Copyright (c) 2018, 2019, APT Group, School of Computer Science,
 * The University of Manchester. All rights reserved.
 * Copyright (c) 2009, 2017, Oracle and/or its affiliates. All rights reserved.
 * DO NOT ALTER OR REMOVE COPYRIGHT NOTICES OR THIS FILE HEADER.
 *
 * This code is free software; you can redistribute it and/or modify it
 * under the terms of the GNU General Public License version 2 only, as
 * published by the Free Software Foundation.
 *
 * This code is distributed in the hope that it will be useful, but WITHOUT
 * ANY WARRANTY; without even the implied warranty of MERCHANTABILITY or
 * FITNESS FOR A PARTICULAR PURPOSE.  See the GNU General Public License
 * version 2 for more details (a copy is included in the LICENSE file that
 * accompanied this code).
 *
 * You should have received a copy of the GNU General Public License version
 * 2 along with this work; if not, write to the Free Software Foundation,
 * Inc., 51 Franklin St, Fifth Floor, Boston, MA 02110-1301 USA.
 *
 * Authors: James Clarkson
 *
 */
package uk.ac.manchester.tornado.drivers.opencl.graal.backend;

import static uk.ac.manchester.tornado.api.exceptions.TornadoInternalError.guarantee;
import static uk.ac.manchester.tornado.api.exceptions.TornadoInternalError.shouldNotReachHere;
import static uk.ac.manchester.tornado.api.exceptions.TornadoInternalError.unimplemented;
import static uk.ac.manchester.tornado.runtime.TornadoCoreRuntime.getTornadoRuntime;
import static uk.ac.manchester.tornado.runtime.common.RuntimeUtilities.humanReadableByteCount;
import static uk.ac.manchester.tornado.runtime.common.Tornado.DEBUG_KERNEL_ARGS;
import static uk.ac.manchester.tornado.runtime.graal.compiler.TornadoCodeGenerator.trace;

import java.lang.reflect.Method;
import java.nio.file.InvalidPathException;
import java.nio.file.Path;
import java.nio.file.Paths;
import java.util.HashMap;
import java.util.HashSet;
import java.util.Map;
import java.util.Set;
import java.util.concurrent.atomic.AtomicInteger;

import org.graalvm.compiler.api.replacements.SnippetReflectionProvider;
import org.graalvm.compiler.code.CompilationResult;
import org.graalvm.compiler.core.common.CompilationIdentifier;
import org.graalvm.compiler.core.common.alloc.RegisterAllocationConfig;
import org.graalvm.compiler.core.common.cfg.AbstractBlockBase;
import org.graalvm.compiler.lir.LIR;
import org.graalvm.compiler.lir.LIRInstruction;
import org.graalvm.compiler.lir.Variable;
import org.graalvm.compiler.lir.asm.CompilationResultBuilder;
import org.graalvm.compiler.lir.asm.CompilationResultBuilderFactory;
import org.graalvm.compiler.lir.asm.DataBuilder;
import org.graalvm.compiler.lir.framemap.FrameMap;
import org.graalvm.compiler.lir.framemap.FrameMapBuilder;
import org.graalvm.compiler.lir.framemap.ReferenceMapBuilder;
import org.graalvm.compiler.lir.gen.LIRGenerationResult;
import org.graalvm.compiler.lir.gen.LIRGeneratorTool;
import org.graalvm.compiler.nodes.StructuredGraph;
import org.graalvm.compiler.nodes.cfg.ControlFlowGraph;
import org.graalvm.compiler.nodes.spi.NodeLIRBuilderTool;
import org.graalvm.compiler.options.OptionValues;
import org.graalvm.compiler.phases.tiers.SuitesProvider;
import org.graalvm.compiler.phases.util.Providers;
import org.graalvm.util.EconomicSet;

import jdk.vm.ci.code.CallingConvention;
import jdk.vm.ci.code.CompilationRequest;
import jdk.vm.ci.code.CompiledCode;
import jdk.vm.ci.code.Register;
import jdk.vm.ci.code.RegisterConfig;
import jdk.vm.ci.hotspot.HotSpotCallingConventionType;
import jdk.vm.ci.meta.AllocatableValue;
import jdk.vm.ci.meta.DeoptimizationAction;
import jdk.vm.ci.meta.DeoptimizationReason;
import jdk.vm.ci.meta.JavaConstant;
import jdk.vm.ci.meta.JavaKind;
import jdk.vm.ci.meta.Local;
import jdk.vm.ci.meta.ResolvedJavaMethod;
import jdk.vm.ci.meta.ResolvedJavaType;
import jdk.vm.ci.meta.Value;
import uk.ac.manchester.tornado.api.exceptions.TornadoRuntimeException;
import uk.ac.manchester.tornado.api.type.annotations.Vector;
import uk.ac.manchester.tornado.drivers.opencl.OCLCodeCache;
import uk.ac.manchester.tornado.drivers.opencl.OCLContext;
import uk.ac.manchester.tornado.drivers.opencl.OCLDevice;
import uk.ac.manchester.tornado.drivers.opencl.OCLDeviceContext;
import uk.ac.manchester.tornado.drivers.opencl.OCLTargetDescription;
import uk.ac.manchester.tornado.drivers.opencl.enums.OCLDeviceType;
import uk.ac.manchester.tornado.drivers.opencl.graal.OCLArchitecture;
import uk.ac.manchester.tornado.drivers.opencl.graal.OCLCodeProvider;
import uk.ac.manchester.tornado.drivers.opencl.graal.OCLCodeUtil;
import uk.ac.manchester.tornado.drivers.opencl.graal.OCLFrameContext;
import uk.ac.manchester.tornado.drivers.opencl.graal.OCLFrameMap;
import uk.ac.manchester.tornado.drivers.opencl.graal.OCLFrameMapBuilder;
import uk.ac.manchester.tornado.drivers.opencl.graal.OCLInstalledCode;
import uk.ac.manchester.tornado.drivers.opencl.graal.OCLProviders;
import uk.ac.manchester.tornado.drivers.opencl.graal.OCLSuitesProvider;
import uk.ac.manchester.tornado.drivers.opencl.graal.OCLUtils;
import uk.ac.manchester.tornado.drivers.opencl.graal.asm.OCLAssembler;
import uk.ac.manchester.tornado.drivers.opencl.graal.asm.OCLAssemblerConstants;
import uk.ac.manchester.tornado.drivers.opencl.graal.compiler.OCLCompilationResult;
import uk.ac.manchester.tornado.drivers.opencl.graal.compiler.OCLCompilationResultBuilder;
import uk.ac.manchester.tornado.drivers.opencl.graal.compiler.OCLCompiler;
import uk.ac.manchester.tornado.drivers.opencl.graal.compiler.OCLDataBuilder;
import uk.ac.manchester.tornado.drivers.opencl.graal.compiler.OCLLIRGenerationResult;
import uk.ac.manchester.tornado.drivers.opencl.graal.compiler.OCLLIRGenerator;
import uk.ac.manchester.tornado.drivers.opencl.graal.compiler.OCLNodeLIRBuilder;
import uk.ac.manchester.tornado.drivers.opencl.graal.compiler.OCLNodeMatchRules;
import uk.ac.manchester.tornado.drivers.opencl.graal.compiler.OCLReferenceMapBuilder;
import uk.ac.manchester.tornado.drivers.opencl.graal.lir.OCLKind;
import uk.ac.manchester.tornado.drivers.opencl.graal.nodes.ThreadConfigurationNode;
import uk.ac.manchester.tornado.drivers.opencl.mm.OCLByteBuffer;
import uk.ac.manchester.tornado.drivers.opencl.runtime.OCLTornadoDevice;
import uk.ac.manchester.tornado.runtime.TornadoCoreRuntime;
import uk.ac.manchester.tornado.runtime.common.Tornado;
import uk.ac.manchester.tornado.runtime.directives.CompilerInternals;
import uk.ac.manchester.tornado.runtime.graal.backend.TornadoBackend;
import uk.ac.manchester.tornado.runtime.tasks.meta.ScheduleMetaData;
import uk.ac.manchester.tornado.runtime.tasks.meta.TaskMetaData;

public class OCLBackend extends TornadoBackend<OCLProviders> implements FrameMap.ReferenceMapBuilderFactory {

    private boolean flag = false;

    @Override
    public OCLTargetDescription getTarget() {
        return target;
    }

    final OptionValues options;

    final OCLTargetDescription target;
    final OCLArchitecture architecture;
    final OCLContext openclContext;
    final OCLDeviceContext deviceContext;
    final OCLCodeProvider codeCache;
    OCLInstalledCode lookupCode;
    final AtomicInteger id = new AtomicInteger(0);

    final ScheduleMetaData scheduleMeta;

    private boolean lookupCodeAvailable;

    private static boolean isFPGAInit = false;

    private static final String KERNEL_WARMUP = System.getProperty("tornado.fpga.kernel.warmup");

    public OCLBackend(OptionValues options, Providers providers, OCLTargetDescription target, OCLCodeProvider codeCache, OCLContext openclContext, OCLDeviceContext deviceContext) {
        super(providers);
        this.options = options;
        this.target = target;
        this.codeCache = codeCache;
        this.openclContext = openclContext;
        this.deviceContext = deviceContext;
        architecture = (OCLArchitecture) target.arch;
        scheduleMeta = new ScheduleMetaData("oclbackend");

        if (KERNEL_WARMUP != null) {
            if (deviceContext.getDevice().getDeviceType() == OCLDeviceType.CL_DEVICE_TYPE_ACCELERATOR && !isFPGAInit) {
                initFPGA();
                isFPGAInit = true;
            }
        }

    }

    public SnippetReflectionProvider getSnippetReflection() {
        return ((OCLProviders) this.getProviders()).getSnippetReflection();
    }

    @Override
    public String decodeDeopt(long value) {
        DeoptimizationReason reason = getProviders().getMetaAccess().decodeDeoptReason(JavaConstant.forLong(value));
        DeoptimizationAction action = getProviders().getMetaAccess().decodeDeoptAction(JavaConstant.forLong(value));
        return String.format("deopt: reason=%s, action=%s", reason.toString(), action.toString());
    }

    public boolean isInitialised() {
        return deviceContext.isInitialised();
    }

    @SuppressWarnings("unused")
    private static Object lookupBufferAddress() {
        return CompilerInternals.getSlotsAddress();
    }

    @Override
    public ReferenceMapBuilder newReferenceMapBuilder(int totalFrameSize) {
        return new OCLReferenceMapBuilder();
    }

    @Override
    public RegisterAllocationConfig newRegisterAllocationConfig(RegisterConfig registerConfig, String[] allocationRestrictedTo) {
        return new RegisterAllocationConfig(registerConfig, allocationRestrictedTo);
    }

    @Override
    public EconomicSet<Register> translateToCallerRegisters(EconomicSet<Register> calleeRegisters) {
        unimplemented("Translate to caller registers method not implemented yet.");
        return null;
    }

    private Method getLookupMethod() {
        Method method = null;
        try {
            method = this.getClass().getDeclaredMethod("lookupBufferAddress");
        } catch (NoSuchMethodException e) {
            Tornado.fatal("[FATAL ERROR] Unable to find the <lookupBufferAddress> method within OCLBackend");
        }
        return method;
    }

    public long readHeapBaseAddress(TaskMetaData meta) {
        final OCLByteBuffer parameters = deviceContext.getMemoryManager().getSubBuffer(0, 16);

        parameters.putLong(0);
        parameters.putLong(0);

        int task = lookupCode.executeTask(parameters, meta);
        lookupCode.readValue(parameters, meta, task);
        lookupCode.resolveEvent(parameters, meta, task);

        final long address = parameters.getLong(0);
        Tornado.info("Heap address @ 0x%x on %s ", address, deviceContext.getDevice().getDeviceName());
        return address;
    }

    /**
     * It allocates the smallest of the requested heap size or the max global memory
     * size.
     */
    public void allocateHeapMemoryOnDevice() {
        long memorySize = Math.min(DEFAULT_HEAP_ALLOCATION, deviceContext.getDevice().getDeviceMaxAllocationSize());
        if (memorySize < DEFAULT_HEAP_ALLOCATION) {
            Tornado.info("Unable to allocate %s of heap space - resized to %s", humanReadableByteCount(DEFAULT_HEAP_ALLOCATION, false), humanReadableByteCount(memorySize, false));
        }
        Tornado.info("%s: allocating %s of heap space", deviceContext.getDevice().getDeviceName(), humanReadableByteCount(memorySize, false));
        deviceContext.getMemoryManager().allocateRegion(memorySize);
    }

    private String getDriverAndDevice(TaskMetaData task, int[] deviceInfo) {
        return task.getId() + ".device=" + deviceInfo[0] + ":" + deviceInfo[1];
    }

    /**
     * We explore all devices in driver 0;
     * 
     * @return
     */
    public int[] getDriverAndDevice() {
        int numDev = TornadoCoreRuntime.getTornadoRuntime().getDriver(0).getDeviceCount();
        int deviceIndex = 0;
        for (int i = 0; i < numDev; i++) {
            OCLTornadoDevice device = (OCLTornadoDevice) TornadoCoreRuntime.getTornadoRuntime().getDriver(0).getDevice(i);
            OCLDevice dev = device.getDevice();
            if (dev == deviceContext.getDevice()) {
                deviceIndex = i;
            }
        }
        return new int[] { 0, deviceIndex };
    }

    private boolean isJITCompilationForFPGAs(String deviceFullName) {
        // To Avoid errors, check the target device is not the FPGA, because
        // JIT compilation for FPGAs is not supported yet.
        // Get driver index + deviceIndex
        String deviceDriver = deviceFullName.split("=")[1];
        int driverIndex = Integer.parseInt(deviceDriver.split(":")[0]);
        int deviceIndex = Integer.parseInt(deviceDriver.split(":")[1]);
        OCLTornadoDevice device = (OCLTornadoDevice) TornadoCoreRuntime.getTornadoRuntime().getDriver(driverIndex).getDevice(deviceIndex);
        String platformName = device.getPlatformName();

        if (device.getDevice().getDeviceType() != OCLDeviceType.CL_DEVICE_TYPE_ACCELERATOR || !platformName.contains("FPGA")) {
            return false;
        } else if (device.getDevice().getDeviceType() == OCLDeviceType.CL_DEVICE_TYPE_ACCELERATOR && platformName.contains("FPGA")) {
            return true;
        }
        return false;
    }

    /*
     * Retrieve the address of the heap on the device
     */
    public TaskMetaData compileLookupBufferKernel() {

        TaskMetaData meta = new TaskMetaData(scheduleMeta, OCLCodeCache.LOOKUP_BUFFER_KERNEL_NAME);
        OCLCodeCache codeCache = new OCLCodeCache(deviceContext);
        int[] deviceInfo = getDriverAndDevice();
        String deviceFullName = getDriverAndDevice(meta, deviceInfo);

        if (deviceContext.isCached("internal", OCLCodeCache.LOOKUP_BUFFER_KERNEL_NAME)) {

            // Option 1) Getting the lookupBufferAddress from the cache
            lookupCode = deviceContext.getCode("internal", OCLCodeCache.LOOKUP_BUFFER_KERNEL_NAME);
            if (lookupCode != null) {
                lookupCodeAvailable = true;
            }
        } else if (codeCache.isLoadBinaryOptionEnabled() && codeCache.getOpenCLBinary(deviceFullName) != null) {

            // Option 2) Loading pre-compiled lookupBufferAddress kernel FPGA
            Path lookupPath = Paths.get(codeCache.getOpenCLBinary(deviceFullName));
            lookupCode = codeCache.installEntryPointForBinaryForFPGAs(lookupPath, OCLCodeCache.LOOKUP_BUFFER_KERNEL_NAME);
            if (lookupCode != null) {
                lookupCodeAvailable = true;
            }
        } else {
            // Option 3) JIT Compilation of the lookupBufferAddress kernel
            // Avoid JIT compilation for FPGAs due to unsupported feature
            ResolvedJavaMethod resolveMethod = getTornadoRuntime().resolveMethod(getLookupMethod());
            OCLProviders providers = (OCLProviders) getProviders();
            OCLCompilationResult result = OCLCompiler.compileCodeForDevice(resolveMethod, null, meta, providers, this);

            if (Tornado.ACCELERATOR_IS_FPGA) {
                lookupCode = deviceContext.installCode(result.getId(), result.getName(), result.getTargetCode());
            } else {
                lookupCode = deviceContext.installCode(result);
            }

            boolean isCompilationForFPGAs = isJITCompilationForFPGAs(deviceFullName);

            if (deviceContext.isKernelAvailable() && !isCompilationForFPGAs) {
                lookupCodeAvailable = true;
            }
        }
        return meta;
    }

    public void fpgaJITinit() {
        TaskMetaData meta = new TaskMetaData(scheduleMeta, OCLCodeCache.LOOKUP_BUFFER_KERNEL_NAME, 0);
        OCLCodeCache check = new OCLCodeCache(deviceContext);
        lookupCode = check.installEntryPointForBinaryForFPGAs(Paths.get(OCLCodeCache.FPGA_BIN_LOCATION), OCLCodeCache.LOOKUP_BUFFER_KERNEL_NAME);
        if (lookupCode != null) {
            lookupCodeAvailable = true;
        }
        initFPGAJITCompiledMode(meta, deviceContext);
    }

    private void initFPGAJITCompiledMode(TaskMetaData meta, OCLDeviceContext deviceContext) {
        if (!flag) {
            fpgaInitializationJITMode(meta);
            flag = true;
        }
    }

    public boolean isLookupCodeAvailable() {
        return lookupCodeAvailable;
    }

    private void runAndReadLookUpKernel(TaskMetaData meta) {
        deviceContext.getMemoryManager().init(this, readHeapBaseAddress(meta));
    }

    private void initFPGA() {
        // Initialize FPGA with a pre-compiled kernel
        OCLCodeCache check = new OCLCodeCache(deviceContext);
        try {
            Path lookupPath = Paths.get(KERNEL_WARMUP);
            if (lookupPath != null) {
                check.installEntryPointForBinaryForFPGAs(lookupPath, OCLCodeCache.LOOKUP_BUFFER_KERNEL_NAME);
            }
        } catch (InvalidPathException e) {
            throw new TornadoRuntimeException(e);
        }
    }

    private void fpgaInitializationJITMode(TaskMetaData meta) {
        if (isLookupCodeAvailable()) {
            runAndReadLookUpKernel(meta);
        }
    }

    /**
     * JIT compilation of the Look Up Buffer Address into the FPGA
     * 
     * @return {@link TaskMetaData}
     */
    private TaskMetaData fpgaInstallCodeLookUpBuffer() {
        TaskMetaData meta = new TaskMetaData(scheduleMeta, OCLCodeCache.LOOKUP_BUFFER_KERNEL_NAME);
        ResolvedJavaMethod resolveMethod = getTornadoRuntime().resolveMethod(getLookupMethod());
        OCLProviders providers = (OCLProviders) getProviders();
        OCLCompilationResult result = OCLCompiler.compileCodeForDevice(resolveMethod, null, meta, providers, this);
        lookupCode = deviceContext.installCode(result.getId(), result.getName(), result.getTargetCode());
        return meta;
    }

    public void init() {
        allocateHeapMemoryOnDevice();
        TaskMetaData meta;

        if (Tornado.ACCELERATOR_IS_FPGA) {
            meta = fpgaInstallCodeLookUpBuffer();
        } else {
            meta = compileLookupBufferKernel();
        }

        if (isLookupCodeAvailable()) {
            // Only run kernel is the compilation was correct.
            runAndReadLookUpKernel(meta);
        }
    }

    public OCLDeviceContext getDeviceContext() {
        return deviceContext;
    }

    @Override
    protected OCLAssembler createAssembler(FrameMap frameMap) {
        return new OCLAssembler(target);
    }

    @Override
    public void emitCode(CompilationResultBuilder crb, LIR lir, ResolvedJavaMethod method) {
        emitCode((OCLCompilationResultBuilder) crb, lir, method);
    }

    public void emitCode(OCLCompilationResultBuilder crb, LIR lir, ResolvedJavaMethod method) {
        final OCLAssembler asm = (OCLAssembler) crb.asm;
        emitPrologue(crb, asm, method, lir);
        crb.emit(lir);
        emitEpilogue(asm);

    }

    private void emitEpilogue(OCLAssembler asm) {
        asm.endScope();

    }

    private void addVariableDef(Map<OCLKind, Set<Variable>> kindToVariable, Variable value) {
        if (value instanceof Variable) {
            Variable var = (Variable) value;

            if (!(var.getPlatformKind() instanceof OCLKind)) {
                shouldNotReachHere();
            }

            OCLKind oclKind = (OCLKind) var.getPlatformKind();
            if (oclKind == OCLKind.ILLEGAL) {
                shouldNotReachHere();
            }

            if (!kindToVariable.containsKey(oclKind)) {
                kindToVariable.put(oclKind, new HashSet<>());
            }

            final Set<Variable> varList = kindToVariable.get(oclKind);
            varList.add(var);

        }
    }

    private void emitVariableDefs(OCLCompilationResultBuilder crb, OCLAssembler asm, LIR lir) {
        Map<OCLKind, Set<Variable>> kindToVariable = new HashMap<>();
        final int expectedVariables = lir.numVariables();
        final AtomicInteger variableCount = new AtomicInteger();

        for (AbstractBlockBase<?> b : lir.linearScanOrder()) {
            for (LIRInstruction insn : lir.getLIRforBlock(b)) {

                insn.forEachOutput((instruction, value, mode, flags) -> {
                    if (value instanceof Variable) {
                        Variable variable = (Variable) value;
                        if (variable.getName() != null) {
                            addVariableDef(kindToVariable, (Variable) variable);
                            variableCount.incrementAndGet();
                        }
                    }
                    return value;
                });
            }
        }

        trace("found %d variable, expected (%d)", variableCount.get(), expectedVariables);

        for (OCLKind type : kindToVariable.keySet()) {
            asm.indent();
            asm.emit("%s ", type);
            for (Variable var : kindToVariable.get(type)) {
                asm.emitValue(crb, var);
                asm.emit(", ");
            }
            asm.emitByte(';', asm.position() - 2);
            asm.eol();
        }

    }

    private void emitDebugKernelArgs(OCLAssembler asm, ResolvedJavaMethod method) {
        asm.emitLine("if(get_global_id(0) == 0 && get_global_id(1) ==0){");
        asm.pushIndent();
        asm.emitStmt("int numArgs = slots[5] >> 32");
        asm.emitStmt("printf(\"got %%d args...\\n\",numArgs)");
        asm.emitLine("for(int i=0;i<numArgs;i++) {");
        asm.pushIndent();
        asm.emitStmt("printf(\"%20s - arg[%%d]: 0x%%lx\\n\", i, slots[6 + i])", method.getName());
        asm.popIndent();
        asm.emitLine("}");
        asm.popIndent();
        asm.emitLine("}");
    }

    private void emitPrologue(OCLCompilationResultBuilder crb, OCLAssembler asm, ResolvedJavaMethod method, LIR lir) {

        String methodName = crb.compilationResult.getName();

        if (crb.isKernel()) {
            /*
             * BUG There is a bug on some OpenCL devices which requires us to insert an
             * extra OpenCL buffer into the kernel arguments. This has the effect of
             * shifting the devices address mappings, which allows us to avoid the heap
             * starting at address 0x0. (I assume that this is an interesting case that
             * leads to a few issues.) Iris Pro is the only culprit at the moment.
             */
            final ControlFlowGraph cfg = (ControlFlowGraph) lir.getControlFlowGraph();
            if (cfg.getStartBlock().getEndNode().predecessor().asNode() instanceof ThreadConfigurationNode) {
<<<<<<< HEAD
                asm.emitAttribute(crb, cfg); // value
=======
                asm.emitAttribute(crb); // value
>>>>>>> 14175612
            }

            final String bumpBuffer = (deviceContext.needsBump()) ? String.format("%s void *dummy, ", OCLAssemblerConstants.GLOBAL_MEM_MODIFIER) : "";

            asm.emitLine("%s void %s(%s%s)", OCLAssemblerConstants.KERNEL_MODIFIER, methodName, bumpBuffer, architecture.getABI());
            asm.beginScope();
            emitVariableDefs(crb, asm, lir);
            asm.eol();
            asm.emitStmt("%s ulong *%s = (%s ulong *) &%s[%s]", OCLAssemblerConstants.GLOBAL_MEM_MODIFIER, OCLAssemblerConstants.FRAME_REF_NAME, OCLAssemblerConstants.GLOBAL_MEM_MODIFIER,
                    OCLAssemblerConstants.HEAP_REF_NAME, OCLAssemblerConstants.FRAME_BASE_NAME);
            asm.eol();

            if (DEBUG_KERNEL_ARGS && (method != null && !method.getDeclaringClass().getUnqualifiedName().equalsIgnoreCase(this.getClass().getSimpleName()))) {
                emitDebugKernelArgs(asm, method);
            }

            if (ENABLE_EXCEPTIONS) {
                asm.emitStmt("if(slots[0] != 0) return");
            }
            asm.eol();
        } else {

            final CallingConvention incomingArguments = OCLCodeUtil.getCallingConvention(codeCache, HotSpotCallingConventionType.JavaCallee, method, false);
            methodName = OCLUtils.makeMethodName(method);

            final JavaKind returnKind = method.getSignature().getReturnKind();
            String returnStr = "<unknown>";
            if (returnKind == JavaKind.Void) {
                returnStr = "void";
            } else {
                final ResolvedJavaType returnType = method.getSignature().getReturnType(null).resolve(method.getDeclaringClass());
                OCLKind returnOclKind = (returnType.getAnnotation(Vector.class) == null) ? getTarget().getOCLKind(returnKind) : OCLKind.fromResolvedJavaType(returnType);
                returnStr = returnOclKind.toString();
            }
            // getTarget().getLIRKind(returnKind);
            asm.emit("%s %s(%s", returnStr, methodName, architecture.getABI());

            final Local[] locals = method.getLocalVariableTable().getLocalsAt(0);
            final Value[] params = new Value[incomingArguments.getArgumentCount()];

            if (params.length > 0) {
                asm.emit(", ");
            }

            for (int i = 0; i < params.length; i++) {
                final AllocatableValue param = incomingArguments.getArgument(i);
                OCLKind oclKind = (OCLKind) param.getPlatformKind();
                if (locals[i].getType().getJavaKind().isObject()) {
                    OCLKind tmpKind = OCLKind.resolveToVectorKind(locals[i].getType().resolve(method.getDeclaringClass()));
                    if (tmpKind != OCLKind.ILLEGAL) {
                        oclKind = tmpKind;
                    }
                }
                guarantee(oclKind != OCLKind.ILLEGAL, "illegal type for %s", param.getPlatformKind());
                asm.emit("%s %s", oclKind.toString(), locals[i].getName());
                if (i < params.length - 1) {
                    asm.emit(", ");
                }
            }
            asm.emit(")");
            asm.eol();
            asm.beginScope();
            emitVariableDefs(crb, asm, lir);
            asm.eol();
        }
    }

    public OCLSuitesProvider getTornadoSuites() {
        return ((OCLProviders) getProviders()).getSuitesProvider();
    }

    @Override
    public CompilationResultBuilder newCompilationResultBuilder(LIRGenerationResult lirGenRes, FrameMap frameMap, CompilationResult compilationResult, CompilationResultBuilderFactory factory) {
        return newCompilationResultBuilder(lirGenRes, frameMap, (OCLCompilationResult) compilationResult, factory, false, false);
    }

    public OCLCompilationResultBuilder newCompilationResultBuilder(LIRGenerationResult lirGenRes, FrameMap frameMap, OCLCompilationResult compilationResult, CompilationResultBuilderFactory factory,
            boolean isKernel, boolean isParallel) {

        OCLAssembler asm = createAssembler(frameMap);
        OCLFrameContext frameContext = new OCLFrameContext();
        DataBuilder dataBuilder = new OCLDataBuilder();
        OCLCompilationResultBuilder crb = new OCLCompilationResultBuilder(codeCache, getForeignCalls(), frameMap, asm, dataBuilder, frameContext, compilationResult, options);
        crb.setKernel(isKernel);
        crb.setParallel(isParallel);
        return crb;
    }

    @Override
    public FrameMap newFrameMap(RegisterConfig registerConfig) {
        return new OCLFrameMap(getCodeCache(), registerConfig, this);
    }

    @Override
    public FrameMapBuilder newFrameMapBuilder(RegisterConfig registerConfig) {
        RegisterConfig registerConfigNonNull = registerConfig == null ? getCodeCache().getRegisterConfig() : registerConfig;
        return new OCLFrameMapBuilder(newFrameMap(registerConfigNonNull), getCodeCache(), registerConfig);
    }

    @Override
    public LIRGenerationResult newLIRGenerationResult(CompilationIdentifier identifier, LIR lir, FrameMapBuilder frameMapBuilder, StructuredGraph graph, Object stub) {
        return new OCLLIRGenerationResult(identifier, lir, frameMapBuilder, new CallingConvention(0, null, (AllocatableValue[]) null));
    }

    @Override
    public LIRGeneratorTool newLIRGenerator(LIRGenerationResult lirGenResult) {
        return new OCLLIRGenerator(getProviders(), lirGenResult);
    }

    @Override
    public NodeLIRBuilderTool newNodeLIRBuilder(StructuredGraph graph, LIRGeneratorTool lirGen) {
        return new OCLNodeLIRBuilder(graph, lirGen, new OCLNodeMatchRules(lirGen));
    }

    @Override
    public String toString() {
        return String.format("Backend: arch=%s, device=%s", architecture.getName(), deviceContext.getDevice().getDeviceName());
    }

    @Override
    public OCLCodeProvider getCodeCache() {
        return codeCache;
    }

    @Override
    public SuitesProvider getSuites() {
        unimplemented("Get suites method in OCLBackend not implemented yet.");
        return null;
    }

    public void reset() {
        getDeviceContext().reset();
    }

    @Override
    protected CompiledCode createCompiledCode(ResolvedJavaMethod rjm, CompilationRequest cr, CompilationResult cr1) {
        unimplemented("Create compiled code method in OCLBackend not implemented yet.");
        return null;
    }
}<|MERGE_RESOLUTION|>--- conflicted
+++ resolved
@@ -515,11 +515,7 @@
              */
             final ControlFlowGraph cfg = (ControlFlowGraph) lir.getControlFlowGraph();
             if (cfg.getStartBlock().getEndNode().predecessor().asNode() instanceof ThreadConfigurationNode) {
-<<<<<<< HEAD
-                asm.emitAttribute(crb, cfg); // value
-=======
                 asm.emitAttribute(crb); // value
->>>>>>> 14175612
             }
 
             final String bumpBuffer = (deviceContext.needsBump()) ? String.format("%s void *dummy, ", OCLAssemblerConstants.GLOBAL_MEM_MODIFIER) : "";
