--- conflicted
+++ resolved
@@ -41,11 +41,8 @@
 import org.graalvm.compiler.phases.common.LoweringPhase;
 import org.graalvm.compiler.phases.common.RemoveValueProxyPhase;
 
-<<<<<<< HEAD
-=======
 import uk.ac.manchester.tornado.drivers.opencl.graal.phases.TornadoPartialLoopUnroll;
 import uk.ac.manchester.tornado.runtime.common.TornadoOptions;
->>>>>>> 6af921d3
 import uk.ac.manchester.tornado.drivers.opencl.graal.phases.TornadoFloatingReadReplacement;
 import uk.ac.manchester.tornado.runtime.graal.compiler.TornadoMidTier;
 import uk.ac.manchester.tornado.runtime.graal.phases.ExceptionCheckingElimination;
@@ -85,21 +82,9 @@
 
         appendPhase(canonicalizer);
 
-<<<<<<< HEAD
-        // TODO disable as it introduces loop limit checks
-        // appendPhase(new IncrementalCanonicalizerPhase<>(canonicalizer, new
-        // LoopSafepointEliminationPhase()));
-        // appendPhase(new LoopSafepointInsertionPhase());
-        // appendPhase(new IncrementalCanonicalizerPhase<>(canonicalizer, new
-        // GuardLoweringPhase()));
-        // if (VerifyHeapAtReturn.getValue()) {
-        // appendPhase(new VerifyHeapAtReturnPhase());
-        // }
-=======
         if (TornadoOptions.PARTIAL_UNROLL()) {
             appendPhase(new TornadoPartialLoopUnroll());
         }
->>>>>>> 6af921d3
 
         appendPhase(new LoweringPhase(canonicalizer, LoweringTool.StandardLoweringStage.MID_TIER));
 
