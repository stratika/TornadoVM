--- conflicted
+++ resolved
@@ -51,12 +51,11 @@
 import uk.ac.manchester.tornado.drivers.opencl.graal.lir.OCLUnary.OCLAddressCast;
 import uk.ac.manchester.tornado.drivers.opencl.graal.nodes.vector.VectorUtil;
 
-<<<<<<< HEAD
+import java.util.HashMap;
+
 import static uk.ac.manchester.tornado.api.exceptions.TornadoInternalError.unimplemented;
 import static uk.ac.manchester.tornado.runtime.graal.compiler.TornadoCodeGenerator.trace;
-=======
-import java.util.HashMap;
->>>>>>> 6274a759
+
 
 public class OCLGenTool {
 
@@ -132,18 +131,18 @@
 
     /**
      * This represents a load from a parameter.
-     * 
+     *
      * This an example of the target code to generate:
-     * 
+     *
      * <code>
      *      ulong0 = (ulong) frame[3];
      * </code>
-     * 
+     *
      * @param resultValue
      *            result
      * @param index
      *            Parameter index to be loaded.
-     * 
+     *
      */
     private void emitParameterLoad(AllocatableValue resultValue, int index) {
         OCLKind oclKind = (OCLKind) resultValue.getPlatformKind();
