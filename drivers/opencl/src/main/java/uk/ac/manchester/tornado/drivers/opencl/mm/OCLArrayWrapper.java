/*
 * This file is part of Tornado: A heterogeneous programming framework: 
 * https://github.com/beehive-lab/tornadovm
 *
 * Copyright (c) 2013-2020, APT Group, Department of Computer Science,
 * The University of Manchester. All rights reserved.
 * DO NOT ALTER OR REMOVE COPYRIGHT NOTICES OR THIS FILE HEADER.
 *
 * This code is free software; you can redistribute it and/or modify it
 * under the terms of the GNU General Public License version 2 only, as
 * published by the Free Software Foundation.
 *
 * This code is distributed in the hope that it will be useful, but WITHOUT
 * ANY WARRANTY; without even the implied warranty of MERCHANTABILITY or
 * FITNESS FOR A PARTICULAR PURPOSE.  See the GNU General Public License
 * version 2 for more details (a copy is included in the LICENSE file that
 * accompanied this code).
 *
 * You should have received a copy of the GNU General Public License version
 * 2 along with this work; if not, write to the Free Software Foundation,
 * Inc., 51 Franklin St, Fifth Floor, Boston, MA 02110-1301 USA.
 *
 * Authors: James Clarkson, Juan Fumero
 *
 */
package uk.ac.manchester.tornado.drivers.opencl.mm;

import static uk.ac.manchester.tornado.api.exceptions.TornadoInternalError.shouldNotReachHere;
import static uk.ac.manchester.tornado.runtime.TornadoCoreRuntime.getVMConfig;
import static uk.ac.manchester.tornado.runtime.common.RuntimeUtilities.humanReadableByteCount;
import static uk.ac.manchester.tornado.runtime.common.Tornado.VALIDATE_ARRAY_HEADERS;
import static uk.ac.manchester.tornado.runtime.common.Tornado.fatal;
import static uk.ac.manchester.tornado.runtime.common.Tornado.getProperty;
import static uk.ac.manchester.tornado.runtime.common.Tornado.info;

import java.lang.reflect.Array;
import java.util.ArrayList;
import java.util.List;

import jdk.vm.ci.meta.JavaKind;
import uk.ac.manchester.tornado.api.exceptions.TornadoMemoryException;
import uk.ac.manchester.tornado.api.exceptions.TornadoRuntimeException;
import uk.ac.manchester.tornado.api.mm.ObjectBuffer;
import uk.ac.manchester.tornado.drivers.opencl.OCLDeviceContext;
import uk.ac.manchester.tornado.runtime.common.Tornado;

public abstract class OCLArrayWrapper<T> implements ObjectBuffer {

    private static final int ARRAY_ALIGNMENT = Integer.parseInt(getProperty("tornado.opencl.array.align", "128"));

    private final int arrayHeaderSize;

    private final int arrayLengthOffset;

    private long bufferOffset;

    private long bytesToAllocate;

    protected final OCLDeviceContext deviceContext;

    private final JavaKind kind;
    private boolean onDevice;
    private boolean isFinal;
    private long batchSize;

    public OCLArrayWrapper(final OCLDeviceContext device, final JavaKind kind, long batchSize) {
        this(device, kind, false, batchSize);
    }

    public OCLArrayWrapper(final OCLDeviceContext device, final JavaKind kind, final boolean isFinal, long batchSize) {
        this.deviceContext = device;
        this.kind = kind;
        this.isFinal = isFinal;
        this.batchSize = batchSize;

        arrayLengthOffset = getVMConfig().arrayOopDescLengthOffset();
        arrayHeaderSize = getVMConfig().getArrayBaseOffset(kind);
        onDevice = false;
        bufferOffset = -1;
    }

    public long getBatchSize() {
        return batchSize;
    }

    @SuppressWarnings("unchecked")
    private T cast(Object array) {
        try {
            return (T) array;
        } catch (Exception | Error e) {
            shouldNotReachHere("[ERROR] Unable to cast object: " + e.getMessage());
        }
        return null;
    }

    @Override
    public void allocate(Object value, long batchSize) {

        long newBufferSize = 0;
        if (batchSize > 0) {
            newBufferSize = sizeOfBatch(batchSize);
        }

        if ((batchSize > 0) && (bufferOffset != -1) && (newBufferSize < bytesToAllocate)) {
            bytesToAllocate = newBufferSize;
        }

        if (bufferOffset == -1) {
            final T hostArray = cast(value);
            if (batchSize <= 0) {
                bytesToAllocate = sizeOf(hostArray);
            } else {
                bytesToAllocate = sizeOfBatch(batchSize);
            }

            if (bytesToAllocate <= 0) {
                throw new TornadoMemoryException("[ERROR] Bytes Allocated <= 0: " + bytesToAllocate);
            }
<<<<<<< HEAD
=======

>>>>>>> 6af921d3
            bufferOffset = deviceContext.getMemoryManager().tryAllocate(bytesToAllocate, arrayHeaderSize, getAlignment());

            if (Tornado.FULL_DEBUG) {
                info("allocated: array kind=%s, size=%s, length offset=%d, header size=%d, bo=0x%x", kind.getJavaName(), humanReadableByteCount(bytesToAllocate, true), arrayLengthOffset,
                        arrayHeaderSize, bufferOffset);
                info("allocated: %s", toString());
            }
        }

    }

    @Override
    public long size() {
        return bytesToAllocate;
    }

    /*
     * Retrieves a buffer that will contain the contents of the array header. The
     * header is also populated using the header from the given array.
     */
    private OCLByteBuffer buildArrayHeader(final int arraySize) {
        final OCLByteBuffer header = getArrayHeader();
        int index = 0;
        while (index < arrayLengthOffset) {
            header.buffer.put((byte) 0);
            index++;
        }
        header.buffer.putInt(arraySize);
        return header;
    }

    private OCLByteBuffer buildArrayHeaderBatch(final long arraySize) {
        final OCLByteBuffer header = getArrayHeader();
        int index = 0;
        while (index < arrayLengthOffset) {
            header.buffer.put((byte) 0);
            index++;
        }
        header.buffer.putLong(arraySize);
        return header;
    }

    @Override
    public int enqueueRead(final Object value, long hostOffset, final int[] events, boolean useDeps) {
        final T array = cast(value);
        if (array == null) {
            throw new TornadoRuntimeException("[ERROR] output data is NULL");
        }
        final int returnEvent;
        if (isFinal) {
            returnEvent = enqueueReadArrayData(toBuffer(), bufferOffset + arrayHeaderSize, bytesToAllocate - arrayHeaderSize, array, hostOffset, (useDeps) ? events : null);
        } else {
            returnEvent = enqueueReadArrayData(toBuffer(), bufferOffset + arrayHeaderSize, bytesToAllocate - arrayHeaderSize, array, hostOffset, (useDeps) ? events : null);
        }
        return useDeps ? returnEvent : -1;
    }

    /**
     * Copy data from the device to the main host.
     * 
     * @param bufferId
     *            Device Buffer ID
     * @param offset
     *            Offset within the device buffer
     * @param bytes
     *            Bytes to be copied back to the host
     * @param value
     *            Host array that resides the final data
     * @param waitEvents
     *            List of events to wait for.
     * @return Event information
     */
    abstract protected int enqueueReadArrayData(long bufferId, long offset, long bytes, T value, long hostOffset, int[] waitEvents);

    @Override
    public List<Integer> enqueueWrite(final Object value, long batchSize, long hostOffset, final int[] events, boolean useDeps) {
        final T array = cast(value);
        ArrayList<Integer> listEvents = new ArrayList<>();

        if (array == null) {
            throw new TornadoRuntimeException("ERROR] Data to be copied is NULL");
        }
        final int returnEvent;
        if (isFinal && onDevice) {
            returnEvent = enqueueWriteArrayData(toBuffer(), bufferOffset + arrayHeaderSize, bytesToAllocate - arrayHeaderSize, array, hostOffset, (useDeps) ? events : null);
        } else {
            // We first write the header for the object and then we write actual
            // buffer
            final int headerEvent;
            if (batchSize <= 0) {
                headerEvent = buildArrayHeader(Array.getLength(array)).enqueueWrite((useDeps) ? events : null);
            } else {
                headerEvent = buildArrayHeaderBatch(batchSize).enqueueWrite((useDeps) ? events : null);
            }
            returnEvent = enqueueWriteArrayData(toBuffer(), bufferOffset + arrayHeaderSize, bytesToAllocate - arrayHeaderSize, array, hostOffset, (useDeps) ? events : null);
            onDevice = true;
            // returnEvent = deviceContext.enqueueMarker(internalEvents);

            listEvents.add(headerEvent);
            listEvents.add(returnEvent);
        }
        return useDeps ? listEvents : null;
    }

    /**
     * Copy data that resides in the host to the target device.
     * 
     * @param bufferId
     *            Device Buffer ID
     * @param offset
     *            Offset within the device buffer
     * @param bytes
     *            Bytes to be copied
     * @param value
     *            Host array to be copied
     * 
     * @param waitEvents
     *            List of events to wait for.
     * @return Event information
     */
    abstract protected int enqueueWriteArrayData(long bufferId, long offset, long bytes, T value, long hostOffset, int[] waitEvents);

    @Override
    public int getAlignment() {
        return ARRAY_ALIGNMENT;
    }

    private OCLByteBuffer getArrayHeader() {
        final OCLByteBuffer header = deviceContext.getMemoryManager().getSubBuffer((int) bufferOffset, arrayHeaderSize);
        header.buffer.clear();
        return header;
    }

    @Override
    public long getBufferOffset() {
        return bufferOffset;
    }

    @Override
    public boolean isValid() {
        return onDevice;
    }

    @Override
    public void invalidate() {
        onDevice = false;
    }

    /*
     * Retrieves a buffer that will contain the contents of the array header. This
     * also re-sizes the buffer.
     */
    private OCLByteBuffer prepareArrayHeader() {
        final OCLByteBuffer header = getArrayHeader();
        header.buffer.position(header.buffer.capacity());
        return header;
    }

    @Override
    public void read(final Object value) {
        // TODO: reading with offset != 0
        read(value, 0, null, false);
    }

    /**
     * Read an buffer from the target device to the host.
     * 
     * @param value
     *            in which the data are copied
     * @param hostOffset
     *            offset, in bytes, from the input value in which to perform the
     *            read.
     * @param events
     *            list of pending events.
     * @param useDeps
     *            flag to indicate dependencies should be carried for the next
     *            operation.
     */
    @Override
    public int read(final Object value, long hostOffset, int[] events, boolean useDeps) {
        final T array = cast(value);
        if (array == null) {
            throw new TornadoRuntimeException("[ERROR] output data is NULL");
        }

        if (VALIDATE_ARRAY_HEADERS) {
            if (validateArrayHeader(array)) {
                return readArrayData(toBuffer(), bufferOffset + arrayHeaderSize, bytesToAllocate - arrayHeaderSize, array, hostOffset, (useDeps) ? events : null);
            } else {
                shouldNotReachHere("Array header is invalid");
            }
        } else {
            return readArrayData(toBuffer(), bufferOffset + arrayHeaderSize, bytesToAllocate - arrayHeaderSize, array, hostOffset, (useDeps) ? events : null);
        }
        return -1;
    }

    abstract protected int readArrayData(long bufferId, long offset, long bytes, T value, long hostOffset, int[] waitEvents);

    private long sizeOf(final T array) {
        return (long) arrayHeaderSize + ((long) Array.getLength(array) * (long) kind.getByteCount());
    }

    private long sizeOfBatch(long batchSize) {
        return (long) arrayHeaderSize + batchSize;
    }

    @Override
    public long toAbsoluteAddress() {
        return deviceContext.getMemoryManager().toAbsoluteDeviceAddress(bufferOffset);
    }

    @Override
    public long toBuffer() {
        return deviceContext.getMemoryManager().toBuffer();
    }

    @Override
    public long toRelativeAddress() {
        return bufferOffset;
    }

    @Override
    public String toString() {
        return String.format("buffer<%s> %s @ 0x%x (0x%x)", kind.getJavaName(), humanReadableByteCount(bytesToAllocate, true), toAbsoluteAddress(), toRelativeAddress());
    }

    @Override
    public void printHeapTrace() {
        System.out.printf("0x%x\ttype=%s\n", toAbsoluteAddress(), kind.getJavaName());

    }

    /*
     * Retrieves a buffer that will contain the contents of the array header. This
     * also re-sizes the buffer.
     */
    private boolean validateArrayHeader(final T array) {
        final OCLByteBuffer header = prepareArrayHeader();
        header.read();
        final int numElements = header.getInt(arrayLengthOffset);
        final boolean valid = numElements == Array.getLength(array);
        if (!valid) {
            fatal("Array: expected=%d, got=%d", Array.getLength(array), numElements);
            header.dump(8);
        }
        return valid;
    }

    @Override
    public void write(final Object value) {
        final T array = cast(value);
        if (array == null) {
            throw new TornadoRuntimeException("[ERROR] data is NULL");
        }
        buildArrayHeader(Array.getLength(array)).write();
        // TODO: Writing with offset != 0
        writeArrayData(toBuffer(), bufferOffset + arrayHeaderSize, bytesToAllocate - arrayHeaderSize, array, 0, null);
        onDevice = true;
    }

    abstract protected void writeArrayData(long bufferId, long offset, long bytes, T value, long hostOffset, int[] waitEvents);

}<|MERGE_RESOLUTION|>--- conflicted
+++ resolved
@@ -116,10 +116,7 @@
             if (bytesToAllocate <= 0) {
                 throw new TornadoMemoryException("[ERROR] Bytes Allocated <= 0: " + bytesToAllocate);
             }
-<<<<<<< HEAD
-=======
-
->>>>>>> 6af921d3
+
             bufferOffset = deviceContext.getMemoryManager().tryAllocate(bytesToAllocate, arrayHeaderSize, getAlignment());
 
             if (Tornado.FULL_DEBUG) {
