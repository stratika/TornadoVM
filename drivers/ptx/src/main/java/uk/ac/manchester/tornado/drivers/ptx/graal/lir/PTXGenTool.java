--- conflicted
+++ resolved
@@ -24,35 +24,27 @@
 
 package uk.ac.manchester.tornado.drivers.ptx.graal.lir;
 
-import static uk.ac.manchester.tornado.drivers.ptx.graal.PTXArchitecture.globalSpace;
-import static uk.ac.manchester.tornado.drivers.ptx.graal.asm.PTXAssemblerConstants.STACK_BASE_OFFSET;
-import static uk.ac.manchester.tornado.runtime.graal.compiler.TornadoCodeGenerator.trace;
-
+import jdk.vm.ci.meta.AllocatableValue;
+import jdk.vm.ci.meta.JavaConstant;
+import jdk.vm.ci.meta.JavaKind;
+import jdk.vm.ci.meta.Value;
 import org.graalvm.compiler.core.common.LIRKind;
 import org.graalvm.compiler.lir.ConstantValue;
 import org.graalvm.compiler.lir.Variable;
 import org.graalvm.compiler.nodes.NodeView;
 import org.graalvm.compiler.nodes.ParameterNode;
-
-import jdk.vm.ci.meta.AllocatableValue;
-import jdk.vm.ci.meta.JavaConstant;
-import jdk.vm.ci.meta.JavaKind;
-import jdk.vm.ci.meta.Value;
 import uk.ac.manchester.tornado.drivers.ptx.PTXTargetDescription;
 import uk.ac.manchester.tornado.drivers.ptx.graal.PTXArchitecture;
 import uk.ac.manchester.tornado.drivers.ptx.graal.asm.PTXAssembler;
 import uk.ac.manchester.tornado.drivers.ptx.graal.compiler.PTXLIRGenerator;
 import uk.ac.manchester.tornado.drivers.ptx.graal.lir.PTXUnary.MemoryAccess;
 
-<<<<<<< HEAD
-=======
 import java.util.HashMap;
 
 import static uk.ac.manchester.tornado.drivers.ptx.graal.PTXArchitecture.globalSpace;
 import static uk.ac.manchester.tornado.drivers.ptx.graal.asm.PTXAssemblerConstants.STACK_BASE_OFFSET;
 import static uk.ac.manchester.tornado.runtime.graal.compiler.TornadoCodeGenerator.trace;
 
->>>>>>> 6274a759
 public class PTXGenTool {
 
     protected PTXLIRGenerator gen;
@@ -95,13 +87,13 @@
 
     /**
      * Generate code for an address access from the stack frame.
-     * 
+     *
      * PTX Code equivalent:
-     * 
+     *
      * <code>
      *     ldu.global.u64	rud1, [rud0+24];
      * </code>
-     * 
+     *
      * @param dst
      *            result
      * @param index
