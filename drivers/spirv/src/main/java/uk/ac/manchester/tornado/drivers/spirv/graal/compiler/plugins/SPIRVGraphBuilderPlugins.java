--- conflicted
+++ resolved
@@ -2,14 +2,9 @@
  * This file is part of Tornado: A heterogeneous programming framework:
  * https://github.com/beehive-lab/tornadovm
  *
-<<<<<<< HEAD
  * Copyright (c) 2021-2022, APT Group, Department of Computer Science,
  * School of Engineering, The University of Manchester. All rights reserved.
-=======
- * Copyright (c) 2022, APT Group, Department of Computer Science,
- * School of Engineering, The University of Manchester. All rights reserved.
  * Copyright (c) 2009-2021, Oracle and/or its affiliates. All rights reserved.
->>>>>>> 7bd7000b
  * DO NOT ALTER OR REMOVE COPYRIGHT NOTICES OR THIS FILE HEADER.
  *
  * This code is free software; you can redistribute it and/or modify it
@@ -27,10 +22,6 @@
  * Inc., 51 Franklin St, Fifth Floor, Boston, MA 02110-1301 USA.
  *
  */
-<<<<<<< HEAD
-=======
-
->>>>>>> 7bd7000b
 package uk.ac.manchester.tornado.drivers.spirv.graal.compiler.plugins;
 
 import static uk.ac.manchester.tornado.drivers.spirv.graal.nodes.SPIRVFPBinaryIntrinsicNode.SPIRVOperation.ATAN2;
@@ -108,6 +99,7 @@
 
     private static void registerOpenCLBuiltinPlugins(InvocationPlugins plugins) {
         Registration r = new Registration(plugins, java.lang.Math.class);
+        // We have to overwrite some of standard math plugins
         r.setAllowOverwrite(true);
         registerOpenCLOverridesForType(r, Float.TYPE, JavaKind.Float);
         registerOpenCLOverridesForType(r, Double.TYPE, JavaKind.Double);
