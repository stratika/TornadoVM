/*
 * This file is part of Tornado: A heterogeneous programming framework: 
 * https://github.com/beehive-lab/tornado
 *
 * Copyright (c) 2013-2018, APT Group, School of Computer Science,
 * The University of Manchester. All rights reserved.
 * DO NOT ALTER OR REMOVE COPYRIGHT NOTICES OR THIS FILE HEADER.
 *
 * This code is free software; you can redistribute it and/or modify it
 * under the terms of the GNU General Public License version 2 only, as
 * published by the Free Software Foundation.
 *
 * This code is distributed in the hope that it will be useful, but WITHOUT
 * ANY WARRANTY; without even the implied warranty of MERCHANTABILITY or
 * FITNESS FOR A PARTICULAR PURPOSE.  See the GNU General Public License
 * version 2 for more details (a copy is included in the LICENSE file that
 * accompanied this code).
 *
 * You should have received a copy of the GNU General Public License version
 * 2 along with this work; if not, write to the Free Software Foundation,
 * Inc., 51 Franklin St, Fifth Floor, Boston, MA 02110-1301 USA.
 *
 * Authors: James Clarkson
 *
 */
package uk.ac.manchester.tornado.common;

import java.io.File;
import java.io.FileInputStream;
import java.io.IOException;
import java.util.HashSet;
import java.util.Properties;
import java.util.Set;

public final class Tornado {

    private final static Properties settings = System.getProperties();

    static {
        tryLoadSettings();
    }

    public static void setProperty(String key, String value) {
        settings.setProperty(key, value);
    }

    public static String getProperty(String key) {
        return settings.getProperty(key);
    }

    public static String getProperty(String key, String defaultValue) {
        return settings.getProperty(key, defaultValue);
    }

    public static final boolean VALIDATE_ARRAY_HEADERS = Boolean.parseBoolean(settings.getProperty("tornado.opencl.array.validate", "True"));
    public static final boolean TORNADO_LOOPS_REVERSE = Boolean.parseBoolean(settings.getProperty("tornado.loops.reverse", "True"));
    public static final boolean MARKER_USE_BARRIER = Boolean.parseBoolean(settings.getProperty("tornado.opencl.marker.asbarrier", "False"));
    public static final boolean DEBUG_KERNEL_ARGS = Boolean.parseBoolean(settings.getProperty("tornado.debug.kernelargs", "False"));
    public static final boolean PRINT_COMPILE_TIMES = Boolean.parseBoolean(settings.getProperty("tornado.debug.compiletimes", "False"));
    public static final boolean FORCE_ALL_TO_GPU = Boolean.parseBoolean(settings.getProperty("tornado.opencl.forcegpu", "False"));
    public static final boolean USE_SYNC_FLUSH = Boolean.parseBoolean(settings.getProperty("tornado.opencl.syncflush", "False"));
    public static final boolean USE_VM_FLUSH = Boolean.parseBoolean(settings.getProperty("tornado.opencl.vmflush", "True"));
    public static final int EVENT_WINDOW = Integer.parseInt(getProperty("tornado.opencl.eventwindow", "10240"));
    public static final int MAX_WAIT_EVENTS = Integer.parseInt(getProperty("tornado.opencl.maxwaitevents", "32"));
    public static final boolean OPENCL_USE_RELATIVE_ADDRESSES = Boolean.parseBoolean(settings.getProperty("tornado.opencl.userelative", "False"));
    public static final boolean DUMP_COMPILED_METHODS = Boolean.parseBoolean(getProperty("tornado.compiled.dump", "False"));


    public static final boolean ENABLE_PROFILING = Boolean.parseBoolean(settings.getProperty("tornado.profiling.enable", "True"));
    public static final boolean ENABLE_OOO_EXECUTION = Boolean.parseBoolean(settings.getProperty("tornado.ooo-execution.enable", "False"));
    public static final boolean VM_USE_DEPS = Boolean.parseBoolean(Tornado.getProperty("tornado.vm.deps", "False"));

<<<<<<< HEAD
    public static boolean FORCE_BLOCKING_API_CALLS = true;
    public static final boolean ENABLE_PARALLELIZATION = Boolean.parseBoolean(Tornado.getProperty("tornado.kernels.parallelize", "True"));
=======
    /*
     * Allows the OpenCL driver to select the size of local work groups
     */
//    public static final boolean USE_OPENCL_SCHEDULING = Boolean.parseBoolean(settings.getProperty("tornado.opencl.schedule", "False"));
//    public static final boolean VM_WAIT_EVENT = Boolean.parseBoolean(settings.getProperty("tornado.vm.waitevent", "False"));
//    public static final boolean ENABLE_EXCEPTIONS = Boolean
//            .parseBoolean(settings.getProperty("tornado.exceptions.enable",
//                    "False"));
    public static boolean FORCE_BLOCKING_API_CALLS = true;
   public static final boolean ENABLE_PARALLELIZATION = Boolean.parseBoolean(Tornado.getProperty("tornado.kernels.parallelize", "True"));
>>>>>>> ca476b68
//    public static final boolean USE_THREAD_COARSENING = Boolean.parseBoolean(Tornado.getProperty("tornado.kernels.coarsener", "True"));
    public static final boolean ENABLE_VECTORS = Boolean.parseBoolean(settings
            .getProperty("tornado.vectors.enable", "True"));
    public static final boolean TORNADO_ENABLE_BIFS = Boolean
            .parseBoolean(settings.getProperty("tornado.bifs.enable", "False"));
    public static final boolean DEBUG = Boolean.parseBoolean(settings
            .getProperty("tornado.debug", "False"));
//    public static final boolean ENABLE_MEM_CHECKS = Boolean
//            .parseBoolean(settings.getProperty("tornado.memory.check", "False"));
//    public static final boolean DUMP_EVENTS = Boolean.parseBoolean(settings
//            .getProperty("tornado.events.dump", "False"));
//    public static final boolean DUMP_PROFILES = Boolean.parseBoolean(settings.getProperty("tornado.profiles.dump", "false"));
//    public static final String OPENCL_CFLAGS = settings.getProperty(
//            "tornado.opencl.cflags", "-w");
//    public static final int OPENCL_GPU_BLOCK_X = Integer.parseInt(settings
//            .getProperty("tornado.opencl.gpu.block.x", "256"));
//    public static final int OPENCL_GPU_BLOCK_2D_X = Integer.parseInt(settings
//            .getProperty("tornado.opencl.gpu.block2d.x", "4"));
//    public static final int OPENCL_GPU_BLOCK_2D_Y = Integer.parseInt(settings
//            .getProperty("tornado.opencl.gpu.block2d.y", "4"));

    public static final boolean SHOULD_LOAD_RMI = Boolean.parseBoolean(settings.getProperty("tornado.rmi.enable", "false"));

    public static final TornadoLogger log = new TornadoLogger(Tornado.class);

    public static final void debug(final String msg) {
        log.debug(msg);
    }

    public static void loadSettings(String filename) {
        final File localSettings = new File(filename);
        Properties loadProperties = new Properties();
        if (localSettings.exists()) {
            try {
                loadProperties.load(new FileInputStream(localSettings));
            } catch (IOException e) {
                warn("Unable to load settings from %s", localSettings.getAbsolutePath());
            }
        }

        /*
         * merge local and system properties, note that command line args
         * override saved properties
         */
        Set<String> localKeys = loadProperties.stringPropertyNames();
        Set<String> systemKeys = settings.stringPropertyNames();
        Set<String> diff = new HashSet<>();
        diff.addAll(localKeys);
        diff.removeAll(systemKeys);

        for (String key : diff) {
            settings.setProperty(key, loadProperties.getProperty(key));
        }
        FORCE_BLOCKING_API_CALLS = Boolean.parseBoolean(settings.getProperty("tornado.opencl.blocking", "False"));
    }

    private static void tryLoadSettings() {
        final String tornadoRoot = System.getenv("TORNADO_ROOT");
        loadSettings(tornadoRoot + "/etc/tornado.properties");
    }

    public static final void debug(final String pattern, final Object... args) {
        debug(String.format(pattern, args));
    }

    public static final void error(final String msg) {
        log.error(msg);
    }

    public static final void error(final String pattern, final Object... args) {
        error(String.format(pattern, args));
    }

    public static final void fatal(final String msg) {
        log.fatal(msg);
    }

    public static final void fatal(final String pattern, final Object... args) {
        fatal(String.format(pattern, args));
    }

    public static final void info(final String msg) {
        log.info(msg);
    }

    public static final void info(final String pattern, final Object... args) {
        info(String.format(pattern, args));
    }

    public static final void trace(final String msg) {
        log.trace(msg);
    }

    public static final void trace(final String pattern, final Object... args) {
        trace(String.format(pattern, args));
    }

    public static final void warn(final String msg) {
        log.warn(msg);
    }

    public static final void warn(final String pattern, final Object... args) {
        warn(String.format(pattern, args));
    }

}<|MERGE_RESOLUTION|>--- conflicted
+++ resolved
@@ -70,10 +70,6 @@
     public static final boolean ENABLE_OOO_EXECUTION = Boolean.parseBoolean(settings.getProperty("tornado.ooo-execution.enable", "False"));
     public static final boolean VM_USE_DEPS = Boolean.parseBoolean(Tornado.getProperty("tornado.vm.deps", "False"));
 
-<<<<<<< HEAD
-    public static boolean FORCE_BLOCKING_API_CALLS = true;
-    public static final boolean ENABLE_PARALLELIZATION = Boolean.parseBoolean(Tornado.getProperty("tornado.kernels.parallelize", "True"));
-=======
     /*
      * Allows the OpenCL driver to select the size of local work groups
      */
@@ -84,7 +80,6 @@
 //                    "False"));
     public static boolean FORCE_BLOCKING_API_CALLS = true;
    public static final boolean ENABLE_PARALLELIZATION = Boolean.parseBoolean(Tornado.getProperty("tornado.kernels.parallelize", "True"));
->>>>>>> ca476b68
 //    public static final boolean USE_THREAD_COARSENING = Boolean.parseBoolean(Tornado.getProperty("tornado.kernels.coarsener", "True"));
     public static final boolean ENABLE_VECTORS = Boolean.parseBoolean(settings
             .getProperty("tornado.vectors.enable", "True"));
