--- conflicted
+++ resolved
@@ -433,11 +433,7 @@
 
                 if (TornadoOptions.printBytecodes) {
                     String verbose = String.format("vm: LAUNCH %s on %s, size=%d, offset=%d [event list=%d]", task.getFullName(), contexts.get(contextIndex), batchThreads, offset, eventList);
-<<<<<<< HEAD
-                    bytecodesList.append(verbose + "\n");
-=======
                     tornadoVMBytecodeList.append(verbose + "\n");
->>>>>>> 6af921d3
                 }
 
                 if (installedCodes[taskIndex] == null) {
@@ -454,10 +450,7 @@
                             task.forceCompilation();
                         }
                         installedCodes[taskIndex] = device.installCode(task);
-<<<<<<< HEAD
-=======
                         doUpdate = false;
->>>>>>> 6af921d3
                     } catch (Exception e) {
                         throw new TornadoBailoutRuntimeException("Unable to compile task " + task.getFullName() + "\n" + e.getStackTrace(), e);
                     }
@@ -479,11 +472,6 @@
                     // There was an error during compilation -> bailout
                     throw new TornadoBailoutRuntimeException("Code generator Failed");
                 }
-<<<<<<< HEAD
-
-                final Access[] accesses = task.getArgumentsAccess();
-=======
->>>>>>> 6af921d3
 
                 final Access[] accesses = task.getArgumentsAccess();
                 if (redeployOnDevice || !stack.isOnDevice()) {
@@ -622,11 +610,7 @@
         buffer.reset();
 
         if (TornadoOptions.printBytecodes) {
-<<<<<<< HEAD
-            System.out.println(bytecodesList.toString());
-=======
             System.out.println(tornadoVMBytecodeList.toString());
->>>>>>> 6af921d3
         }
 
         return barrier;
