/*
 * This file is part of Tornado: A heterogeneous programming framework:
 * https://github.com/beehive-lab/tornadovm
 *
 * Copyright (c) 2013-2020, APT Group, Department of Computer Science,
 * The University of Manchester. All rights reserved.
 * DO NOT ALTER OR REMOVE COPYRIGHT NOTICES OR THIS FILE HEADER.
 *
 * This code is free software; you can redistribute it and/or modify it
 * under the terms of the GNU General Public License version 2 only, as
 * published by the Free Software Foundation.
 *
 * This code is distributed in the hope that it will be useful, but WITHOUT
 * ANY WARRANTY; without even the implied warranty of MERCHANTABILITY or
 * FITNESS FOR A PARTICULAR PURPOSE.  See the GNU General Public License
 * version 2 for more details (a copy is included in the LICENSE file that
 * accompanied this code).
 *
 * You should have received a copy of the GNU General Public License version
 * 2 along with this work; if not, write to the Free Software Foundation,
 * Inc., 51 Franklin St, Fifth Floor, Boston, MA 02110-1301 USA.
 *
 * Authors: James Clarkson
 *
 */
package uk.ac.manchester.tornado.runtime.tasks;

import java.util.concurrent.ConcurrentHashMap;

import uk.ac.manchester.tornado.api.common.TornadoDevice;
import uk.ac.manchester.tornado.api.exceptions.TornadoRuntimeException;
import uk.ac.manchester.tornado.api.mm.TornadoGlobalObjectState;
import uk.ac.manchester.tornado.runtime.common.DeviceObjectState;
import uk.ac.manchester.tornado.runtime.common.TornadoAcceleratorDevice;

public class GlobalObjectState implements TornadoGlobalObjectState {

    private final ConcurrentHashMap<TornadoAcceleratorDevice, DeviceObjectState> deviceStates;
<<<<<<< HEAD
=======
    private boolean shared;
    private boolean exclusive;
>>>>>>> 1b593713

    public GlobalObjectState() {
        deviceStates = new ConcurrentHashMap<>();
    }

    public DeviceObjectState getDeviceState(TornadoDevice device) {
        if (!(device instanceof TornadoAcceleratorDevice)) {
            throw new TornadoRuntimeException("Device not compatible");
        }
        deviceStates.computeIfAbsent((TornadoAcceleratorDevice) device, k -> new DeviceObjectState());
        return deviceStates.get(device);
    }

    public void invalidate() {
        for (TornadoAcceleratorDevice device : deviceStates.keySet()) {
            final DeviceObjectState deviceState = deviceStates.get(device);
//            deviceState.invalidate();
        }
    }

    public void clear() {
        deviceStates.clear();
    }

    @Override
    public String toString() {
        StringBuilder sb = new StringBuilder();

        for (TornadoAcceleratorDevice device : deviceStates.keySet()) {
            sb.append(device.toString()).append(" ");
        }
        sb.append("]");

        return sb.toString();
    }
}<|MERGE_RESOLUTION|>--- conflicted
+++ resolved
@@ -36,11 +36,6 @@
 public class GlobalObjectState implements TornadoGlobalObjectState {
 
     private final ConcurrentHashMap<TornadoAcceleratorDevice, DeviceObjectState> deviceStates;
-<<<<<<< HEAD
-=======
-    private boolean shared;
-    private boolean exclusive;
->>>>>>> 1b593713
 
     public GlobalObjectState() {
         deviceStates = new ConcurrentHashMap<>();
