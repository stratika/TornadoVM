/*
 * This file is part of Tornado: A heterogeneous programming framework: 
 * https://github.com/beehive-lab/tornado
 *
 * Copyright (c) 2013-2018, APT Group, School of Computer Science,
 * The University of Manchester. All rights reserved.
 * DO NOT ALTER OR REMOVE COPYRIGHT NOTICES OR THIS FILE HEADER.
 *
 * This code is free software; you can redistribute it and/or modify it
 * under the terms of the GNU General Public License version 2 only, as
 * published by the Free Software Foundation.
 *
 * This code is distributed in the hope that it will be useful, but WITHOUT
 * ANY WARRANTY; without even the implied warranty of MERCHANTABILITY or
 * FITNESS FOR A PARTICULAR PURPOSE.  See the GNU General Public License
 * version 2 for more details (a copy is included in the LICENSE file that
 * accompanied this code).
 *
 * You should have received a copy of the GNU General Public License version
 * 2 along with this work; if not, write to the Free Software Foundation,
 * Inc., 51 Franklin St, Fifth Floor, Boston, MA 02110-1301 USA.
 *
 * Authors: Juan Fumero
 *
 */
package uk.ac.manchester.tornado.runtime.tasks;

import static uk.ac.manchester.tornado.api.exceptions.TornadoInternalError.guarantee;
import static uk.ac.manchester.tornado.runtime.TornadoCoreRuntime.getTornadoRuntime;
import static uk.ac.manchester.tornado.runtime.common.RuntimeUtilities.humanReadableByteCount;
import static uk.ac.manchester.tornado.runtime.common.RuntimeUtilities.isBoxedPrimitiveClass;
import static uk.ac.manchester.tornado.runtime.common.Tornado.PRINT_COMPILE_TIMES;
import static uk.ac.manchester.tornado.runtime.common.Tornado.VM_USE_DEPS;
import static uk.ac.manchester.tornado.runtime.common.Tornado.warn;

import java.nio.ByteBuffer;
import java.nio.ByteOrder;
import java.util.ArrayList;
import java.util.Arrays;
import java.util.BitSet;
import java.util.HashSet;
import java.util.concurrent.ConcurrentHashMap;
import java.util.function.Consumer;

import org.graalvm.compiler.phases.util.Providers;

import jdk.vm.ci.meta.ResolvedJavaMethod;
import uk.ac.manchester.tornado.api.AbstractTaskGraph;
import uk.ac.manchester.tornado.api.Policy;
import uk.ac.manchester.tornado.api.TaskSchedule;
import uk.ac.manchester.tornado.api.TornadoDriver;
import uk.ac.manchester.tornado.api.common.Access;
import uk.ac.manchester.tornado.api.common.Event;
import uk.ac.manchester.tornado.api.common.SchedulableTask;
import uk.ac.manchester.tornado.api.common.TaskPackage;
import uk.ac.manchester.tornado.api.common.TornadoDevice;
import uk.ac.manchester.tornado.api.common.TornadoFunctions.Task1;
import uk.ac.manchester.tornado.api.common.TornadoFunctions.Task10;
import uk.ac.manchester.tornado.api.common.TornadoFunctions.Task15;
import uk.ac.manchester.tornado.api.common.TornadoFunctions.Task2;
import uk.ac.manchester.tornado.api.common.TornadoFunctions.Task3;
import uk.ac.manchester.tornado.api.common.TornadoFunctions.Task4;
import uk.ac.manchester.tornado.api.common.TornadoFunctions.Task5;
import uk.ac.manchester.tornado.api.common.TornadoFunctions.Task6;
import uk.ac.manchester.tornado.api.common.TornadoFunctions.Task7;
import uk.ac.manchester.tornado.api.common.TornadoFunctions.Task8;
import uk.ac.manchester.tornado.api.common.TornadoFunctions.Task9;
import uk.ac.manchester.tornado.api.runtime.TornadoRuntime;
import uk.ac.manchester.tornado.runtime.TornadoVM;
import uk.ac.manchester.tornado.runtime.common.CallStack;
import uk.ac.manchester.tornado.runtime.common.DeviceObjectState;
import uk.ac.manchester.tornado.runtime.common.Tornado;
import uk.ac.manchester.tornado.runtime.common.TornadoAcceleratorDevice;
import uk.ac.manchester.tornado.runtime.graal.compiler.TornadoSuitesProvider;
import uk.ac.manchester.tornado.runtime.graph.ExecutionContext;
import uk.ac.manchester.tornado.runtime.graph.GraphCompilationResult;
import uk.ac.manchester.tornado.runtime.graph.TornadoGraph;
import uk.ac.manchester.tornado.runtime.graph.TornadoGraphBuilder;
import uk.ac.manchester.tornado.runtime.graph.TornadoGraphCompiler;
import uk.ac.manchester.tornado.runtime.graph.nodes.ContextNode;
import uk.ac.manchester.tornado.runtime.sketcher.SketchRequest;
import uk.ac.manchester.tornado.runtime.tasks.meta.ScheduleMetaData;

/**
 * Implementation of the Tornado API for running on heterogeneous devices.
 * 
 */
public class TornadoTaskSchedule implements AbstractTaskGraph {
    public final static boolean TIME_IN_NS = Boolean.parseBoolean(System.getProperty("tornado.ns.time", "true"));
    private ExecutionContext graphContext;

    private byte[] hlcode = new byte[2048];
    private ByteBuffer hlBuffer;

    private GraphCompilationResult result;

    // One VM instance per TaskSchedule
    private TornadoVM vm;
    private Event event;
    private String taskScheduleName;

    private ArrayList<TaskPackage> taskPackages = new ArrayList<>();
    private ArrayList<Object> streamOutObjects = new ArrayList<>();
    private ArrayList<Object> streamInObjects = new ArrayList<>();
    private ConcurrentHashMap<Policy, Integer> policyTimeTable = new ConcurrentHashMap<>();
    private ConcurrentHashMap<Integer, ArrayList<Object>> multiHeapManagerOutputs = new ConcurrentHashMap<>();
    private ConcurrentHashMap<Integer, ArrayList<Object>> multiHeapManagerInputs = new ConcurrentHashMap<>();
    private ConcurrentHashMap<Integer, TaskSchedule> taskScheduleIndex = new ConcurrentHashMap<>();

    public boolean DEBUG_POLICY = false;
    public boolean EXEPERIMENTAL_MULTI_HOST_HEAP = false;

    private static final int DEFAULT_DRIVER_INDEX = 0;

    private static final int PERFORMANCE_WARMUP = 3;

    public TornadoTaskSchedule(String name) {
        graphContext = new ExecutionContext(name);
        hlBuffer = ByteBuffer.wrap(hlcode);
        hlBuffer.order(ByteOrder.LITTLE_ENDIAN);
        hlBuffer.rewind();
        result = null;
        event = null;
        this.taskScheduleName = name;
    }

    public String getTaskScheduleName() {
        return taskScheduleName;
    }

    @Override
    public SchedulableTask getTask(String id) {
        return graphContext.getTask(id);
    }

    @Override
    public TornadoDevice getDevice() {
        return meta().getDevice();
    }

    @Override
    public void setDevice(TornadoDevice device) {
        meta().setDevice(device);
    }

    @Override
    public TornadoAcceleratorDevice getDeviceForTask(String id) {
        return graphContext.getDeviceForTask(id);
    }

    @Override
    public long getReturnValue(String id) {
        CallStack stack = graphContext.getFrame(id);
        return stack.getReturnValue();
    }

    @Override
    public void addInner(SchedulableTask task) {
        Providers providers = getTornadoRuntime().getDriver(0).getProviders();
        TornadoSuitesProvider suites = getTornadoRuntime().getDriver(0).getSuitesProvider();

        int index = graphContext.addTask(task);

        if (task instanceof CompilableTask) {
            CompilableTask compilableTask = (CompilableTask) task;
            final ResolvedJavaMethod resolvedMethod = getTornadoRuntime().resolveMethod(compilableTask.getMethod());
            new SketchRequest(compilableTask.meta(), resolvedMethod, providers, suites.getGraphBuilderSuite(), suites.getSketchTier()).run();

        }

        hlBuffer.put(TornadoGraphBitcodes.CONTEXT.index());
        int globalTaskId = graphContext.getTaskCount();
        hlBuffer.putInt(globalTaskId);
        graphContext.incrGlobalTaskCount();
        hlBuffer.putInt(index);

        // create parameter list
        final Object[] args = task.getArguments();
        hlBuffer.put(TornadoGraphBitcodes.ARG_LIST.index());
        hlBuffer.putInt(args.length);

        for (int i = 0; i < args.length; i++) {
            final Object arg = args[i];
            index = graphContext.insertVariable(arg);
            if (arg.getClass().isPrimitive() || isBoxedPrimitiveClass(arg.getClass())) {
                hlBuffer.put(TornadoGraphBitcodes.LOAD_PRIM.index());
            } else {
                guarantee(arg != null, "null argument passed to task");
                hlBuffer.put(TornadoGraphBitcodes.LOAD_REF.index());
            }
            hlBuffer.putInt(index);
        }

        // launch code
        hlBuffer.put(TornadoGraphBitcodes.LAUNCH.index());
    }

    private void updateDeviceContext(TornadoGraph graph) {
        BitSet deviceContexts = graph.filter(ContextNode.class);
        final ContextNode contextNode = (ContextNode) graph.getNode(deviceContexts.nextSetBit(0));
        contextNode.setDeviceIndex(meta().getDeviceIndex());
        graphContext.addDevice(meta().getDevice());
    }

    private void compile(boolean setNewDevice) {

        final ByteBuffer buffer = ByteBuffer.wrap(hlcode);
        buffer.order(ByteOrder.LITTLE_ENDIAN);
        buffer.limit(hlBuffer.position());

        // final long t0 = System.nanoTime();
        final TornadoGraph graph = TornadoGraphBuilder.buildGraph(graphContext, buffer);
        // final long t1 = System.nanoTime();

        if (setNewDevice) {
            updateDeviceContext(graph);
        }

        result = TornadoGraphCompiler.compile(graph, graphContext);

        // final long t2 = System.nanoTime();
        vm = new TornadoVM(graphContext, result.getCode(), result.getCodeSize());
        // final long t3 = System.nanoTime();

        if (meta().shouldDumpSchedule()) {
            graphContext.print();
            graph.print();
            result.dump();
        }
    }

    private boolean compareDevices(HashSet<TornadoAcceleratorDevice> lastDevices, TornadoAcceleratorDevice device2) {
        return lastDevices.contains(device2);
    }

    private static class CompileInfo {
        private boolean compile;
        private boolean updateDevice;

        public CompileInfo(boolean compile, boolean updateDevice) {
            super();
            this.compile = compile;
            this.updateDevice = updateDevice;
        }
    }

    @Override
    public boolean isLastDeviceListEmpty() {
        return graphContext.getLastDevices().size() == 0;
    }

    /**
     * It queries if the task has to be recompiled. It returns two values:
     * <p>
     * <li>compile: This indicates if it has to be compiled</li>
     * <li>updateDevice:This indicates if there is a new device for the same
     * task</li>
     * </p>
     * 
     * @return
     */
    private CompileInfo extractCompileInfo() {
        if (result == null && isLastDeviceListEmpty()) {
            return new CompileInfo(true, false);
        } else if (result != null && isLastDeviceListEmpty() == false && !(compareDevices(graphContext.getLastDevices(), meta().getDevice()))) {
            return new CompileInfo(true, true);
        }
        return new CompileInfo(false, false);
    }

    private void compileTasks() {
        CompileInfo compileInfo = extractCompileInfo();
        if (compileInfo.compile) {
            graphContext.assignToDevices();
            compile(compileInfo.updateDevice);
        }
        graphContext.addLastDevice(meta().getDevice());
        graphContext.newStack(compileInfo.updateDevice);
    }

    @Override
    public void scheduleInner() {
        long t0 = System.nanoTime();
        compileTasks();
        long t1 = System.nanoTime();
        if (PRINT_COMPILE_TIMES) {
            System.out.printf("compile: compileTasks: " + (t1 - t0) + "ns" + "\n");
        }
        event = vm.execute();
    }

    @Override
    public void apply(Consumer<SchedulableTask> consumer) {
        graphContext.apply(consumer);
    }

    @Override
    public void mapAllToInner(TornadoDevice device) {
        graphContext.mapAllTo(device);
    }

    @Override
    public void dumpTimes() {
        vm.printTimes();
    }

    @Override
    public void dumpProfiles() {
        vm.dumpProfiles();
    }

    @Override
    public void dumpEvents() {
        vm.dumpEvents();
    }

    @Override
    public void clearProfiles() {
        vm.clearProfiles();
    }

    @Override
    public void waitOn() {
        if (VM_USE_DEPS && event != null) {
            event.waitOn();
        } else {
            graphContext.getDevices().forEach((TornadoAcceleratorDevice device) -> device.sync());
        }
    }

    @Override
    public void streamInInner(Object... objects) {
        for (Object object : objects) {
            if (object == null) {
                warn("null object passed into streamIn() in schedule %s", graphContext.getId());
                continue;
            }
            streamInObjects.add(object);
            graphContext.getObjectState(object).setStreamIn(true);
        }
    }

    @Override
    public void streamOutInner(Object... objects) {
        for (Object object : objects) {
            if (object == null) {
                warn("null object passed into streamIn() in schedule %s", graphContext.getId());
                continue;
            }
            streamOutObjects.add(object);
            graphContext.getObjectState(object).setStreamOut(true);
        }
    }

    @Override
    public void dump() {
        final int width = 16;
        System.out.printf("code  : capacity = %s, in use = %s \n", humanReadableByteCount(hlBuffer.capacity(), true), humanReadableByteCount(hlBuffer.position(), true));
        for (int i = 0; i < hlBuffer.position(); i += width) {
            System.out.printf("[0x%04x]: ", i);
            for (int j = 0; j < Math.min(hlBuffer.capacity() - i, width); j++) {
                if (j % 2 == 0) {
                    System.out.printf(" ");
                }
                if (j < hlBuffer.position() - i) {
                    System.out.printf("%02x", hlBuffer.get(i + j));
                } else {
                    System.out.printf("..");
                }
            }
            System.out.println();
        }
    }

    @Override
    public void warmup() {
        compileTasks();
        vm.warmup();
    }

    @Override
    public void invalidateObjects() {
        if (vm != null) {
            vm.invalidateObjects();
        }
    }

    @Override
    public void syncObject(Object object) {
        if (vm == null) {
            return;
        }
        graphContext.sync();
    }

    private Event syncObjectInner(Object object) {
        final LocalObjectState localState = graphContext.getObjectState(object);
        final GlobalObjectState globalState = localState.getGlobalState();
        final DeviceObjectState deviceState = globalState.getDeviceState();
        final TornadoAcceleratorDevice device = globalState.getOwner();
        final Event event = device.resolveEvent(device.streamOut(object, deviceState, null));
        return event;
    }

    @Override
    public void syncObjects() {
        if (vm == null) {
            return;
        }
        graphContext.sync();
    }

    @Override
    public void syncObjects(Object... objects) {
        if (vm == null) {
            return;
        }

        Event[] events = new Event[objects.length];
        for (int i = 0; i < objects.length; i++) {
            Object object = objects[i];
            events[i] = syncObjectInner(object);
        }

        for (Event event : events) {
            event.waitOn();
        }
    }

    public ExecutionContext getGraphContext() {
        return this.graphContext;
    }

    @Override
    public String getId() {
        return meta().getId();
    }

    @Override
    public ScheduleMetaData meta() {
        return graphContext.meta();
    }

    @Override
    public AbstractTaskGraph schedule() {
        scheduleInner();
        return this;
    }

    @SuppressWarnings("unchecked")
    private void runSequentialCodeInThread(TaskPackage taskPackage) {
        int type = taskPackage.getTaskType();
        switch (type) {
            case 2:
                @SuppressWarnings("rawtypes") Task2 task2 = (Task2) taskPackage.getTaskParameters()[0];
                task2.apply(taskPackage.getTaskParameters()[1], taskPackage.getTaskParameters()[2]);
                break;
            case 3:
                @SuppressWarnings("rawtypes") Task3 task3 = (Task3) taskPackage.getTaskParameters()[0];
                task3.apply(taskPackage.getTaskParameters()[1], taskPackage.getTaskParameters()[2], taskPackage.getTaskParameters()[3]);
                break;
            case 4:
                @SuppressWarnings("rawtypes") Task4 task4 = (Task4) taskPackage.getTaskParameters()[0];
                task4.apply(taskPackage.getTaskParameters()[1], taskPackage.getTaskParameters()[2], taskPackage.getTaskParameters()[3], taskPackage.getTaskParameters()[4]);
                break;
            case 5:
                @SuppressWarnings("rawtypes") Task5 task5 = (Task5) taskPackage.getTaskParameters()[0];
                task5.apply(taskPackage.getTaskParameters()[1], taskPackage.getTaskParameters()[2], taskPackage.getTaskParameters()[3], taskPackage.getTaskParameters()[4],
                        taskPackage.getTaskParameters()[5]);
                break;
            case 6:
                @SuppressWarnings("rawtypes") Task6 task6 = (Task6) taskPackage.getTaskParameters()[0];
                task6.apply(taskPackage.getTaskParameters()[1], taskPackage.getTaskParameters()[2], taskPackage.getTaskParameters()[3], taskPackage.getTaskParameters()[4],
                        taskPackage.getTaskParameters()[5], taskPackage.getTaskParameters()[6]);
                break;
            case 7:
                @SuppressWarnings("rawtypes") Task7 task7 = (Task7) taskPackage.getTaskParameters()[0];
                task7.apply(taskPackage.getTaskParameters()[1], taskPackage.getTaskParameters()[2], taskPackage.getTaskParameters()[3], taskPackage.getTaskParameters()[4],
                        taskPackage.getTaskParameters()[5], taskPackage.getTaskParameters()[6], taskPackage.getTaskParameters()[7]);
                break;
            case 8:
                @SuppressWarnings("rawtypes") Task8 task8 = (Task8) taskPackage.getTaskParameters()[0];
                task8.apply(taskPackage.getTaskParameters()[1], taskPackage.getTaskParameters()[2], taskPackage.getTaskParameters()[3], taskPackage.getTaskParameters()[4],
                        taskPackage.getTaskParameters()[5], taskPackage.getTaskParameters()[6], taskPackage.getTaskParameters()[7], taskPackage.getTaskParameters()[8]);
                break;
            case 9:
                @SuppressWarnings("rawtypes") Task9 task9 = (Task9) taskPackage.getTaskParameters()[0];
                task9.apply(taskPackage.getTaskParameters()[1], taskPackage.getTaskParameters()[2], taskPackage.getTaskParameters()[3], taskPackage.getTaskParameters()[4],
                        taskPackage.getTaskParameters()[5], taskPackage.getTaskParameters()[6], taskPackage.getTaskParameters()[7], taskPackage.getTaskParameters()[8],
                        taskPackage.getTaskParameters()[9]);
                break;
            default:
                System.out.println("Sequential Runner not supported yet. Number of parameters: " + type);
                break;
        }
    }

    private int synchronizeWithPolicy(Policy policy, Thread[] threads, long[] totalTimers) {
        // Set the Performance policy by default;
        if (policy == null) {
            policy = Policy.PERFORMANCE;
        }

        int deviceWinnerIndex = -1;

        switch (policy) {
            case END_2_END:
            case PERFORMANCE:
                int position = 0;
                long min = Long.MAX_VALUE;
                for (int i = 0; i < totalTimers.length; i++) {
                    if (min > totalTimers[i]) {
                        min = totalTimers[i];
                        position = i;
                    }
                }
                deviceWinnerIndex = position;
                break;
            default:
                throw new RuntimeException("Policy " + policy + " not defined yet");
        }

        return deviceWinnerIndex;
    }

    private int syncWinner(Thread[] threads) {
        int winner = 0;
        boolean isAlive = true;
        while (isAlive) {

            for (int i = 0; i < threads.length; i++) {
                isAlive = threads[i].isAlive();
                if (!isAlive) {
                    System.out.println("Thread " + threads[i].getName() + " finished");
                    winner = i;
                    // kill the others
                    for (int j = 0; j < threads.length; j++) {
                        if (i != j) {
                            System.out.println("Killing THREAD " + threads[j].getName());
                            threads[j].interrupt();
                        }
                    }
                    break;
                }
            }
        }
        return winner;
    }

    private void performStreamInThread(TaskSchedule task, ArrayList<Object> inputObjects) {
        int numObjectsCopyIn = inputObjects.size();
        switch (numObjectsCopyIn) {
            case 0:
                break;
            case 1:
                task.streamIn(inputObjects.get(0));
                break;
            case 2:
                task.streamIn(inputObjects.get(0), inputObjects.get(1));
                break;
            case 3:
                task.streamIn(inputObjects.get(0), inputObjects.get(1), inputObjects.get(2));
                break;
            case 4:
                task.streamIn(inputObjects.get(0), inputObjects.get(1), inputObjects.get(2), inputObjects.get(3));
                break;
            case 5:
                task.streamIn(inputObjects.get(0), inputObjects.get(1), inputObjects.get(2), inputObjects.get(3), inputObjects.get(4));
                break;
            case 6:
                task.streamIn(inputObjects.get(0), inputObjects.get(1), inputObjects.get(2), inputObjects.get(3), inputObjects.get(4), inputObjects.get(5));
                break;
            default:
                System.out.println("COPY-IN Not supported yet: " + numObjectsCopyIn);
                break;
        }
    }

    private void performStreamOutThreads(TaskSchedule task, ArrayList<Object> outputArrays) {
        int numObjectsCopyOut = outputArrays.size();
        switch (numObjectsCopyOut) {
            case 0:
                break;
            case 1:
                task.streamOut(outputArrays.get(0));
                break;
            case 2:
                task.streamOut(outputArrays.get(0), outputArrays.get(1));
                break;
            case 3:
                task.streamOut(outputArrays.get(0), outputArrays.get(1), outputArrays.get(2));
                break;
            case 4:
                task.streamOut(outputArrays.get(0), outputArrays.get(1), outputArrays.get(2), outputArrays.get(3));
                break;
            case 5:
                task.streamOut(outputArrays.get(0), outputArrays.get(1), outputArrays.get(2), outputArrays.get(3), outputArrays.get(4));
                break;
            case 6:
                task.streamOut(outputArrays.get(0), outputArrays.get(1), outputArrays.get(2), outputArrays.get(3), outputArrays.get(4), outputArrays.get(5));
                break;
            default:
                System.out.println("COPY-OUT Not supported yet: " + numObjectsCopyOut);
                break;
        }
    }

    private void runAllTaskSequentially() {
        for (int k = 0; k < taskPackages.size(); k++) {
            runSequentialCodeInThread(taskPackages.get(k));
        }
    }

    private void runScheduleWithProfiler(Policy policy) {

        final long startSearchProfiler = (TIME_IN_NS) ? System.nanoTime() : System.currentTimeMillis();
        TornadoDriver tornadoDriver = getTornadoRuntime().getDriver(DEFAULT_DRIVER_INDEX);
        int numDevices = tornadoDriver.getDeviceCount();

        long masterThreadID = Thread.currentThread().getId();

        // One additional threads is reserved for sequential CPU execution
        final int numThreads = numDevices + 1;
        final int indexSequential = numDevices;

        Thread[] threads = new Thread[numThreads];
        long[] totalTimers = new long[numThreads];

        // Last Thread runs the sequential code
        threads[indexSequential] = new Thread(() -> {
            long start = System.currentTimeMillis();
            if (policy == Policy.PERFORMANCE) {
                for (int k = 0; k < PERFORMANCE_WARMUP; k++) {
                    runAllTaskSequentially();
                }
                start = System.currentTimeMillis();
            }
<<<<<<< HEAD

=======
>>>>>>> ade8c06e
            final long endSequentialCode = (TIME_IN_NS) ? System.nanoTime() : System.currentTimeMillis();
            Thread.currentThread().setName("Thread-sequential");
            System.out.println("Seq finished: " + Thread.currentThread().getName());

            totalTimers[indexSequential] = (endSequentialCode - start);
        });

        for (int i = 0; i < numDevices; i++) {
            final int taskScheduleNumber = i;
            threads[i] = new Thread(() -> {
                String taskScheduleName = "XXX" + taskScheduleNumber;
                TaskSchedule task = new TaskSchedule(taskScheduleName);

                Thread.currentThread().setName("Thread-DEV: " + TornadoRuntime.getTornadoRuntime().getDriver(0).getDevice(taskScheduleNumber).getDevice().getName());

                long start = (TIME_IN_NS) ? System.nanoTime() : System.currentTimeMillis();
<<<<<<< HEAD
                performStreamInThread(task, streamInObjects);
=======
                performStreamInThread(task);
>>>>>>> ade8c06e
                for (int k = 0; k < taskPackages.size(); k++) {
                    String taskID = taskPackages.get(k).getId();
                    TornadoRuntime.setProperty(taskScheduleName + "." + taskID + ".device", "0:" + taskScheduleNumber);
                    if (Tornado.DEBUG) {
                        System.out.println("SET DEVICE: " + taskScheduleName + "." + taskID + ".device=0:" + taskScheduleNumber);
                    }
                    task.addTask(taskPackages.get(k));
                }
                performStreamOutThreads(task, streamOutObjects);

                if (policy == Policy.PERFORMANCE) {
                    // first warm up
                    for (int k = 0; k < PERFORMANCE_WARMUP; k++) {
                        task.execute();
                    }
                    start = (TIME_IN_NS) ? System.nanoTime() : System.currentTimeMillis();
                }
                task.execute();
                final long end = (TIME_IN_NS) ? System.nanoTime() : System.currentTimeMillis();
<<<<<<< HEAD
                taskScheduleIndex.put(taskScheduleNumber, task);
=======
>>>>>>> ade8c06e
                totalTimers[taskScheduleNumber] = end - start;
            });
        }

        // FORK
        for (int i = 0; i < numThreads; i++) {
            threads[i].start();
        }

        // Define the winner, based on the first thread to finish
        if (policy == Policy.WINNER) {
            int deviceWinnerIndex = syncWinner(threads);
            policyTimeTable.put(policy, deviceWinnerIndex);
        }

        // JOIN
        for (Thread t : threads) {
            try {
                t.join();
            } catch (InterruptedException e) {
                throw new RuntimeException(e);
            }
        }

        if ((policy == Policy.PERFORMANCE || policy == Policy.END_2_END) && (masterThreadID == Thread.currentThread().getId())) {
            int deviceWinnerIndex = synchronizeWithPolicy(policy, threads, totalTimers);
            policyTimeTable.put(policy, deviceWinnerIndex);
            System.out.println("BEST Position: #" + deviceWinnerIndex + " " + Arrays.toString(totalTimers));
        }
    }

    private void runSequential() {
        for (int k = 0; k < taskPackages.size(); k++) {
            runSequentialCodeInThread(taskPackages.get(k));
        }
    }

    private void runParallel(int deviceWinnerIndex) {
        for (int k = 0; k < taskPackages.size(); k++) {
            TaskPackage taskPackage = taskPackages.get(k);
            TornadoRuntime.setProperty(this.getTaskScheduleName() + "." + taskPackage.getId() + ".device", "0:" + deviceWinnerIndex);
        }
        // call to scheduleInner() through the corresponding task
        TaskSchedule task = taskScheduleIndex.get(deviceWinnerIndex);
        if (DEBUG_POLICY) {
            System.out.println("Running in parallel device: " + deviceWinnerIndex);
        }
        task.execute();
    }

    @Override
    public AbstractTaskGraph scheduleWithProfile(Policy policy) {
        if (policyTimeTable.get(policy) == null) {
            runScheduleWithProfiler(policy);
        } else {
            // Run with the winner device
            int deviceWinnerIndex = policyTimeTable.get(policy);
            System.out.println("Selecting the device: " + deviceWinnerIndex + " for POLICY: " + policy);
            if (deviceWinnerIndex >= TornadoRuntime.getTornadoRuntime().getDriver(0).getDeviceCount()) {
                runSequential();
            } else {
                runParallel(deviceWinnerIndex);
            }
        }
        return this;
    }

    private Object cloneObject(Object o) {
        System.out.println("ORIGINAL:" + o);
        if (o instanceof float[]) {
            float[] clone = ((float[]) o).clone();
            return clone;
        } else if (o instanceof int[]) {
            int[] clone = ((int[]) o).clone();
            return clone;
        } else {
            throw new RuntimeException("Data type cloning not supported");
        }
    }

<<<<<<< HEAD
    @SuppressWarnings("unused")
    private void cloneInputOutputObjects() {
=======
        final long startSearchProfiler = (TIME_IN_NS) ? System.nanoTime() : System.currentTimeMillis();
>>>>>>> ade8c06e
        TornadoDriver tornadoDriver = getTornadoRuntime().getDriver(DEFAULT_DRIVER_INDEX);
        int numDevices = tornadoDriver.getDeviceCount();
        // Clone objects (only outputs) for each device
        for (int deviceNumber = 0; deviceNumber < numDevices; deviceNumber++) {
            ArrayList<Object> newInObjects = new ArrayList<>();
            ArrayList<Object> newOutObjects = new ArrayList<>();

            for (int i = 0; i < streamInObjects.size(); i++) {
                Object in = streamInObjects.get(i);
                boolean outputObjectFound = false;
                for (int j = 0; j < streamOutObjects.size(); j++) {
                    Object out = streamOutObjects.get(j);
                    if (in == out) {
                        outputObjectFound = true;
                        break;
                    }
                }
                if (outputObjectFound) {
                    Object clonedObject = cloneObject(in);
                    newInObjects.add(clonedObject);
                    newOutObjects.add(clonedObject);
                } else {
                    newInObjects.add(in);
                }
            }
            multiHeapManagerInputs.put(deviceNumber, newInObjects);
            multiHeapManagerOutputs.put(deviceNumber, newOutObjects);
        }
    }

    private void runWithSequentialProfiler(Policy policy) {

        final long startSearchProfiler = (TIME_IN_NS) ? System.nanoTime() : System.currentTimeMillis();
        TornadoDriver tornadoDriver = getTornadoRuntime().getDriver(DEFAULT_DRIVER_INDEX);
        int numDevices = tornadoDriver.getDeviceCount();

        // One additional threads is reserved for sequential CPU execution
        final int numThreads = numDevices + 1;
        final int indexSequential = numDevices;

        Thread[] threads = new Thread[numThreads];
        long[] totalTimers = new long[numThreads];

        // Run Sequential
        long startSequential = System.currentTimeMillis();
        if (policy == Policy.PERFORMANCE) {
            for (int k = 0; k < PERFORMANCE_WARMUP; k++) {
                runAllTaskSequentially();
            }
            startSequential = System.currentTimeMillis();
        }
<<<<<<< HEAD
        runAllTaskSequentially();
=======
>>>>>>> ade8c06e
        final long endSequentialCode = (TIME_IN_NS) ? System.nanoTime() : System.currentTimeMillis();
        totalTimers[indexSequential] = (endSequentialCode - startSearchProfiler);

        // Running sequentially for all the devices
        for (int i = 0; i < numDevices; i++) {
            String taskScheduleName = "XXX" + i;
            TaskSchedule task = new TaskSchedule(taskScheduleName);

            long start = (TIME_IN_NS) ? System.nanoTime() : System.currentTimeMillis();
<<<<<<< HEAD
            performStreamInThread(task, streamInObjects);
=======
            performStreamInThread(task);
>>>>>>> ade8c06e
            for (int k = 0; k < taskPackages.size(); k++) {
                String taskID = taskPackages.get(k).getId();
                TornadoRuntime.setProperty(taskScheduleName + "." + taskID + ".device", "0:" + i);
                if (Tornado.DEBUG) {
                    System.out.println("SET DEVICE: " + taskScheduleName + "." + taskID + ".device=0:" + i);
                }
                task.addTask(taskPackages.get(k));
            }
            performStreamOutThreads(task, streamOutObjects);

            if (policy == Policy.PERFORMANCE) {
                for (int k = 0; k < PERFORMANCE_WARMUP; k++) {
                    task.execute();
                }
                start = (TIME_IN_NS) ? System.nanoTime() : System.currentTimeMillis();
            }

            task.execute();
<<<<<<< HEAD
            taskScheduleIndex.put(i, task);
=======
>>>>>>> ade8c06e
            final long end = (TIME_IN_NS) ? System.nanoTime() : System.currentTimeMillis();
            totalTimers[i] = end - start;
        }

        if (policy == Policy.PERFORMANCE || policy == Policy.END_2_END) {
            int deviceWinnerIndex = synchronizeWithPolicy(policy, threads, totalTimers);
            policyTimeTable.put(policy, deviceWinnerIndex);
            System.out.println("BEST Position: #" + deviceWinnerIndex + " " + Arrays.toString(totalTimers));
        }
    }

    private void restoreVarsIntoJavaHeap(Policy policy, int numDevices) {
        if (policyTimeTable.get(policy) < numDevices) {
            // link output
            int deviceWinnerIndex = policyTimeTable.get(policy);
            ArrayList<Object> deviceOutputObjects = multiHeapManagerOutputs.get(deviceWinnerIndex);
            for (int i = 0; i < streamOutObjects.size(); i++) {
                // Object output = streamOutObjects.get(i);
                // output = deviceOutputObjects.get(i);
            }
            System.out.println("Output: ");
            System.out.println(Arrays.toString((int[]) streamOutObjects.get(0)));

            for (int i = 0; i < numDevices; i++) {
                deviceOutputObjects = multiHeapManagerOutputs.get(i);
                System.out.println("Device: " + i);
                for (Object o : deviceOutputObjects) {
                    System.out.println("===========================");
                    System.out.println(Arrays.toString((int[]) o));
                }
            }

        }
    }

    @Override
    public AbstractTaskGraph scheduleWithProfileSequential(Policy policy) {
        int numDevices = TornadoRuntime.getTornadoRuntime().getDriver(0).getDeviceCount();
        if (policyTimeTable.get(policy) == null) {
            runWithSequentialProfiler(policy);
            if (EXEPERIMENTAL_MULTI_HOST_HEAP) {
                restoreVarsIntoJavaHeap(policy, numDevices);
            }
        } else {
            // Run with the winner device
            int deviceWinnerIndex = policyTimeTable.get(policy);
            if (deviceWinnerIndex >= numDevices) {
                runSequential();
            } else {
                runParallel(deviceWinnerIndex);
            }
        }
        return this;
    }

    @SuppressWarnings({ "rawtypes", "unchecked" })
    @Override
    public void addTask(TaskPackage taskPackage) {

        taskPackages.add(taskPackage);
        String id = taskPackage.getId();
        int type = taskPackage.getTaskType();
        Object[] parameters = taskPackage.getTaskParameters();

        switch (type) {
            case 1:
                addInner(TaskUtils.createTask(meta(), id, (Task1) parameters[0], parameters[1]));
                break;
            case 2:
                addInner(TaskUtils.createTask(meta(), id, (Task2) parameters[0], parameters[1], parameters[2]));
                break;
            case 3:
                addInner(TaskUtils.createTask(meta(), id, (Task3) parameters[0], parameters[1], parameters[2], parameters[3]));
                break;
            case 4:
                addInner(TaskUtils.createTask(meta(), id, (Task4) parameters[0], parameters[1], parameters[2], parameters[3], parameters[4]));
                break;
            case 5:
                addInner(TaskUtils.createTask(meta(), id, (Task5) parameters[0], parameters[1], parameters[2], parameters[3], parameters[4], parameters[5]));
                break;
            case 6:
                addInner(TaskUtils.createTask(meta(), id, (Task6) parameters[0], parameters[1], parameters[2], parameters[3], parameters[4], parameters[5], parameters[6]));
                break;
            case 7:
                addInner(TaskUtils.createTask(meta(), id, (Task7) parameters[0], parameters[1], parameters[2], parameters[3], parameters[4], parameters[5], parameters[6], parameters[7]));
                break;
            case 8:
                addInner(TaskUtils.createTask(meta(), id, (Task8) parameters[0], parameters[1], parameters[2], parameters[3], parameters[4], parameters[5], parameters[6], parameters[7],
                        parameters[8]));
                break;
            case 9:
                addInner(TaskUtils.createTask(meta(), id, (Task9) parameters[0], parameters[1], parameters[2], parameters[3], parameters[4], parameters[5], parameters[6], parameters[7], parameters[8],
                        parameters[9]));
                break;
            case 10:
                addInner(TaskUtils.createTask(meta(), id, (Task10) parameters[0], parameters[1], parameters[2], parameters[3], parameters[4], parameters[5], parameters[6], parameters[7],
                        parameters[8], parameters[9], parameters[10]));
                break;
            case 15:
                addInner(TaskUtils.createTask(meta(), id, (Task15) parameters[0], parameters[1], parameters[2], parameters[3], parameters[4], parameters[5], parameters[6], parameters[7],
                        parameters[8], parameters[9], parameters[10], parameters[11], parameters[12], parameters[13], parameters[14], parameters[15]));
                break;
            default:
                throw new RuntimeException("Task not supported yet. Type: " + type);
        }
    }

    @Override
    public void addPrebuiltTask(String id, String entryPoint, String filename, Object[] args, Access[] accesses, TornadoDevice device, int[] dimensions) {
        addInner(TaskUtils.createTask(meta(), id, entryPoint, filename, args, accesses, device, dimensions));
    }

    @Override
    public void addScalaTask(String id, Object function, Object[] args) {
        addInner(TaskUtils.scalaTask(id, function, args));
    }

}<|MERGE_RESOLUTION|>--- conflicted
+++ resolved
@@ -635,10 +635,6 @@
                 }
                 start = System.currentTimeMillis();
             }
-<<<<<<< HEAD
-
-=======
->>>>>>> ade8c06e
             final long endSequentialCode = (TIME_IN_NS) ? System.nanoTime() : System.currentTimeMillis();
             Thread.currentThread().setName("Thread-sequential");
             System.out.println("Seq finished: " + Thread.currentThread().getName());
@@ -655,11 +651,7 @@
                 Thread.currentThread().setName("Thread-DEV: " + TornadoRuntime.getTornadoRuntime().getDriver(0).getDevice(taskScheduleNumber).getDevice().getName());
 
                 long start = (TIME_IN_NS) ? System.nanoTime() : System.currentTimeMillis();
-<<<<<<< HEAD
                 performStreamInThread(task, streamInObjects);
-=======
-                performStreamInThread(task);
->>>>>>> ade8c06e
                 for (int k = 0; k < taskPackages.size(); k++) {
                     String taskID = taskPackages.get(k).getId();
                     TornadoRuntime.setProperty(taskScheduleName + "." + taskID + ".device", "0:" + taskScheduleNumber);
@@ -679,10 +671,7 @@
                 }
                 task.execute();
                 final long end = (TIME_IN_NS) ? System.nanoTime() : System.currentTimeMillis();
-<<<<<<< HEAD
                 taskScheduleIndex.put(taskScheduleNumber, task);
-=======
->>>>>>> ade8c06e
                 totalTimers[taskScheduleNumber] = end - start;
             });
         }
@@ -763,12 +752,10 @@
         }
     }
 
-<<<<<<< HEAD
     @SuppressWarnings("unused")
+
     private void cloneInputOutputObjects() {
-=======
         final long startSearchProfiler = (TIME_IN_NS) ? System.nanoTime() : System.currentTimeMillis();
->>>>>>> ade8c06e
         TornadoDriver tornadoDriver = getTornadoRuntime().getDriver(DEFAULT_DRIVER_INDEX);
         int numDevices = tornadoDriver.getDeviceCount();
         // Clone objects (only outputs) for each device
@@ -813,17 +800,14 @@
         long[] totalTimers = new long[numThreads];
 
         // Run Sequential
-        long startSequential = System.currentTimeMillis();
+        long startSequential = (TIME_IN_NS) ? System.nanoTime() : System.currentTimeMillis();
         if (policy == Policy.PERFORMANCE) {
             for (int k = 0; k < PERFORMANCE_WARMUP; k++) {
                 runAllTaskSequentially();
             }
-            startSequential = System.currentTimeMillis();
-        }
-<<<<<<< HEAD
+            startSequential = (TIME_IN_NS) ? System.nanoTime() : System.currentTimeMillis();
+        }
         runAllTaskSequentially();
-=======
->>>>>>> ade8c06e
         final long endSequentialCode = (TIME_IN_NS) ? System.nanoTime() : System.currentTimeMillis();
         totalTimers[indexSequential] = (endSequentialCode - startSearchProfiler);
 
@@ -833,11 +817,7 @@
             TaskSchedule task = new TaskSchedule(taskScheduleName);
 
             long start = (TIME_IN_NS) ? System.nanoTime() : System.currentTimeMillis();
-<<<<<<< HEAD
             performStreamInThread(task, streamInObjects);
-=======
-            performStreamInThread(task);
->>>>>>> ade8c06e
             for (int k = 0; k < taskPackages.size(); k++) {
                 String taskID = taskPackages.get(k).getId();
                 TornadoRuntime.setProperty(taskScheduleName + "." + taskID + ".device", "0:" + i);
@@ -856,10 +836,7 @@
             }
 
             task.execute();
-<<<<<<< HEAD
             taskScheduleIndex.put(i, task);
-=======
->>>>>>> ade8c06e
             final long end = (TIME_IN_NS) ? System.nanoTime() : System.currentTimeMillis();
             totalTimers[i] = end - start;
         }
