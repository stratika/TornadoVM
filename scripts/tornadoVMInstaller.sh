--- conflicted
+++ resolved
@@ -362,7 +362,6 @@
     setupVariables $dirname
 }
 
-<<<<<<< HEAD
 function installForMicrosoftJDK11() {
     checkPrerequisites
     dirname=${DIRECTORY_DEPENDENCIES}"/TornadoVM-Microsoft-JDK11"
@@ -378,10 +377,6 @@
 function installForMicrosoftJDK17() {
     checkPrerequisites
     dirname=${DIRECTORY_DEPENDENCIES}"/TornadoVM-Microsoft-JDK17"
-=======
-function installForWindowsJDK11() {
-    dirname=${DIRECTORY_DEPENDENCIES}"/TornadoVM-Windows-JDK11"
->>>>>>> 28db82bc
     mkdir -p $dirname
     cd $dirname
     downloadMicrosoftJDK17
@@ -391,14 +386,9 @@
     setupVariables $dirname
 }
 
-<<<<<<< HEAD
 function installForZuluJDK11() {
     checkPrerequisites
     dirname=${DIRECTORY_DEPENDENCIES}"/TornadoVM-Zulu-JDK11"
-=======
-function installForWindowsJDK17() {
-    dirname=${DIRECTORY_DEPENDENCIES}"/TornadoVM-Windows-JDK17"
->>>>>>> 28db82bc
     mkdir -p $dirname
     cd $dirname
     downloadZuluJDK11
