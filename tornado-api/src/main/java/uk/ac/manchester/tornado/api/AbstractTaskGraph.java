--- conflicted
+++ resolved
@@ -1,5 +1,5 @@
 /*
- * This file is part of Tornado: A heterogeneous programming framework:
+ * This file is part of Tornado: A heterogeneous programming framework: 
  * https://github.com/beehive-lab/tornadovm
  *
  * Copyright (c) 2013-2020, APT Group, Department of Computer Science,
@@ -10,12 +10,12 @@
  * it under the terms of the GNU General Public License as published by
  * the Free Software Foundation; either version 2, or (at your option)
  * any later version.
- *
+ * 
  * GNU Classpath is distributed in the hope that it will be useful, but
  * WITHOUT ANY WARRANTY; without even the implied warranty of
  * MERCHANTABILITY or FITNESS FOR A PARTICULAR PURPOSE.  See the GNU
  * General Public License for more details.
- *
+ * 
  * You should have received a copy of the GNU General Public License
  * along with GNU Classpath; see the file COPYING.  If not, write to the
  * Free Software Foundation, Inc., 51 Franklin Street, Fifth Floor, Boston, MA
@@ -25,7 +25,7 @@
  * making a combined work based on this library.  Thus, the terms and
  * conditions of the GNU General Public License cover the whole
  * combination.
- *
+ * 
  * As a special exception, the copyright holders of this library give you
  * permission to link this library with independent modules to produce an
  * executable, regardless of the license terms of these independent
@@ -122,9 +122,7 @@
 
     String getTaskScheduleName();
 
-<<<<<<< HEAD
+    void updateReference(Object oldRef, Object newRef);
+
     void useDefaultThreadScheduler(boolean use);
-=======
-    void updateReference(Object oldRef, Object newRef);
->>>>>>> 735e3367
 }