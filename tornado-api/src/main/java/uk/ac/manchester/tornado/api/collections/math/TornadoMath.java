--- conflicted
+++ resolved
@@ -300,7 +300,10 @@
         return (float) Math.PI;
     }
 
-<<<<<<< HEAD
+    public static double PI() {
+        return Math.PI;
+    }
+
     public static float pow(float a, float b) {
         return (float) Math.pow(a, b);
     }
@@ -309,12 +312,6 @@
         return Math.pow(a, b);
     }
 
-=======
->>>>>>> 6af921d3
-    public static double PI() {
-        return Math.PI;
-    }
-
     public static float floatSqrt(float value) {
         return (float) Math.sqrt(value);
     }
