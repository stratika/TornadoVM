--- conflicted
+++ resolved
@@ -93,15 +93,13 @@
     @Override
     public long getNumBytesWithoutHeader() {
         return segmentByteSize;
-<<<<<<< HEAD
-=======
+
 
     }
 
     @Override
     public void clear() {
         init(0.0);
->>>>>>> 8b654334
     }
 
 }