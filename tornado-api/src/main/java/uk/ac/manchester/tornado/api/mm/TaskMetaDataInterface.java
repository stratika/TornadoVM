/*
 * This file is part of Tornado: A heterogeneous programming framework: 
 * https://github.com/beehive-lab/tornadovm
 *
 * Copyright (c) 2013-2020, APT Group, Department of Computer Science,
 * The University of Manchester. All rights reserved.
 * DO NOT ALTER OR REMOVE COPYRIGHT NOTICES OR THIS FILE HEADER.
 *
 * GNU Classpath is free software; you can redistribute it and/or modify
 * it under the terms of the GNU General Public License as published by
 * the Free Software Foundation; either version 2, or (at your option)
 * any later version.
 * 
 * GNU Classpath is distributed in the hope that it will be useful, but
 * WITHOUT ANY WARRANTY; without even the implied warranty of
 * MERCHANTABILITY or FITNESS FOR A PARTICULAR PURPOSE.  See the GNU
 * General Public License for more details.
 * 
 * You should have received a copy of the GNU General Public License
 * along with GNU Classpath; see the file COPYING.  If not, write to the
 * Free Software Foundation, Inc., 51 Franklin Street, Fifth Floor, Boston, MA
 * 02110-1301 USA.
 *
 * Linking this library statically or dynamically with other modules is
 * making a combined work based on this library.  Thus, the terms and
 * conditions of the GNU General Public License cover the whole
 * combination.
 * 
 * As a special exception, the copyright holders of this library give you
 * permission to link this library with independent modules to produce an
 * executable, regardless of the license terms of these independent
 * modules, and to copy and distribute the resulting executable under
 * terms of your choice, provided that you also meet, for each linked
 * independent module, the terms and conditions of the license of that
 * module.  An independent module is a module which is not derived from
 * or based on this library.  If you modify this library, you may extend
 * this exception to your version of the library, but you are not
 * obligated to do so.  If you do not wish to do so, delete this
 * exception statement from your version.
 *
 */
package uk.ac.manchester.tornado.api.mm;

import java.util.List;

import uk.ac.manchester.tornado.api.common.TornadoDevice;
import uk.ac.manchester.tornado.api.common.TornadoEvents;

public interface TaskMetaDataInterface {

    List<TornadoEvents> getProfiles();

    String getCompilerFlags();

    void setCompilerFlags(String flags);

    void setGlobalWork(long[] global);

    void setLocalWork(long[] local);

    long[] getGlobalWork();

    long[] getLocalWork();

    void setNumThreads(long threads);

    long getNumThreads();

<<<<<<< HEAD
    int getDriverIndex();

    int getDeviceIndex();

    void setDevice(TornadoDevice device);
=======
    void setCompiledGraph(Object graph);

    Object getCompiledGraph();
>>>>>>> a7ddd6d6
}<|MERGE_RESOLUTION|>--- conflicted
+++ resolved
@@ -66,15 +66,13 @@
 
     long getNumThreads();
 
-<<<<<<< HEAD
+    void setCompiledGraph(Object graph);
+
+    Object getCompiledGraph();
+
     int getDriverIndex();
 
     int getDeviceIndex();
 
     void setDevice(TornadoDevice device);
-=======
-    void setCompiledGraph(Object graph);
-
-    Object getCompiledGraph();
->>>>>>> a7ddd6d6
 }