--- conflicted
+++ resolved
@@ -159,11 +159,7 @@
     TestEntry(testName="uk.ac.manchester.tornado.unittests.memory.TestStressDeviceMemory",
               testParameters=[
                   "-Dtornado.device.memory=4GB",
-<<<<<<< HEAD
-                  "-Xmx12g"])
-=======
                   "-Xmx14g"])
->>>>>>> b8fdd541
 ]
 
 ## List of tests that can be ignored. The following either fail (we know it is a precision error), or they are not supported
