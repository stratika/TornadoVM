--- conflicted
+++ resolved
@@ -316,14 +316,6 @@
     jsize numberOfEvents = (javaArrayEvents != NULL) ? arrayEvents[0] : 0;
 
     if (PRINT_DATA_SIZES) {
-<<<<<<< HEAD
-        std::cout << "[TornadoVM JNI] transferSegmentFromHostToDevice from " << offset << " (" << numBytes << ") from buffer: " << hostBufferPointer << std::endl;
-    }
-    cl_event event;
-    cl_int status = clEnqueueWriteBuffer((cl_command_queue) commandQueue, (cl_mem) devicePtr, blocking_write,
-                                         (size_t) offset, (size_t) numBytes, (void*) hostBufferPointer, (cl_uint) numberOfEvents,
-                                         (cl_event *) events, &event);
-=======
         std::cout << "[TornadoVM JNI] transferSegmentFromHostToDevice from offset: " << offset << " (bytes=" << numBytes << ") from buffer: " << hostBufferPointer << std::endl;
     }
     cl_event event;
@@ -336,7 +328,6 @@
                                          (cl_uint) numberOfEvents,
                                          (cl_event *) events,
                                          &event);
->>>>>>> 9dedcd1e
     LOG_OCL_AND_VALIDATE("clEnqueueWriteBuffer", status);
     if (PRINT_DATA_TIMES) {
         long writeTime = getElapsedTimeEvent(event);
@@ -469,26 +460,6 @@
 
 /*
  * Class:     uk_ac_manchester_tornado_drivers_opencl_OCLCommandQueue
-<<<<<<< HEAD
- * Method:    readArrayFromDevice
- * Signature: (JJJZJJJ[J)J
- */
-JNIEXPORT jlong JNICALL Java_uk_ac_manchester_tornado_drivers_opencl_OCLCommandQueue_readArrayFromDevice__JJJZJJJ_3J
-        (JNIEnv *env, jclass clazz, jlong commandQueue, jlong hostBufferPointer, jlong hostOffset, jboolean blocking,
-         jlong offset, jlong numBytes, jlong devicePtr, jlongArray javaArrayEvents) {
-     cl_bool blocking_read = blocking ? CL_TRUE : CL_FALSE;
-     jlong *eventsArray = static_cast<jlong *>((javaArrayEvents != NULL) ? env->GetPrimitiveArrayCritical(javaArrayEvents, NULL) : NULL);
-     jlong *events = (javaArrayEvents != NULL) ? &eventsArray[1] : NULL;
-     jsize num_events = (javaArrayEvents != NULL) ? eventsArray[0] : 0;
-
-     if (PRINT_DATA_SIZES) {
-         std::cout << "[TornadoVM JNI] transferSegmentFromDeviceToHost from " << offset << " (" << numBytes << ") from buffer: " << hostBufferPointer << std::endl;
-     }
-     cl_event readEvent;
-     cl_int status = clEnqueueReadBuffer((cl_command_queue) commandQueue, (cl_mem) devicePtr, blocking_read,
-                                         (size_t) offset, (size_t) numBytes, (void *) hostBufferPointer,
-                                         (cl_uint) num_events, (cl_event *) events, &readEvent);
-=======
  * Method:    readArrayFromDeviceOffHeap
  * Signature: (JJJZJJJ[J)J
  */
@@ -514,25 +485,12 @@
                                          (cl_uint) num_events,
                                          (cl_event *) eventWaitList, // check this array for multiple events
                                          &readEvent);
->>>>>>> 9dedcd1e
      if (status != CL_SUCCESS) {
          printf("[ERROR] clEnqueueReadBuffer, code = %d n", status);
      }
      LOG_OCL_AND_VALIDATE("clEnqueueReadBuffer", status);
-<<<<<<< HEAD
-     if (PRINT_DATA_TIMES) {
-         long readTime = getElapsedTimeEvent(readEvent); /* clWaitForEvents call a side effect of this call so safe to not wait */
-         std::cout << "[TornadoVM-JNI] D2H time: " << readTime << " (ns)" << std::endl;
-     }
-
-=======
->>>>>>> 9dedcd1e
      if (javaArrayEvents != NULL) {
          env->ReleasePrimitiveArrayCritical(javaArrayEvents, eventsArray, JNI_ABORT);
      }
      return (jlong) readEvent;
-<<<<<<< HEAD
-}
-=======
-}
->>>>>>> 9dedcd1e
+}