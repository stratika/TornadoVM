--- conflicted
+++ resolved
@@ -220,17 +220,10 @@
 
 /*
  * Class:     uk_ac_manchester_tornado_drivers_opencl_OCLCommandQueue
-<<<<<<< HEAD
- * Method:    readArrayFromDevice
- * Signature: (JJJZJJJ[J)J
- */
-JNIEXPORT jlong JNICALL Java_uk_ac_manchester_tornado_drivers_opencl_OCLCommandQueue_readArrayFromDevice__JJJZJJJ_3J
-=======
  * Method:    readArrayFromDeviceOffHeap
  * Signature: (JJJZJJJ[J)J
  */
 JNIEXPORT jlong JNICALL Java_uk_ac_manchester_tornado_drivers_opencl_OCLCommandQueue_readArrayFromDeviceOffHeap__JJJZJJJ_3J
->>>>>>> 9dedcd1e
         (JNIEnv *, jclass, jlong, jlong, jlong, jboolean, jlong, jlong, jlong, jlongArray);
 
 /*
