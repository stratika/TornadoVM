/*
 * Copyright (c) 2020, APT Group, Department of Computer Science,
 * School of Engineering, The University of Manchester. All rights reserved.
 * Copyright (c) 2018, 2019 APT Group, School of Computer Science,
 * The University of Manchester. All rights reserved.
 * Copyright (c) 2009, 2017, Oracle and/or its affiliates. All rights reserved.
 * DO NOT ALTER OR REMOVE COPYRIGHT NOTICES OR THIS FILE HEADER.
 *
 * This code is free software; you can redistribute it and/or modify it
 * under the terms of the GNU General Public License version 2 only, as
 * published by the Free Software Foundation.
 *
 * This code is distributed in the hope that it will be useful, but WITHOUT
 * ANY WARRANTY; without even the implied warranty of MERCHANTABILITY or
 * FITNESS FOR A PARTICULAR PURPOSE.  See the GNU General Public License
 * version 2 for more details (a copy is included in the LICENSE file that
 * accompanied this code).
 *
 * You should have received a copy of the GNU General Public License version
 * 2 along with this work; if not, write to the Free Software Foundation,
 * Inc., 51 Franklin St, Fifth Floor, Boston, MA 02110-1301 USA.
 *
 * Authors: Juan Fumero
 *
 */
package uk.ac.manchester.tornado.drivers.opencl.graal.snippets;

import jdk.vm.ci.meta.JavaKind;
import org.graalvm.compiler.api.replacements.Snippet;
<<<<<<< HEAD
import org.graalvm.compiler.graph.Node;
=======
import org.graalvm.compiler.nodes.GraphState;
>>>>>>> c1056bab
import org.graalvm.compiler.nodes.StructuredGraph;
import org.graalvm.compiler.nodes.ValueNode;
import org.graalvm.compiler.nodes.java.NewArrayNode;
import org.graalvm.compiler.nodes.spi.LoweringTool;
import org.graalvm.compiler.options.OptionValues;
import org.graalvm.compiler.phases.util.Providers;
import org.graalvm.compiler.replacements.SnippetTemplate;
import org.graalvm.compiler.replacements.SnippetTemplate.AbstractTemplates;
import org.graalvm.compiler.replacements.SnippetTemplate.Arguments;
import org.graalvm.compiler.replacements.SnippetTemplate.SnippetInfo;
import org.graalvm.compiler.replacements.Snippets;
import uk.ac.manchester.tornado.api.collections.math.TornadoMath;
import uk.ac.manchester.tornado.drivers.opencl.builtins.OpenCLIntrinsics;
import uk.ac.manchester.tornado.drivers.opencl.graal.nodes.GlobalThreadSizeNode;
import uk.ac.manchester.tornado.drivers.opencl.graal.nodes.OCLFPBinaryIntrinsicNode;
import uk.ac.manchester.tornado.drivers.opencl.graal.nodes.OCLIntBinaryIntrinsicNode;
import uk.ac.manchester.tornado.runtime.graal.nodes.StoreAtomicIndexedNode;
import uk.ac.manchester.tornado.runtime.graal.nodes.TornadoReduceAddNode;
import uk.ac.manchester.tornado.runtime.graal.nodes.TornadoReduceMulNode;
import uk.ac.manchester.tornado.runtime.graal.nodes.WriteAtomicNode;

/**
 * Tornado-Graal snippets for GPUs reductions using OpenCL semantics.
 */
public class ReduceGPUSnippets implements Snippets {

    /**
     * Dummy value for local memory allocation. The actual value to be allocated is
     * replaced in later stages of the JIT compiler.
     */
    private static int LOCAL_WORK_GROUP_SIZE = 223;

    @Snippet
    public static void partialReduceIntAdd(int[] inputArray, int[] outputArray, int gidx) {
        int[] localArray = (int[]) NewArrayNode.newUninitializedArray(int.class, LOCAL_WORK_GROUP_SIZE);

        int localIdx = OpenCLIntrinsics.get_local_id(0);
        int localGroupSize = OpenCLIntrinsics.get_local_size(0);
        int groupID = OpenCLIntrinsics.get_group_id(0);

        localArray[localIdx] = inputArray[gidx];

        for (int stride = (localGroupSize / 2); stride > 0; stride /= 2) {
            OpenCLIntrinsics.localBarrier();
            if (localIdx < stride) {
                localArray[localIdx] += localArray[localIdx + stride];
            }
        }

        OpenCLIntrinsics.globalBarrier();
        if (localIdx == 0) {
            outputArray[groupID + 1] = localArray[0];
        }
    }

    @Snippet
    public static void partialReduceIntAddCarrierValue(int[] inputArray, int[] outputArray, int gidx, int value) {

        int[] localArray = (int[]) NewArrayNode.newUninitializedArray(int.class, LOCAL_WORK_GROUP_SIZE);

        int localIdx = OpenCLIntrinsics.get_local_id(0);
        int localGroupSize = OpenCLIntrinsics.get_local_size(0);
        int groupID = OpenCLIntrinsics.get_group_id(0);

        localArray[localIdx] = value;

        for (int stride = (localGroupSize / 2); stride > 0; stride /= 2) {
            OpenCLIntrinsics.localBarrier();
            if (localIdx < stride) {
                localArray[localIdx] += localArray[localIdx + stride];
            }
        }
        OpenCLIntrinsics.globalBarrier();
        if (localIdx == 0) {
            outputArray[groupID + 1] = localArray[0];
        }
    }

    @Snippet
    public static void partialReduceLongAdd(long[] inputArray, long[] outputArray, int gidx) {
        long[] localArray = (long[]) NewArrayNode.newUninitializedArray(long.class, LOCAL_WORK_GROUP_SIZE);

        int localIdx = OpenCLIntrinsics.get_local_id(0);
        int localGroupSize = OpenCLIntrinsics.get_local_size(0);
        int groupID = OpenCLIntrinsics.get_group_id(0);

        localArray[localIdx] = inputArray[gidx];

        for (int stride = (localGroupSize / 2); stride > 0; stride /= 2) {
            OpenCLIntrinsics.localBarrier();
            if (localIdx < stride) {
                localArray[localIdx] += localArray[localIdx + stride];
            }
        }

        OpenCLIntrinsics.globalBarrier();
        if (localIdx == 0) {
            outputArray[groupID + 1] = localArray[0];
        }
    }

    @Snippet
    public static void partialReduceLongAddCarrierValue(long[] inputArray, long[] outputArray, int gidx, long value) {

        int localIdx = OpenCLIntrinsics.get_local_id(0);
        int localGroupSize = OpenCLIntrinsics.get_local_size(0);
        int groupID = OpenCLIntrinsics.get_group_id(0);

        int myID = localIdx + (localGroupSize * groupID);

        inputArray[myID] = value;

        for (int stride = (localGroupSize / 2); stride > 0; stride /= 2) {
            OpenCLIntrinsics.localBarrier();
            if (localIdx < stride) {
                inputArray[myID] += inputArray[myID + stride];

            }
        }
        OpenCLIntrinsics.globalBarrier();
        if (localIdx == 0) {
            outputArray[groupID + 1] = inputArray[myID];
        }
    }

    @Snippet
    public static void partialReduceFloatAdd(float[] inputArray, float[] outputArray, int gidx) {
        float[] localArray = (float[]) NewArrayNode.newUninitializedArray(float.class, LOCAL_WORK_GROUP_SIZE);

        int localIdx = OpenCLIntrinsics.get_local_id(0);
        int localGroupSize = OpenCLIntrinsics.get_local_size(0);
        int groupID = OpenCLIntrinsics.get_group_id(0);

        localArray[localIdx] = inputArray[gidx];

        for (int stride = (localGroupSize / 2); stride > 0; stride /= 2) {
            OpenCLIntrinsics.localBarrier();
            if (localIdx < stride) {
                localArray[localIdx] += localArray[localIdx + stride];
            }
        }

        OpenCLIntrinsics.globalBarrier();
        if (localIdx == 0) {
            outputArray[groupID + 1] = localArray[0];
        }
    }

    @Snippet
    public static void partialReduceFloatAddCarrierValue(float[] inputArray, float[] outputArray, int gidx, float value) {

        float[] localArray = (float[]) NewArrayNode.newUninitializedArray(float.class, LOCAL_WORK_GROUP_SIZE);

        int localIdx = OpenCLIntrinsics.get_local_id(0);
        int localGroupSize = OpenCLIntrinsics.get_local_size(0);
        int groupID = OpenCLIntrinsics.get_group_id(0);

        int myID = localIdx + (localGroupSize * groupID);
        localArray[localIdx] = value;
        for (int stride = (localGroupSize / 2); stride > 0; stride /= 2) {
            OpenCLIntrinsics.localBarrier();
            if (localIdx < stride) {
                localArray[localIdx] += localArray[localIdx + stride];
            }
        }

        OpenCLIntrinsics.globalBarrier();
        if (localIdx == 0) {
            outputArray[groupID + 1] = localArray[0];
        }
    }

    @Snippet
    public static void partialReduceDoubleAdd(double[] inputArray, double[] outputArray, int gidx) {

        int localIdx = OpenCLIntrinsics.get_local_id(0);
        int localGroupSize = OpenCLIntrinsics.get_local_size(0);
        int groupID = OpenCLIntrinsics.get_group_id(0);

        double[] localArray = (double[]) NewArrayNode.newUninitializedArray(double.class, LOCAL_WORK_GROUP_SIZE);

        localArray[localIdx] = inputArray[gidx];

        for (int stride = (localGroupSize / 2); stride > 0; stride /= 2) {
            OpenCLIntrinsics.localBarrier();
            if (localIdx < stride) {
                localArray[localIdx] += localArray[localIdx + stride];
            }
        }

        OpenCLIntrinsics.globalBarrier();
        if (localIdx == 0) {
            outputArray[groupID + 1] = localArray[0];
        }
    }

    @Snippet
    public static void partialReduceDoubleAddCarrierValue(double[] inputArray, double[] outputArray, int gidx, double value) {

        int localIdx = OpenCLIntrinsics.get_local_id(0);
        int localGroupSize = OpenCLIntrinsics.get_local_size(0);
        int groupID = OpenCLIntrinsics.get_group_id(0);

        double[] localArray = (double[]) NewArrayNode.newUninitializedArray(double.class, LOCAL_WORK_GROUP_SIZE);

        localArray[localIdx] = value;
        for (int stride = (localGroupSize / 2); stride > 0; stride /= 2) {
            OpenCLIntrinsics.localBarrier();
            if (localIdx < stride) {
                localArray[localIdx] += localArray[localIdx + stride];
            }
        }

        OpenCLIntrinsics.globalBarrier();
        if (localIdx == 0) {
            outputArray[groupID + 1] = localArray[0];
        }
    }

    @Snippet
    public static void partialReduceIntMult(int[] inputArray, int[] outputArray, int gidx) {

        int localIdx = OpenCLIntrinsics.get_local_id(0);
        int localGroupSize = OpenCLIntrinsics.get_local_size(0);
        int groupID = OpenCLIntrinsics.get_group_id(0);

        int[] localArray = (int[]) NewArrayNode.newUninitializedArray(int.class, LOCAL_WORK_GROUP_SIZE);

        localArray[localIdx] = inputArray[gidx];

        for (int stride = (localGroupSize / 2); stride > 0; stride /= 2) {
            OpenCLIntrinsics.localBarrier();
            if (localIdx < stride) {
                localArray[localIdx] *= localArray[localIdx + stride];
            }
        }

        OpenCLIntrinsics.globalBarrier();
        if (localIdx == 0) {
            outputArray[groupID + 1] = localArray[0];
        }
    }

    @Snippet
    public static void partialReduceIntMultCarrierValue(int[] inputArray, int[] outputArray, int gidx, int value) {

        int localIdx = OpenCLIntrinsics.get_local_id(0);
        int localGroupSize = OpenCLIntrinsics.get_local_size(0);
        int groupID = OpenCLIntrinsics.get_group_id(0);

        int[] localArray = (int[]) NewArrayNode.newUninitializedArray(int.class, LOCAL_WORK_GROUP_SIZE);

        localArray[localIdx] = value;
        for (int stride = (localGroupSize / 2); stride > 0; stride /= 2) {
            OpenCLIntrinsics.localBarrier();
            if (localIdx < stride) {
                localArray[localIdx] *= localArray[localIdx + stride];
            }
        }

        OpenCLIntrinsics.globalBarrier();
        if (localIdx == 0) {
            outputArray[groupID + 1] = localArray[0];
        }
    }

    @Snippet
    public static void partialReduceLongMult(long[] inputArray, long[] outputArray, int gidx) {

        int localIdx = OpenCLIntrinsics.get_local_id(0);
        int localGroupSize = OpenCLIntrinsics.get_local_size(0);
        int groupID = OpenCLIntrinsics.get_group_id(0);

        long[] localArray = (long[]) NewArrayNode.newUninitializedArray(long.class, LOCAL_WORK_GROUP_SIZE);

        localArray[localIdx] = inputArray[gidx];

        for (int stride = (localGroupSize / 2); stride > 0; stride /= 2) {
            OpenCLIntrinsics.localBarrier();
            if (localIdx < stride) {
                localArray[localIdx] *= localArray[localIdx + stride];
            }
        }

        OpenCLIntrinsics.globalBarrier();
        if (localIdx == 0) {
            outputArray[groupID + 1] = localArray[0];
        }
    }

    @Snippet
    public static void partialReduceLongMultCarrierValue(long[] inputArray, long[] outputArray, int gidx, long value) {

        int localIdx = OpenCLIntrinsics.get_local_id(0);
        int localGroupSize = OpenCLIntrinsics.get_local_size(0);
        int groupID = OpenCLIntrinsics.get_group_id(0);

        int myID = localIdx + (localGroupSize * groupID);

        inputArray[myID] = value;
        for (int stride = (localGroupSize / 2); stride > 0; stride /= 2) {
            OpenCLIntrinsics.localBarrier();
            if (localIdx < stride) {
                inputArray[myID] *= inputArray[myID + stride];
            }
        }

        OpenCLIntrinsics.globalBarrier();
        if (localIdx == 0) {
            outputArray[groupID + 1] = inputArray[myID];
        }
    }

    @Snippet
    public static void partialReduceFloatMult(float[] inputArray, float[] outputArray, int gidx) {

        int localIdx = OpenCLIntrinsics.get_local_id(0);
        int localGroupSize = OpenCLIntrinsics.get_local_size(0);
        int groupID = OpenCLIntrinsics.get_group_id(0);

        float[] localArray = (float[]) NewArrayNode.newUninitializedArray(float.class, LOCAL_WORK_GROUP_SIZE);

        localArray[localIdx] = inputArray[gidx];

        for (int stride = (localGroupSize / 2); stride > 0; stride /= 2) {
            OpenCLIntrinsics.localBarrier();
            if (localIdx < stride) {
                localArray[localIdx] *= localArray[localIdx + stride];
            }
        }

        OpenCLIntrinsics.globalBarrier();
        if (localIdx == 0) {
            outputArray[groupID + 1] = localArray[0];
        }
    }

    @Snippet
    public static void partialReduceFloatMultCarrierValue(float[] inputArray, float[] outputArray, int gidx, float value) {

        int localIdx = OpenCLIntrinsics.get_local_id(0);
        int localGroupSize = OpenCLIntrinsics.get_local_size(0);
        int groupID = OpenCLIntrinsics.get_group_id(0);

        float[] localArray = (float[]) NewArrayNode.newUninitializedArray(float.class, LOCAL_WORK_GROUP_SIZE);

        localArray[localIdx] = value;
        for (int stride = (localGroupSize / 2); stride > 0; stride /= 2) {
            OpenCLIntrinsics.localBarrier();
            if (localIdx < stride) {
                localArray[localIdx] *= localArray[localIdx + stride];

            }
        }

        OpenCLIntrinsics.globalBarrier();
        if (localIdx == 0) {
            outputArray[groupID + 1] = localArray[0];
        }
    }

    @Snippet
    public static void partialReduceDoubleMult(double[] inputArray, double[] outputArray, int gidx) {

        int localIdx = OpenCLIntrinsics.get_local_id(0);
        int localGroupSize = OpenCLIntrinsics.get_local_size(0);
        int groupID = OpenCLIntrinsics.get_group_id(0);

        double[] localArray = (double[]) NewArrayNode.newUninitializedArray(double.class, LOCAL_WORK_GROUP_SIZE);

        localArray[localIdx] = inputArray[gidx];

        for (int stride = (localGroupSize / 2); stride > 0; stride /= 2) {
            OpenCLIntrinsics.localBarrier();
            if (localIdx < stride) {
                localArray[localIdx] *= localArray[localIdx + stride];
            }
        }

        OpenCLIntrinsics.globalBarrier();
        if (localIdx == 0) {
            outputArray[groupID + 1] = localArray[0];
        }
    }

    @Snippet
    public static void partialReduceDoubleMultCarrierValue(double[] inputArray, double[] outputArray, int gidx, double value) {
        int localIdx = OpenCLIntrinsics.get_local_id(0);
        int localGroupSize = OpenCLIntrinsics.get_local_size(0);
        int groupID = OpenCLIntrinsics.get_group_id(0);

        double[] localArray = (double[]) NewArrayNode.newUninitializedArray(double.class, LOCAL_WORK_GROUP_SIZE);

        localArray[localIdx] = value;
        for (int stride = (localGroupSize / 2); stride > 0; stride /= 2) {
            OpenCLIntrinsics.localBarrier();
            if (localIdx < stride) {
                localArray[localIdx] *= localArray[localIdx + stride];

            }
        }

        OpenCLIntrinsics.globalBarrier();
        if (localIdx == 0) {
            outputArray[groupID + 1] = localArray[0];
        }
    }

    @Snippet
    public static void partialReduceIntMax(int[] inputArray, int[] outputArray, int gidx) {
        int localIdx = OpenCLIntrinsics.get_local_id(0);
        int localGroupSize = OpenCLIntrinsics.get_local_size(0);
        int groupID = OpenCLIntrinsics.get_group_id(0);

        int[] localArray = (int[]) NewArrayNode.newUninitializedArray(int.class, LOCAL_WORK_GROUP_SIZE);

        localArray[localIdx] = inputArray[gidx];
        for (int stride = (localGroupSize / 2); stride > 0; stride /= 2) {
            OpenCLIntrinsics.localBarrier();
            if (localIdx < stride) {
                localArray[localIdx] = TornadoMath.max(localArray[localIdx], localArray[localIdx + stride]);
            }
        }

        OpenCLIntrinsics.globalBarrier();
        if (localIdx == 0) {
            outputArray[groupID + 1] = localArray[0];
        }
    }

    @Snippet
    public static void partialReduceIntMaxCarrierValue(int[] inputArray, int[] outputArray, int gidx, int extra) {
        int localIdx = OpenCLIntrinsics.get_local_id(0);
        int localGroupSize = OpenCLIntrinsics.get_local_size(0);
        int groupID = OpenCLIntrinsics.get_group_id(0);

        int[] localArray = (int[]) NewArrayNode.newUninitializedArray(int.class, LOCAL_WORK_GROUP_SIZE);

        localArray[localIdx] = extra;
        for (int stride = (localGroupSize / 2); stride > 0; stride /= 2) {
            OpenCLIntrinsics.localBarrier();
            if (localIdx < stride) {
                localArray[localIdx] = TornadoMath.max(localArray[localIdx], localArray[localIdx + stride]);
            }
        }

        OpenCLIntrinsics.globalBarrier();
        if (localIdx == 0) {
            outputArray[groupID + 1] = localArray[0];
        }
    }

    @Snippet
    public static void partialReduceLongMax(long[] inputArray, long[] outputArray, int gidx) {

        int localIdx = OpenCLIntrinsics.get_local_id(0);
        int localGroupSize = OpenCLIntrinsics.get_local_size(0);
        int groupID = OpenCLIntrinsics.get_group_id(0);

        long[] localArray = (long[]) NewArrayNode.newUninitializedArray(long.class, LOCAL_WORK_GROUP_SIZE);

        localArray[localIdx] = inputArray[gidx];

        for (int stride = (localGroupSize / 2); stride > 0; stride /= 2) {
            OpenCLIntrinsics.localBarrier();
            if (localIdx < stride) {
                localArray[localIdx] = TornadoMath.max(localArray[localIdx], localArray[localIdx + stride]);
            }
        }

        OpenCLIntrinsics.globalBarrier();
        if (localIdx == 0) {
            outputArray[groupID + 1] = localArray[0];
        }
    }

    @Snippet
    public static void partialReduceLongMaxCarrierValue(long[] inputArray, long[] outputArray, int gidx, long extra) {

        int localIdx = OpenCLIntrinsics.get_local_id(0);
        int localGroupSize = OpenCLIntrinsics.get_local_size(0);
        int groupID = OpenCLIntrinsics.get_group_id(0);

        long[] localArray = (long[]) NewArrayNode.newUninitializedArray(long.class, LOCAL_WORK_GROUP_SIZE);

        localArray[localIdx] = extra;

        for (int stride = (localGroupSize / 2); stride > 0; stride /= 2) {
            OpenCLIntrinsics.localBarrier();
            if (localIdx < stride) {
                localArray[localIdx] = TornadoMath.max(localArray[localIdx], localArray[localIdx + stride]);
            }
        }

        OpenCLIntrinsics.globalBarrier();
        if (localIdx == 0) {
            outputArray[groupID + 1] = localArray[0];
        }
    }

    @Snippet
    public static void partialReduceFloatMax(float[] inputArray, float[] outputArray, int gidx) {

        int localIdx = OpenCLIntrinsics.get_local_id(0);
        int localGroupSize = OpenCLIntrinsics.get_local_size(0);
        int groupID = OpenCLIntrinsics.get_group_id(0);

        float[] localArray = (float[]) NewArrayNode.newUninitializedArray(float.class, LOCAL_WORK_GROUP_SIZE);

        localArray[localIdx] = inputArray[gidx];
        for (int stride = (localGroupSize / 2); stride > 0; stride /= 2) {
            OpenCLIntrinsics.localBarrier();
            if (localIdx < stride) {
                localArray[localIdx] = TornadoMath.max(localArray[localIdx], localArray[localIdx + stride]);
            }
        }

        OpenCLIntrinsics.globalBarrier();
        if (localIdx == 0) {
            outputArray[groupID + 1] = localArray[0];
        }
    }

    @Snippet
    public static void partialReduceFloatMaxCarrierValue(float[] inputArray, float[] outputArray, int gidx, float extra) {

        int localIdx = OpenCLIntrinsics.get_local_id(0);
        int localGroupSize = OpenCLIntrinsics.get_local_size(0);
        int groupID = OpenCLIntrinsics.get_group_id(0);

        float[] localArray = (float[]) NewArrayNode.newUninitializedArray(float.class, LOCAL_WORK_GROUP_SIZE);

        localArray[localIdx] = extra;
        for (int stride = (localGroupSize / 2); stride > 0; stride /= 2) {
            OpenCLIntrinsics.localBarrier();
            if (localIdx < stride) {
                localArray[localIdx] = TornadoMath.max(localArray[localIdx], localArray[localIdx + stride]);
            }
        }

        OpenCLIntrinsics.globalBarrier();
        if (localIdx == 0) {
            outputArray[groupID + 1] = localArray[0];
        }
    }

    @Snippet
    public static void partialReduceDoubleMax(double[] inputArray, double[] outputArray, int gidx) {
        int localIdx = OpenCLIntrinsics.get_local_id(0);
        int localGroupSize = OpenCLIntrinsics.get_local_size(0);
        int groupID = OpenCLIntrinsics.get_group_id(0);

        double[] localArray = (double[]) NewArrayNode.newUninitializedArray(double.class, LOCAL_WORK_GROUP_SIZE);

        localArray[localIdx] = inputArray[gidx];
        for (int stride = (localGroupSize / 2); stride > 0; stride /= 2) {
            OpenCLIntrinsics.localBarrier();
            if (localIdx < stride) {
                localArray[localIdx] = TornadoMath.max(localArray[localIdx], localArray[localIdx + stride]);
            }
        }

        OpenCLIntrinsics.globalBarrier();
        if (localIdx == 0) {
            outputArray[groupID + 1] = localArray[0];
        }
    }

    @Snippet
    public static void partialReduceDoubleMaxCarrierValue(double[] inputArray, double[] outputArray, int gidx, double extra) {
        int localIdx = OpenCLIntrinsics.get_local_id(0);
        int localGroupSize = OpenCLIntrinsics.get_local_size(0);
        int groupID = OpenCLIntrinsics.get_group_id(0);

        double[] localArray = (double[]) NewArrayNode.newUninitializedArray(double.class, LOCAL_WORK_GROUP_SIZE);

        localArray[localIdx] = extra;
        for (int stride = (localGroupSize / 2); stride > 0; stride /= 2) {
            OpenCLIntrinsics.localBarrier();
            if (localIdx < stride) {
                localArray[localIdx] = TornadoMath.max(localArray[localIdx], localArray[localIdx + stride]);
            }
        }

        OpenCLIntrinsics.globalBarrier();
        if (localIdx == 0) {
            outputArray[groupID + 1] = localArray[0];
        }
    }

    @Snippet
    public static void partialReduceIntMin(int[] inputArray, int[] outputArray, int gidx) {

        int localIdx = OpenCLIntrinsics.get_local_id(0);
        int localGroupSize = OpenCLIntrinsics.get_local_size(0);
        int groupID = OpenCLIntrinsics.get_group_id(0);

        int[] localArray = (int[]) NewArrayNode.newUninitializedArray(int.class, LOCAL_WORK_GROUP_SIZE);

        localArray[localIdx] = inputArray[gidx];
        for (int stride = (localGroupSize / 2); stride > 0; stride /= 2) {
            OpenCLIntrinsics.localBarrier();
            if (localIdx < stride) {
                localArray[localIdx] = TornadoMath.min(localArray[localIdx], localArray[localIdx + stride]);
            }
        }

        OpenCLIntrinsics.globalBarrier();
        if (localIdx == 0) {
            outputArray[groupID + 1] = localArray[0];
        }
    }

    @Snippet
    public static void partialReduceIntMinCarrierValue(int[] inputArray, int[] outputArray, int gidx, int extra) {

        int localIdx = OpenCLIntrinsics.get_local_id(0);
        int localGroupSize = OpenCLIntrinsics.get_local_size(0);
        int groupID = OpenCLIntrinsics.get_group_id(0);

        int[] localArray = (int[]) NewArrayNode.newUninitializedArray(int.class, LOCAL_WORK_GROUP_SIZE);

        localArray[localIdx] = extra;
        for (int stride = (localGroupSize / 2); stride > 0; stride /= 2) {
            OpenCLIntrinsics.localBarrier();
            if (localIdx < stride) {
                localArray[localIdx] = TornadoMath.min(localArray[localIdx], localArray[localIdx + stride]);
            }
        }

        OpenCLIntrinsics.globalBarrier();
        if (localIdx == 0) {
            outputArray[groupID + 1] = localArray[0];
        }
    }

    @Snippet
    public static void partialReduceLongMin(long[] inputArray, long[] outputArray, int gidx) {

        int localIdx = OpenCLIntrinsics.get_local_id(0);
        int localGroupSize = OpenCLIntrinsics.get_local_size(0);
        int groupID = OpenCLIntrinsics.get_group_id(0);

        long[] localArray = (long[]) NewArrayNode.newUninitializedArray(long.class, LOCAL_WORK_GROUP_SIZE);

        localArray[localIdx] = inputArray[gidx];

        for (int stride = (localGroupSize / 2); stride > 0; stride /= 2) {
            OpenCLIntrinsics.localBarrier();
            if (localIdx < stride) {
                localArray[localIdx] = TornadoMath.min(localArray[localIdx], localArray[localIdx + stride]);
            }
        }

        OpenCLIntrinsics.globalBarrier();
        if (localIdx == 0) {
            outputArray[groupID + 1] = localArray[0];
        }
    }

    @Snippet
    public static void partialReduceLongMinCarrierValue(long[] inputArray, long[] outputArray, int gidx, long extra) {

        int localIdx = OpenCLIntrinsics.get_local_id(0);
        int localGroupSize = OpenCLIntrinsics.get_local_size(0);
        int groupID = OpenCLIntrinsics.get_group_id(0);

        long[] localArray = (long[]) NewArrayNode.newUninitializedArray(long.class, LOCAL_WORK_GROUP_SIZE);

        localArray[localIdx] = extra;

        for (int stride = (localGroupSize / 2); stride > 0; stride /= 2) {
            OpenCLIntrinsics.localBarrier();
            if (localIdx < stride) {
                localArray[localIdx] = TornadoMath.min(localArray[localIdx], localArray[localIdx + stride]);
            }
        }

        OpenCLIntrinsics.globalBarrier();
        if (localIdx == 0) {
            outputArray[groupID + 1] = localArray[0];
        }
    }

    @Snippet
    public static void partialReduceFloatMin(float[] inputArray, float[] outputArray, int gidx) {

        int localIdx = OpenCLIntrinsics.get_local_id(0);
        int localGroupSize = OpenCLIntrinsics.get_local_size(0);
        int groupID = OpenCLIntrinsics.get_group_id(0);

        float[] localArray = (float[]) NewArrayNode.newUninitializedArray(float.class, LOCAL_WORK_GROUP_SIZE);

        localArray[localIdx] = inputArray[gidx];
        for (int stride = (localGroupSize / 2); stride > 0; stride /= 2) {
            OpenCLIntrinsics.localBarrier();
            if (localIdx < stride) {
                localArray[localIdx] = TornadoMath.min(localArray[localIdx], localArray[localIdx + stride]);
            }
        }

        OpenCLIntrinsics.globalBarrier();
        if (localIdx == 0) {
            outputArray[groupID + 1] = localArray[0];
        }
    }

    @Snippet
    public static void partialReduceFloatMinCarrierValue(float[] inputArray, float[] outputArray, int gidx, float extra) {

        int localIdx = OpenCLIntrinsics.get_local_id(0);
        int localGroupSize = OpenCLIntrinsics.get_local_size(0);
        int groupID = OpenCLIntrinsics.get_group_id(0);

        float[] localArray = (float[]) NewArrayNode.newUninitializedArray(float.class, LOCAL_WORK_GROUP_SIZE);

        localArray[localIdx] = extra;
        for (int stride = (localGroupSize / 2); stride > 0; stride /= 2) {
            OpenCLIntrinsics.localBarrier();
            if (localIdx < stride) {
                localArray[localIdx] = TornadoMath.min(localArray[localIdx], localArray[localIdx + stride]);
            }
        }

        OpenCLIntrinsics.globalBarrier();
        if (localIdx == 0) {
            outputArray[groupID + 1] = localArray[0];
        }
    }

    @Snippet
    public static void partialReduceDoubleMin(double[] inputArray, double[] outputArray, int gidx) {
        int localIdx = OpenCLIntrinsics.get_local_id(0);
        int localGroupSize = OpenCLIntrinsics.get_local_size(0);
        int groupID = OpenCLIntrinsics.get_group_id(0);

        double[] localArray = (double[]) NewArrayNode.newUninitializedArray(double.class, LOCAL_WORK_GROUP_SIZE);

        localArray[localIdx] = inputArray[gidx];
        for (int stride = (localGroupSize / 2); stride > 0; stride /= 2) {
            OpenCLIntrinsics.localBarrier();
            if (localIdx < stride) {
                localArray[localIdx] = TornadoMath.min(localArray[localIdx], localArray[localIdx + stride]);
            }
        }

        OpenCLIntrinsics.globalBarrier();
        if (localIdx == 0) {
            outputArray[groupID + 1] = localArray[0];
        }
    }

    @Snippet
    public static void partialReduceDoubleMinCarrierValue(double[] inputArray, double[] outputArray, int gidx, double extra) {
        int localIdx = OpenCLIntrinsics.get_local_id(0);
        int localGroupSize = OpenCLIntrinsics.get_local_size(0);
        int groupID = OpenCLIntrinsics.get_group_id(0);

        double[] localArray = (double[]) NewArrayNode.newUninitializedArray(double.class, LOCAL_WORK_GROUP_SIZE);

        localArray[localIdx] = extra;
        for (int stride = (localGroupSize / 2); stride > 0; stride /= 2) {
            OpenCLIntrinsics.localBarrier();
            if (localIdx < stride) {
                localArray[localIdx] = TornadoMath.min(localArray[localIdx], localArray[localIdx + stride]);
            }
        }

        OpenCLIntrinsics.globalBarrier();
        if (localIdx == 0) {
            outputArray[groupID + 1] = localArray[0];
        }
    }

    public static class Templates extends AbstractTemplates implements TornadoSnippetTypeInference {

        // Add
        private final SnippetInfo partialReduceIntSnippet = snippet(ReduceGPUSnippets.class, "partialReduceIntAdd");
        private final SnippetInfo partialReduceIntSnippetCarrierValue = snippet(ReduceGPUSnippets.class, "partialReduceIntAddCarrierValue");
        private final SnippetInfo partialReduceLongSnippet = snippet(ReduceGPUSnippets.class, "partialReduceLongAdd");
        private final SnippetInfo partialReduceLongSnippetCarrierValue = snippet(ReduceGPUSnippets.class, "partialReduceLongAddCarrierValue");
        private final SnippetInfo partialReduceAddFloatSnippet = snippet(ReduceGPUSnippets.class, "partialReduceFloatAdd");
        private final SnippetInfo partialReduceAddFloatSnippetCarrierValue = snippet(ReduceGPUSnippets.class, "partialReduceFloatAddCarrierValue");
        private final SnippetInfo partialReduceAddDoubleSnippet = snippet(ReduceGPUSnippets.class, "partialReduceDoubleAdd");
        private final SnippetInfo partialReduceAddDoubleSnippetCarrierValue = snippet(ReduceGPUSnippets.class, "partialReduceDoubleAddCarrierValue");

        // Mul
        private final SnippetInfo partialReduceIntMultSnippet = snippet(ReduceGPUSnippets.class, "partialReduceIntMult");
        private final SnippetInfo partialReduceIntMultSnippetCarrierValue = snippet(ReduceGPUSnippets.class, "partialReduceIntMultCarrierValue");
        private final SnippetInfo partialReduceLongMultSnippet = snippet(ReduceGPUSnippets.class, "partialReduceLongMult");
        private final SnippetInfo partialReduceLongMultSnippetCarrierValue = snippet(ReduceGPUSnippets.class, "partialReduceLongMultCarrierValue");
        private final SnippetInfo partialReduceFloatMultSnippet = snippet(ReduceGPUSnippets.class, "partialReduceFloatMult");
        private final SnippetInfo partialReduceFloatMultSnippetCarrierValue = snippet(ReduceGPUSnippets.class, "partialReduceFloatMultCarrierValue");
        private final SnippetInfo partialReduceDoubleMultSnippet = snippet(ReduceGPUSnippets.class, "partialReduceDoubleMult");
        private final SnippetInfo partialReduceDoubleMultSnippetCarrierValue = snippet(ReduceGPUSnippets.class, "partialReduceDoubleMultCarrierValue");

        // Max
        private final SnippetInfo partialReduceIntMaxSnippet = snippet(ReduceGPUSnippets.class, "partialReduceIntMax");
        private final SnippetInfo partialReduceIntMaxSnippetCarrierValue = snippet(ReduceGPUSnippets.class, "partialReduceIntMaxCarrierValue");
        private final SnippetInfo partialReduceLongMaxSnippet = snippet(ReduceGPUSnippets.class, "partialReduceLongMax");
        private final SnippetInfo partialReduceLongMaxSnippetCarrierValue = snippet(ReduceGPUSnippets.class, "partialReduceLongMaxCarrierValue");
        private final SnippetInfo partialReduceMaxFloatSnippet = snippet(ReduceGPUSnippets.class, "partialReduceFloatMax");
        private final SnippetInfo partialReduceMaxFloatSnippetCarrierValue = snippet(ReduceGPUSnippets.class, "partialReduceFloatMaxCarrierValue");
        private final SnippetInfo partialReduceMaxDoubleSnippet = snippet(ReduceGPUSnippets.class, "partialReduceDoubleMax");
        private final SnippetInfo partialReduceMaxDoubleSnippetCarrierValue = snippet(ReduceGPUSnippets.class, "partialReduceDoubleMaxCarrierValue");

        // Min
        private final SnippetInfo partialReduceIntMinSnippet = snippet(ReduceGPUSnippets.class, "partialReduceIntMin");
        private final SnippetInfo partialReduceIntMinSnippetCarrierValue = snippet(ReduceGPUSnippets.class, "partialReduceIntMinCarrierValue");
        private final SnippetInfo partialReduceLongMinSnippet = snippet(ReduceGPUSnippets.class, "partialReduceLongMin");
        private final SnippetInfo partialReduceLongMinSnippetCarrierValue = snippet(ReduceGPUSnippets.class, "partialReduceLongMinCarrierValue");
        private final SnippetInfo partialReduceMinFloatSnippet = snippet(ReduceGPUSnippets.class, "partialReduceFloatMin");
        private final SnippetInfo partialReduceMinFloatSnippetCarrierValue = snippet(ReduceGPUSnippets.class, "partialReduceFloatMinCarrierValue");
        private final SnippetInfo partialReduceMinDoubleSnippet = snippet(ReduceGPUSnippets.class, "partialReduceDoubleMin");
        private final SnippetInfo partialReduceMinDoubleSnippetCarrierValue = snippet(ReduceGPUSnippets.class, "partialReduceDoubleMinCarrierValue");

        public Templates(OptionValues options, Providers providers) {
            super(options, providers);
        }

        private SnippetInfo getSnippetFromOCLBinaryNodeInteger(OCLIntBinaryIntrinsicNode value, ValueNode extra) {
            switch (value.operation()) {
                case MAX:
                    return (extra == null) ? partialReduceIntMaxSnippet : partialReduceIntMaxSnippetCarrierValue;
                case MIN:
                    return (extra == null) ? partialReduceIntMinSnippet : partialReduceIntMinSnippetCarrierValue;
                default:
                    throw new RuntimeException("Reduce Operation no supported yet: snippet not installed");
            }
        }

        private SnippetInfo getSnippetFromOCLBinaryNodeLong(OCLIntBinaryIntrinsicNode value, ValueNode extra) {
            switch (value.operation()) {
                case MAX:
                    return (extra == null) ? partialReduceLongMaxSnippet : partialReduceLongMaxSnippetCarrierValue;
                case MIN:
                    return (extra == null) ? partialReduceLongMinSnippet : partialReduceLongMinSnippetCarrierValue;
                default:
                    throw new RuntimeException("Reduce Operation no supported yet: snippet not installed");
            }
        }

        @Override
        public SnippetInfo inferIntSnippet(ValueNode value, ValueNode extra) {
            SnippetInfo snippet;
            if (value instanceof TornadoReduceAddNode) {
                snippet = (extra == null) ? partialReduceIntSnippet : partialReduceIntSnippetCarrierValue;
            } else if (value instanceof TornadoReduceMulNode) {
                // operation = ATOMIC_OPERATION.MUL;
                snippet = (extra == null) ? partialReduceIntMultSnippet : partialReduceIntMultSnippetCarrierValue;
            } else if (value instanceof OCLIntBinaryIntrinsicNode) {
                OCLIntBinaryIntrinsicNode op = (OCLIntBinaryIntrinsicNode) value;
                snippet = getSnippetFromOCLBinaryNodeInteger(op, extra);
            } else {
                throw new RuntimeException("Reduce Operation no supported yet: snippet not installed");
            }
            return snippet;
        }

        @Override
        public SnippetInfo inferLongSnippet(ValueNode value, ValueNode extra) {
            SnippetInfo snippet;
            if (value instanceof TornadoReduceAddNode) {
                snippet = (extra == null) ? partialReduceLongSnippet : partialReduceLongSnippetCarrierValue;
            } else if (value instanceof TornadoReduceMulNode) {
                snippet = (extra == null) ? partialReduceLongMultSnippet : partialReduceLongMultSnippetCarrierValue;
            } else if (value instanceof OCLIntBinaryIntrinsicNode) {
                OCLIntBinaryIntrinsicNode op = (OCLIntBinaryIntrinsicNode) value;
                snippet = getSnippetFromOCLBinaryNodeLong(op, extra);
            } else {
                throw new RuntimeException("Reduce Operation no supported yet: snippet not installed");
            }
            return snippet;
        }

        private SnippetInfo getSnippetFromOCLBinaryNodeInteger(OCLFPBinaryIntrinsicNode value, ValueNode extra) {
            switch (value.operation()) {
                case FMAX:
                    return extra == null ? partialReduceMaxFloatSnippet : partialReduceMaxFloatSnippetCarrierValue;
                case FMIN:
                    return extra == null ? partialReduceMinFloatSnippet : partialReduceMinFloatSnippetCarrierValue;
                default:
                    throw new RuntimeException("OCLFPBinaryIntrinsicNode operation not supported yet");
            }
        }

        @Override
        public SnippetInfo inferFloatSnippet(ValueNode value, ValueNode extra) {
            SnippetInfo snippet;
            if (value instanceof TornadoReduceAddNode) {
                snippet = (extra == null) ? partialReduceAddFloatSnippet : partialReduceAddFloatSnippetCarrierValue;
            } else if (value instanceof TornadoReduceMulNode) {
                snippet = (extra == null) ? partialReduceFloatMultSnippet : partialReduceFloatMultSnippetCarrierValue;
            } else if (value instanceof OCLFPBinaryIntrinsicNode) {
                snippet = getSnippetFromOCLBinaryNodeInteger((OCLFPBinaryIntrinsicNode) value, extra);
            } else {
                throw new RuntimeException("Reduce Operation no supported yet: snippet not installed");
            }
            return snippet;
        }

        private SnippetInfo getSnippetFromOCLBinaryNodeDouble(OCLFPBinaryIntrinsicNode value, ValueNode extra) {
            switch (value.operation()) {
                case FMAX:
                    return extra == null ? partialReduceMaxDoubleSnippet : partialReduceMaxDoubleSnippetCarrierValue;
                case FMIN:
                    return extra == null ? partialReduceMinDoubleSnippet : partialReduceMinDoubleSnippetCarrierValue;
                default:
                    throw new RuntimeException("OCLFPBinaryIntrinsicNode operation not supported yet");
            }
        }

        @Override
        public SnippetInfo inferDoubleSnippet(ValueNode value, ValueNode extra) {
            SnippetInfo snippet = null;
            if (value instanceof TornadoReduceAddNode) {
                snippet = (extra == null) ? partialReduceAddDoubleSnippet : partialReduceAddDoubleSnippetCarrierValue;
            } else if (value instanceof TornadoReduceMulNode) {
                snippet = (extra == null) ? partialReduceDoubleMultSnippet : partialReduceDoubleMultSnippetCarrierValue;
            } else if (value instanceof OCLFPBinaryIntrinsicNode) {
                snippet = getSnippetFromOCLBinaryNodeDouble((OCLFPBinaryIntrinsicNode) value, extra);
            } else {
                throw new RuntimeException("Reduce Operation no supported yet: snippet not installed");
            }
            return snippet;
        }

        @Override
        public SnippetInfo getSnippetInstance(JavaKind elementKind, ValueNode value, ValueNode extra) {
            SnippetInfo snippet = null;
            if (elementKind == JavaKind.Int) {
                snippet = inferIntSnippet(value, extra);
            } else if (elementKind == JavaKind.Long) {
                snippet = inferLongSnippet(value, extra);
            } else if (elementKind == JavaKind.Float) {
                snippet = inferFloatSnippet(value, extra);
            } else if (elementKind == JavaKind.Double) {
                snippet = inferDoubleSnippet(value, extra);
            }
            return snippet;
        }

<<<<<<< HEAD
        public void lower(Node node, ValueNode globalId, GlobalThreadSizeNode globalSize, LoweringTool tool) {
            if (node instanceof StoreAtomicIndexedNode) {
                StoreAtomicIndexedNode storeAtomicIndexed = (StoreAtomicIndexedNode) node;
                StructuredGraph graph = storeAtomicIndexed.graph();
                JavaKind elementKind = storeAtomicIndexed.elementKind();
                ValueNode value = storeAtomicIndexed.value();
                ValueNode extra = storeAtomicIndexed.getExtraOperation();

                SnippetInfo snippet = getSnippetInstance(elementKind, value, extra);

                // Sets the guard stage to AFTER_FSA because we want to avoid any frame state
                // assignment for the snippet (see SnippetTemplate::assignNecessaryFrameStates)
                // This is needed because we have nodes in the snippet which have multiple side
                // effects and this is not allowed (see
                // SnippetFrameStateAssignment.NodeStateAssignment.INVALID)
                Arguments args = new Arguments(snippet, StructuredGraph.GuardsStage.AFTER_FSA, tool.getLoweringStage());
                args.add("inputData", storeAtomicIndexed.getInputArray());
                args.add("outputArray", storeAtomicIndexed.array());
                args.add("gidx", globalId);
                if (extra != null) {
                    args.add("value", extra);
                }

                SnippetTemplate template = template(storeAtomicIndexed, args);
                template.instantiate(providers.getMetaAccess(), storeAtomicIndexed, SnippetTemplate.DEFAULT_REPLACER, args);
            } else if (node instanceof WriteAtomicNode) {
                WriteAtomicNode writeAtomic = (WriteAtomicNode) node;
                StructuredGraph graph = writeAtomic.graph();
                JavaKind elementKind = writeAtomic.getElementKind();
                ValueNode value = writeAtomic.value();
                ValueNode extra = writeAtomic.getExtraOperation();

                SnippetInfo snippet = getSnippetInstance(elementKind, value, extra);

                // Sets the guard stage to AFTER_FSA because we want to avoid any frame state
                // assignment for the snippet (see SnippetTemplate::assignNecessaryFrameStates)
                // This is needed because we have nodes in the snippet which have multiple side
                // effects and this is not allowed (see
                // SnippetFrameStateAssignment.NodeStateAssignment.INVALID)
                Arguments args = new Arguments(snippet, StructuredGraph.GuardsStage.AFTER_FSA, tool.getLoweringStage());
                args.add("inputData", writeAtomic.getInputArray());
                args.add("outputArray", writeAtomic.getOutArray());
                args.add("gidx", globalId);
                if (extra != null) {
                    args.add("value", extra);
                }

                SnippetTemplate template = template(writeAtomic, args);
                template.instantiate(providers.getMetaAccess(), writeAtomic, SnippetTemplate.DEFAULT_REPLACER, args);
=======
        public void lower(StoreAtomicIndexedNode storeAtomicIndexed, ValueNode globalId, GlobalThreadSizeNode globalSize, LoweringTool tool) {

            StructuredGraph graph = storeAtomicIndexed.graph();
            JavaKind elementKind = storeAtomicIndexed.elementKind();
            ValueNode value = storeAtomicIndexed.value();
            ValueNode extra = storeAtomicIndexed.getExtraOperation();

            SnippetInfo snippet = getSnippetInstance(elementKind, value, extra);

            // Sets the guard stage to AFTER_FSA because we want to avoid any frame state
            // assignment for the snippet (see SnippetTemplate::assignNecessaryFrameStates)
            // This is needed because we have nodes in the snippet which have multiple side
            // effects and this is not allowed (see
            // SnippetFrameStateAssignment.NodeStateAssignment.INVALID)
            Arguments args = new Arguments(snippet, GraphState.GuardsStage.AFTER_FSA, tool.getLoweringStage());
            args.add("inputData", storeAtomicIndexed.getInputArray());
            args.add("outputArray", storeAtomicIndexed.array());
            args.add("gidx", globalId);
            if (extra != null) {
                args.add("value", extra);
>>>>>>> c1056bab
            }
        }
    }
}<|MERGE_RESOLUTION|>--- conflicted
+++ resolved
@@ -27,11 +27,8 @@
 
 import jdk.vm.ci.meta.JavaKind;
 import org.graalvm.compiler.api.replacements.Snippet;
-<<<<<<< HEAD
+import org.graalvm.compiler.nodes.GraphState;
 import org.graalvm.compiler.graph.Node;
-=======
-import org.graalvm.compiler.nodes.GraphState;
->>>>>>> c1056bab
 import org.graalvm.compiler.nodes.StructuredGraph;
 import org.graalvm.compiler.nodes.ValueNode;
 import org.graalvm.compiler.nodes.java.NewArrayNode;
@@ -974,7 +971,6 @@
             return snippet;
         }
 
-<<<<<<< HEAD
         public void lower(Node node, ValueNode globalId, GlobalThreadSizeNode globalSize, LoweringTool tool) {
             if (node instanceof StoreAtomicIndexedNode) {
                 StoreAtomicIndexedNode storeAtomicIndexed = (StoreAtomicIndexedNode) node;
@@ -990,14 +986,13 @@
                 // This is needed because we have nodes in the snippet which have multiple side
                 // effects and this is not allowed (see
                 // SnippetFrameStateAssignment.NodeStateAssignment.INVALID)
-                Arguments args = new Arguments(snippet, StructuredGraph.GuardsStage.AFTER_FSA, tool.getLoweringStage());
+                Arguments args = new Arguments(snippet, GraphState.GuardsStage.AFTER_FSA, tool.getLoweringStage());
                 args.add("inputData", storeAtomicIndexed.getInputArray());
                 args.add("outputArray", storeAtomicIndexed.array());
                 args.add("gidx", globalId);
                 if (extra != null) {
                     args.add("value", extra);
                 }
-
                 SnippetTemplate template = template(storeAtomicIndexed, args);
                 template.instantiate(providers.getMetaAccess(), storeAtomicIndexed, SnippetTemplate.DEFAULT_REPLACER, args);
             } else if (node instanceof WriteAtomicNode) {
@@ -1014,7 +1009,7 @@
                 // This is needed because we have nodes in the snippet which have multiple side
                 // effects and this is not allowed (see
                 // SnippetFrameStateAssignment.NodeStateAssignment.INVALID)
-                Arguments args = new Arguments(snippet, StructuredGraph.GuardsStage.AFTER_FSA, tool.getLoweringStage());
+                Arguments args = new Arguments(snippet, GraphState.GuardsStage.AFTER_FSA, tool.getLoweringStage());
                 args.add("inputData", writeAtomic.getInputArray());
                 args.add("outputArray", writeAtomic.getOutArray());
                 args.add("gidx", globalId);
@@ -1024,28 +1019,6 @@
 
                 SnippetTemplate template = template(writeAtomic, args);
                 template.instantiate(providers.getMetaAccess(), writeAtomic, SnippetTemplate.DEFAULT_REPLACER, args);
-=======
-        public void lower(StoreAtomicIndexedNode storeAtomicIndexed, ValueNode globalId, GlobalThreadSizeNode globalSize, LoweringTool tool) {
-
-            StructuredGraph graph = storeAtomicIndexed.graph();
-            JavaKind elementKind = storeAtomicIndexed.elementKind();
-            ValueNode value = storeAtomicIndexed.value();
-            ValueNode extra = storeAtomicIndexed.getExtraOperation();
-
-            SnippetInfo snippet = getSnippetInstance(elementKind, value, extra);
-
-            // Sets the guard stage to AFTER_FSA because we want to avoid any frame state
-            // assignment for the snippet (see SnippetTemplate::assignNecessaryFrameStates)
-            // This is needed because we have nodes in the snippet which have multiple side
-            // effects and this is not allowed (see
-            // SnippetFrameStateAssignment.NodeStateAssignment.INVALID)
-            Arguments args = new Arguments(snippet, GraphState.GuardsStage.AFTER_FSA, tool.getLoweringStage());
-            args.add("inputData", storeAtomicIndexed.getInputArray());
-            args.add("outputArray", storeAtomicIndexed.array());
-            args.add("gidx", globalId);
-            if (extra != null) {
-                args.add("value", extra);
->>>>>>> c1056bab
             }
         }
     }
