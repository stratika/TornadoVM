--- conflicted
+++ resolved
@@ -33,26 +33,10 @@
 import uk.ac.manchester.tornado.api.exceptions.TornadoOutOfMemoryException;
 import uk.ac.manchester.tornado.api.memory.XPUBuffer;
 import uk.ac.manchester.tornado.api.types.arrays.TornadoNativeArray;
-<<<<<<< HEAD
-import uk.ac.manchester.tornado.api.types.collections.VectorDouble2;
-import uk.ac.manchester.tornado.api.types.collections.VectorDouble3;
-import uk.ac.manchester.tornado.api.types.collections.VectorDouble4;
-import uk.ac.manchester.tornado.api.types.collections.VectorDouble8;
-import uk.ac.manchester.tornado.api.types.collections.VectorFloat2;
-import uk.ac.manchester.tornado.api.types.collections.VectorFloat3;
-import uk.ac.manchester.tornado.api.types.collections.VectorFloat4;
-import uk.ac.manchester.tornado.api.types.collections.VectorFloat8;
-import uk.ac.manchester.tornado.api.types.collections.VectorInt2;
-import uk.ac.manchester.tornado.api.types.collections.VectorInt3;
-import uk.ac.manchester.tornado.api.types.collections.VectorInt4;
-import uk.ac.manchester.tornado.api.types.collections.VectorInt8;
-import uk.ac.manchester.tornado.api.types.tensors.Tensor;
-=======
 import uk.ac.manchester.tornado.api.types.collections.TornadoCollectionInterface;
 import uk.ac.manchester.tornado.api.types.images.TornadoImagesInterface;
 import uk.ac.manchester.tornado.api.types.matrix.TornadoMatrixInterface;
 import uk.ac.manchester.tornado.api.types.volumes.TornadoVolumesInterface;
->>>>>>> 610921fb
 import uk.ac.manchester.tornado.drivers.opencl.OCLDeviceContext;
 import uk.ac.manchester.tornado.runtime.common.Tornado;
 import uk.ac.manchester.tornado.runtime.common.exceptions.TornadoUnsupportedError;
@@ -112,37 +96,12 @@
 
     private MemorySegment getSegmentWithHeader(final Object reference) {
         return switch (reference) {
-<<<<<<< HEAD
-            case IntArray intArray -> intArray.getSegment();
-            case FloatArray floatArray -> floatArray.getSegment();
-            case DoubleArray doubleArray -> doubleArray.getSegment();
-            case LongArray longArray -> longArray.getSegment();
-            case ShortArray shortArray -> shortArray.getSegment();
-            case ByteArray byteArray -> byteArray.getSegment();
-            case CharArray charArray -> charArray.getSegment();
-            case HalfFloatArray halfFloatArray -> halfFloatArray.getSegment();
-            case VectorFloat2 vectorFloat2 -> vectorFloat2.getArray().getSegment();
-            case VectorFloat3 vectorFloat3 -> vectorFloat3.getArray().getSegment();
-            case VectorFloat4 vectorFloat4 -> vectorFloat4.getArray().getSegment();
-            case VectorFloat8 vectorFloat8 -> vectorFloat8.getArray().getSegment();
-            case VectorDouble2 vectorDouble2 -> vectorDouble2.getArray().getSegment();
-            case VectorDouble3 vectorDouble3 -> vectorDouble3.getArray().getSegment();
-            case VectorDouble4 vectorDouble4 -> vectorDouble4.getArray().getSegment();
-            case VectorDouble8 vectorDouble8 -> vectorDouble8.getArray().getSegment();
-            case VectorInt2 vectorInt2 -> vectorInt2.getArray().getSegment();
-            case VectorInt3 vectorInt3 -> vectorInt3.getArray().getSegment();
-            case VectorInt4 vectorInt4 -> vectorInt4.getArray().getSegment();
-            case VectorInt8 vectorInt8 -> vectorInt8.getArray().getSegment();
-            case Tensor tensor -> tensor.getSegment();
-            default -> (MemorySegment) reference;
-=======
             case TornadoNativeArray tornadoNativeArray -> tornadoNativeArray.getSegmentWithHeader();
             case TornadoCollectionInterface<?> tornadoCollectionInterface -> tornadoCollectionInterface.getSegmentWithHeader();
             case TornadoImagesInterface<?> imagesInterface -> imagesInterface.getSegmentWithHeader();
             case TornadoMatrixInterface<?> matrixInterface -> matrixInterface.getSegmentWithHeader();
             case TornadoVolumesInterface<?> volumesInterface -> volumesInterface.getSegmentWithHeader();
             default -> throw new TornadoMemoryException(STR."Memory Segment not supported: \{reference.getClass()}");
->>>>>>> 610921fb
         };
     }
 
