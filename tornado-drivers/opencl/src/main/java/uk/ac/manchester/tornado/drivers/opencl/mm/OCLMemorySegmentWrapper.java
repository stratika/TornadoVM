--- conflicted
+++ resolved
@@ -173,13 +173,9 @@
 
     @Override
     public int read(final Object reference, long hostOffset, int[] events, boolean useDeps) {
-<<<<<<< HEAD
-        MemorySegment segment = getSegment(reference);
-=======
-        MemorySegment segment;
-        segment = getSegment(reference);
-
->>>>>>> 8b654334
+        MemorySegment segment;
+        segment = getSegment(reference);
+
         final int returnEvent;
         final long numBytes = getSizeSubRegionSize() > 0 ? getSizeSubRegionSize() : bufferSize;
         if (batchSize <= 0) {
@@ -194,26 +190,17 @@
     @Override
 
     public void write(Object reference) {
-<<<<<<< HEAD
-        MemorySegment seg = getSegment(reference);
-        deviceContext.writeBuffer(toBuffer(), bufferOffset, bufferSize, seg.address(), 0, null);
-=======
         MemorySegment segment;
         segment = getSegment(reference);
         deviceContext.writeBuffer(toBuffer(), bufferOffset, bufferSize, segment.address(), 0, null);
->>>>>>> 8b654334
         onDevice = true;
     }
 
     @Override
     public int enqueueRead(Object reference, long hostOffset, int[] events, boolean useDeps) {
-<<<<<<< HEAD
-        MemorySegment segment = getSegment(reference);
-=======
-        MemorySegment segment;
-        segment = getSegment(reference);
-
->>>>>>> 8b654334
+        MemorySegment segment;
+        segment = getSegment(reference);
+
         final int returnEvent;
         if (batchSize <= 0) {
             returnEvent = deviceContext.enqueueReadBuffer(toBuffer(), bufferOffset, bufferSize, segment.address(), hostOffset, (useDeps) ? events : null);
@@ -226,25 +213,17 @@
     @Override
     public List<Integer> enqueueWrite(Object reference, long batchSize, long hostOffset, int[] events, boolean useDeps) {
         List<Integer> returnEvents = new ArrayList<>();
-<<<<<<< HEAD
-        MemorySegment segment = getSegment(reference);
-=======
-        MemorySegment segment;
-        segment = getSegment(reference);
-
->>>>>>> 8b654334
+        MemorySegment segment;
+        segment = getSegment(reference);
+
         int internalEvent;
         if (batchSize <= 0) {
             internalEvent = deviceContext.enqueueWriteBuffer(toBuffer(), bufferOffset, bufferSize, segment.address(), hostOffset, (useDeps) ? events : null);
         } else {
-<<<<<<< HEAD
-            internalEvent = deviceContext.enqueueWriteBuffer(toBuffer(), bufferOffset + TornadoNativeArray.ARRAY_HEADER, bufferSize, segment.address(), hostOffset, (useDeps) ? events : null);
-
-=======
-            internalEvent = deviceContext.enqueueWriteBuffer(toBuffer(), TornadoNativeArray.ARRAY_HEADER, bufferSize, segment.address(), 0, (useDeps) ? events : null);
+            internalEvent = deviceContext.enqueueWriteBuffer(toBuffer(), 0, TornadoNativeArray.ARRAY_HEADER, segment.address(), 0, (useDeps) ? events : null);
+            returnEvents.add(internalEvent);
             internalEvent = deviceContext.enqueueWriteBuffer(toBuffer(), bufferOffset + TornadoNativeArray.ARRAY_HEADER, bufferSize, segment.address(), hostOffset + TornadoNativeArray.ARRAY_HEADER,
                     (useDeps) ? events : null);
->>>>>>> 8b654334
         }
         returnEvents.add(internalEvent);
         onDevice = true;
@@ -253,18 +232,13 @@
 
     @Override
     public void allocate(Object reference, long batchSize) throws TornadoOutOfMemoryException, TornadoMemoryException {
-<<<<<<< HEAD
-        MemorySegment memorySegment = getSegment(reference);
-        if (batchSize <= 0 && memorySegment != null) {
-            bufferSize = memorySegment.byteSize();
-=======
         MemorySegment segment;
         segment = getSegment(reference);
 
         if (batchSize <= 0) {
             bufferSize = segment.byteSize();
->>>>>>> 8b654334
             bufferId = deviceContext.getBufferProvider().getBufferWithSize(bufferSize);
+
         } else {
             bufferSize = batchSize;
             bufferId = deviceContext.getBufferProvider().getBufferWithSize(bufferSize + TornadoNativeArray.ARRAY_HEADER);
@@ -306,4 +280,7 @@
         return subregionSize;
     }
 
+    public long getBatchSize() {
+        return batchSize;
+    }
 }