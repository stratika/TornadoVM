package uk.ac.manchester.tornado.drivers.opencl.mm;

import static uk.ac.manchester.tornado.runtime.common.Tornado.info;

import java.lang.foreign.MemorySegment;
import java.util.ArrayList;
import java.util.List;

import uk.ac.manchester.tornado.api.collections.types.VectorDouble2;
import uk.ac.manchester.tornado.api.collections.types.VectorDouble3;
import uk.ac.manchester.tornado.api.collections.types.VectorDouble4;
import uk.ac.manchester.tornado.api.collections.types.VectorDouble8;
import uk.ac.manchester.tornado.api.collections.types.VectorFloat2;
import uk.ac.manchester.tornado.api.collections.types.VectorFloat3;
import uk.ac.manchester.tornado.api.collections.types.VectorFloat4;
import uk.ac.manchester.tornado.api.collections.types.VectorFloat8;
import uk.ac.manchester.tornado.api.data.nativetypes.ByteArray;
import uk.ac.manchester.tornado.api.data.nativetypes.CharArray;
import uk.ac.manchester.tornado.api.data.nativetypes.DoubleArray;
import uk.ac.manchester.tornado.api.data.nativetypes.FloatArray;
import uk.ac.manchester.tornado.api.data.nativetypes.IntArray;
import uk.ac.manchester.tornado.api.data.nativetypes.LongArray;
import uk.ac.manchester.tornado.api.data.nativetypes.ShortArray;
import uk.ac.manchester.tornado.api.exceptions.TornadoInternalError;
import uk.ac.manchester.tornado.api.exceptions.TornadoMemoryException;
import uk.ac.manchester.tornado.api.exceptions.TornadoOutOfMemoryException;
import uk.ac.manchester.tornado.api.memory.ObjectBuffer;
import uk.ac.manchester.tornado.drivers.opencl.OCLDeviceContext;
import uk.ac.manchester.tornado.runtime.common.Tornado;

public class OCLMemorySegmentWrapper implements ObjectBuffer {

    private static final int INIT_VALUE = -1;
    private final OCLDeviceContext deviceContext;
    private final long batchSize;
    private long bufferId;
    private long bufferOffset;
    private boolean onDevice;
    private long bufferSize;

    private long subregionSize;

    public OCLMemorySegmentWrapper(OCLDeviceContext deviceContext, long batchSize) {
        this.deviceContext = deviceContext;
        this.batchSize = batchSize;
        this.bufferSize = INIT_VALUE; // this is in bytes, should it be in elements?
        this.bufferId = INIT_VALUE;
        this.bufferOffset = 0;
        onDevice = false;
    }

    public OCLMemorySegmentWrapper(FloatArray floatSegment, OCLDeviceContext deviceContext, long batchSize) {
        this.deviceContext = deviceContext;
        this.batchSize = batchSize;
        this.bufferSize = floatSegment.getSegment().byteSize(); // this is in bytes, should it be in elements?
        this.bufferId = INIT_VALUE;
        this.bufferOffset = 0;
        onDevice = false;
    }

    public OCLMemorySegmentWrapper(DoubleArray doubleSegment, OCLDeviceContext deviceContext, long batchSize) {
        this.deviceContext = deviceContext;
        this.batchSize = batchSize;
        this.bufferSize = doubleSegment.getSegment().byteSize(); // this is in bytes, should it be in elements?
        this.bufferId = INIT_VALUE;
        this.bufferOffset = 0;
        onDevice = false;
    }

    @Override
    public long toBuffer() {
        // guarantee(deviceContext.getSegmentToBufferMap().containsKey(segment), "Should
        // contain the segment by this point");
        return this.bufferId; // deviceContext.getSegmentToBufferMap().get(segment).getBufferId();
    }

    @Override
    public void setBuffer(ObjectBufferWrapper bufferWrapper) {
        this.bufferId = bufferWrapper.buffer;
        this.bufferOffset = bufferWrapper.bufferOffset;

        bufferWrapper.bufferOffset += bufferSize;
    }

    @Override
    public long getBufferOffset() {
        return bufferOffset;
    }

    @Override
    public void read(final Object reference) {
        read(reference, 0, null, false);
    }

    @Override
    public int read(final Object reference, long hostOffset, int[] events, boolean useDeps) {
        MemorySegment segment;
        if (reference instanceof IntArray) {
            segment = ((IntArray) reference).getSegment();
        } else if (reference instanceof FloatArray) {
            segment = ((FloatArray) reference).getSegment();
        } else if (reference instanceof DoubleArray) {
            segment = ((DoubleArray) reference).getSegment();
        } else if (reference instanceof LongArray) {
            segment = ((LongArray) reference).getSegment();
        } else if (reference instanceof ShortArray) {
            segment = ((ShortArray) reference).getSegment();
        } else if (reference instanceof ByteArray) {
            segment = ((ByteArray) reference).getSegment();
        } else if (reference instanceof CharArray) {
            segment = ((CharArray) reference).getSegment();
        } else if (reference instanceof VectorFloat2) {
            segment = ((VectorFloat2) reference).getArray().getSegment();
        } else if (reference instanceof VectorFloat3) {
            segment = ((VectorFloat3) reference).getArray().getSegment();
        } else if (reference instanceof VectorFloat4) {
            segment = ((VectorFloat4) reference).getArray().getSegment();
<<<<<<< HEAD
        } else if (reference instanceof VectorFloat8) {
            segment = ((VectorFloat8) reference).getArray().getSegment();
=======
        } else if (reference instanceof VectorDouble2) {
            segment = ((VectorDouble2) reference).getArray().getSegment();
        } else if (reference instanceof VectorDouble3) {
            segment = ((VectorDouble3) reference).getArray().getSegment();
        } else if (reference instanceof VectorDouble4) {
            segment = ((VectorDouble4) reference).getArray().getSegment();
        } else if (reference instanceof VectorDouble8) {
            segment = ((VectorDouble8) reference).getArray().getSegment();
>>>>>>> 890c961f
        } else {
            segment = (MemorySegment) reference;
        }

        final long numBytes = getSizeSubRegionSize() > 0 ? getSizeSubRegionSize() : bufferSize;
        final int returnEvent = deviceContext.readBuffer(toBuffer(), bufferOffset, numBytes, segment.address(), hostOffset, (useDeps) ? events : null);
        return useDeps ? returnEvent : -1;
    }

    @Override
    public void write(Object reference) {
        MemorySegment seg;
        if (reference instanceof IntArray) {
            seg = ((IntArray) reference).getSegment();
        } else if (reference instanceof FloatArray) {
            seg = ((FloatArray) reference).getSegment();
        } else if (reference instanceof DoubleArray) {
            seg = ((DoubleArray) reference).getSegment();
        } else if (reference instanceof LongArray) {
            seg = ((LongArray) reference).getSegment();
        } else if (reference instanceof ShortArray) {
            seg = ((ShortArray) reference).getSegment();
        } else if (reference instanceof ByteArray) {
            seg = ((ByteArray) reference).getSegment();
        } else if (reference instanceof CharArray) {
            seg = ((CharArray) reference).getSegment();
        } else if (reference instanceof VectorFloat2) {
            seg = ((VectorFloat2) reference).getArray().getSegment();
        } else if (reference instanceof VectorFloat3) {
            seg = ((VectorFloat3) reference).getArray().getSegment();
        } else if (reference instanceof VectorFloat4) {
            seg = ((VectorFloat4) reference).getArray().getSegment();
<<<<<<< HEAD
        } else if (reference instanceof VectorFloat8) {
            seg = ((VectorFloat8) reference).getArray().getSegment();
=======
        } else if (reference instanceof VectorDouble2) {
            seg = ((VectorDouble2) reference).getArray().getSegment();
        } else if (reference instanceof VectorDouble3) {
            seg = ((VectorDouble3) reference).getArray().getSegment();
        } else if (reference instanceof VectorDouble4) {
            seg = ((VectorDouble4) reference).getArray().getSegment();
        } else if (reference instanceof VectorDouble8) {
            seg = ((VectorDouble8) reference).getArray().getSegment();
>>>>>>> 890c961f
        } else {
            seg = (MemorySegment) reference;
        }
        deviceContext.writeBuffer(toBuffer(), bufferOffset, bufferSize, seg.address(), 0, null);
        onDevice = true;
    }

    @Override
    public int enqueueRead(Object reference, long hostOffset, int[] events, boolean useDeps) {

        MemorySegment seg;
        if (reference instanceof IntArray) {
            seg = ((IntArray) reference).getSegment();
        } else if (reference instanceof FloatArray) {
            seg = ((FloatArray) reference).getSegment();
        } else if (reference instanceof DoubleArray) {
            seg = ((DoubleArray) reference).getSegment();
        } else if (reference instanceof LongArray) {
            seg = ((LongArray) reference).getSegment();
        } else if (reference instanceof ShortArray) {
            seg = ((ShortArray) reference).getSegment();
        } else if (reference instanceof ByteArray) {
            seg = ((ByteArray) reference).getSegment();
        } else if (reference instanceof CharArray) {
            seg = ((CharArray) reference).getSegment();
        } else if (reference instanceof VectorFloat2) {
            seg = ((VectorFloat2) reference).getArray().getSegment();
        } else if (reference instanceof VectorFloat3) {
            seg = ((VectorFloat3) reference).getArray().getSegment();
        } else if (reference instanceof VectorFloat4) {
            seg = ((VectorFloat4) reference).getArray().getSegment();
<<<<<<< HEAD
        } else if (reference instanceof VectorFloat8) {
            seg = ((VectorFloat8) reference).getArray().getSegment();
=======
        } else if (reference instanceof VectorDouble2) {
            seg = ((VectorDouble2) reference).getArray().getSegment();
        } else if (reference instanceof VectorDouble3) {
            seg = ((VectorDouble3) reference).getArray().getSegment();
        } else if (reference instanceof VectorDouble4) {
            seg = ((VectorDouble4) reference).getArray().getSegment();
        } else if (reference instanceof VectorDouble8) {
            seg = ((VectorDouble8) reference).getArray().getSegment();
>>>>>>> 890c961f
        } else {
            seg = (MemorySegment) reference;
        }

        final int returnEvent = deviceContext.enqueueReadBuffer(toBuffer(), bufferOffset, bufferSize, seg.address(), hostOffset, (useDeps) ? events : null);
        return useDeps ? returnEvent : -1;
    }

    @Override
    public List<Integer> enqueueWrite(Object reference, long batchSize, long hostOffset, int[] events, boolean useDeps) {
        List<Integer> returnEvents = new ArrayList<>();
        MemorySegment seg;
        if (reference instanceof IntArray) {
            seg = ((IntArray) reference).getSegment();
        } else if (reference instanceof FloatArray) {
            seg = ((FloatArray) reference).getSegment();
        } else if (reference instanceof DoubleArray) {
            seg = ((DoubleArray) reference).getSegment();
        } else if (reference instanceof LongArray) {
            seg = ((LongArray) reference).getSegment();
        } else if (reference instanceof ShortArray) {
            seg = ((ShortArray) reference).getSegment();
        } else if (reference instanceof ByteArray) {
            seg = ((ByteArray) reference).getSegment();
        } else if (reference instanceof CharArray) {
            seg = ((CharArray) reference).getSegment();
        } else if (reference instanceof VectorFloat2) {
            seg = ((VectorFloat2) reference).getArray().getSegment();
        } else if (reference instanceof VectorFloat3) {
            seg = ((VectorFloat3) reference).getArray().getSegment();
        } else if (reference instanceof VectorFloat4) {
<<<<<<< HEAD
                seg = ((VectorFloat4) reference).getArray().getSegment();
        } else if (reference instanceof VectorFloat8) {
            seg = ((VectorFloat8) reference).getArray().getSegment();
=======
            seg = ((VectorFloat4) reference).getArray().getSegment();
        } else if (reference instanceof VectorDouble2) {
            seg = ((VectorDouble2) reference).getArray().getSegment();
        } else if (reference instanceof VectorDouble3) {
            seg = ((VectorDouble3) reference).getArray().getSegment();
        } else if (reference instanceof VectorDouble4) {
            seg = ((VectorDouble4) reference).getArray().getSegment();
        } else if (reference instanceof VectorDouble8) {
            seg = ((VectorDouble8) reference).getArray().getSegment();
>>>>>>> 890c961f
        } else {
            seg = (MemorySegment) reference;
        }
        int internalEvent = deviceContext.enqueueWriteBuffer(toBuffer(), bufferOffset, bufferSize, seg.address(), hostOffset, (useDeps) ? events : null);
        returnEvents.add(internalEvent);
        onDevice = true;
        return useDeps ? returnEvents : null;
    }

    @Override
    public void allocate(Object reference, long batchSize) throws TornadoOutOfMemoryException, TornadoMemoryException {
        MemorySegment memref;
        if (reference instanceof IntArray) {
            memref = ((IntArray) reference).getSegment();
        } else if (reference instanceof FloatArray) {
            memref = ((FloatArray) reference).getSegment();
        } else if (reference instanceof DoubleArray) {
            memref = ((DoubleArray) reference).getSegment();
        } else if (reference instanceof LongArray) {
            memref = ((LongArray) reference).getSegment();
        } else if (reference instanceof ShortArray) {
            memref = ((ShortArray) reference).getSegment();
        } else if (reference instanceof ByteArray) {
            memref = ((ByteArray) reference).getSegment();
        } else if (reference instanceof CharArray) {
            memref = ((CharArray) reference).getSegment();
        } else if (reference instanceof VectorFloat2) {
            memref = ((VectorFloat2) reference).getArray().getSegment();
        } else if (reference instanceof VectorFloat3) {
            memref = ((VectorFloat3) reference).getArray().getSegment();
        } else if (reference instanceof VectorFloat4) {
            memref = ((VectorFloat4) reference).getArray().getSegment();
<<<<<<< HEAD
        } else if (reference instanceof VectorFloat8) {
            memref = ((VectorFloat8) reference).getArray().getSegment();
=======
        } else if (reference instanceof VectorDouble2) {
            memref = ((VectorDouble2) reference).getArray().getSegment();
        } else if (reference instanceof VectorDouble3) {
            memref = ((VectorDouble3) reference).getArray().getSegment();
        } else if (reference instanceof VectorDouble4) {
            memref = ((VectorDouble4) reference).getArray().getSegment();
        } else if (reference instanceof VectorDouble8) {
            memref = ((VectorDouble8) reference).getArray().getSegment();
>>>>>>> 890c961f
        } else {
            memref = (MemorySegment) reference;
        }

        if (batchSize <= 0) {
            bufferSize = memref.byteSize();
        } else {
            bufferSize = batchSize;

        }

        if (bufferSize <= 0) {
            throw new TornadoMemoryException("[ERROR] Bytes Allocated <= 0: " + bufferSize);
        }

        bufferId = deviceContext.getBufferProvider().getBufferWithSize(bufferSize);

        if (Tornado.FULL_DEBUG) {
            info("allocated: %s", toString());
        }
    }

    // TODO: Check if correct
    @Override
    public void deallocate() throws TornadoMemoryException {
        TornadoInternalError.guarantee(bufferId != INIT_VALUE, "Fatal error: trying to deallocate an invalid buffer");
        // long bufferSize = memref.byteSize();
        deviceContext.getBufferProvider().markBufferReleased(bufferId, bufferSize);
        bufferId = INIT_VALUE;
        bufferSize = INIT_VALUE;

        if (Tornado.FULL_DEBUG) {
            info("deallocated: %s", toString());
        }
    }

    @Override
    public long size() {
        return bufferSize;
    }

    @Override
    public void setSizeSubRegion(long batchSize) {
        this.subregionSize = batchSize;
    }

    @Override
    public long getSizeSubRegionSize() {
        return subregionSize;
    }

    public long getBatchSize() {
        return batchSize;
    }
}<|MERGE_RESOLUTION|>--- conflicted
+++ resolved
@@ -115,10 +115,8 @@
             segment = ((VectorFloat3) reference).getArray().getSegment();
         } else if (reference instanceof VectorFloat4) {
             segment = ((VectorFloat4) reference).getArray().getSegment();
-<<<<<<< HEAD
         } else if (reference instanceof VectorFloat8) {
             segment = ((VectorFloat8) reference).getArray().getSegment();
-=======
         } else if (reference instanceof VectorDouble2) {
             segment = ((VectorDouble2) reference).getArray().getSegment();
         } else if (reference instanceof VectorDouble3) {
@@ -127,7 +125,6 @@
             segment = ((VectorDouble4) reference).getArray().getSegment();
         } else if (reference instanceof VectorDouble8) {
             segment = ((VectorDouble8) reference).getArray().getSegment();
->>>>>>> 890c961f
         } else {
             segment = (MemorySegment) reference;
         }
@@ -160,10 +157,8 @@
             seg = ((VectorFloat3) reference).getArray().getSegment();
         } else if (reference instanceof VectorFloat4) {
             seg = ((VectorFloat4) reference).getArray().getSegment();
-<<<<<<< HEAD
         } else if (reference instanceof VectorFloat8) {
             seg = ((VectorFloat8) reference).getArray().getSegment();
-=======
         } else if (reference instanceof VectorDouble2) {
             seg = ((VectorDouble2) reference).getArray().getSegment();
         } else if (reference instanceof VectorDouble3) {
@@ -172,7 +167,6 @@
             seg = ((VectorDouble4) reference).getArray().getSegment();
         } else if (reference instanceof VectorDouble8) {
             seg = ((VectorDouble8) reference).getArray().getSegment();
->>>>>>> 890c961f
         } else {
             seg = (MemorySegment) reference;
         }
@@ -204,10 +198,8 @@
             seg = ((VectorFloat3) reference).getArray().getSegment();
         } else if (reference instanceof VectorFloat4) {
             seg = ((VectorFloat4) reference).getArray().getSegment();
-<<<<<<< HEAD
         } else if (reference instanceof VectorFloat8) {
             seg = ((VectorFloat8) reference).getArray().getSegment();
-=======
         } else if (reference instanceof VectorDouble2) {
             seg = ((VectorDouble2) reference).getArray().getSegment();
         } else if (reference instanceof VectorDouble3) {
@@ -216,7 +208,6 @@
             seg = ((VectorDouble4) reference).getArray().getSegment();
         } else if (reference instanceof VectorDouble8) {
             seg = ((VectorDouble8) reference).getArray().getSegment();
->>>>>>> 890c961f
         } else {
             seg = (MemorySegment) reference;
         }
@@ -248,12 +239,9 @@
         } else if (reference instanceof VectorFloat3) {
             seg = ((VectorFloat3) reference).getArray().getSegment();
         } else if (reference instanceof VectorFloat4) {
-<<<<<<< HEAD
-                seg = ((VectorFloat4) reference).getArray().getSegment();
+            seg = ((VectorFloat4) reference).getArray().getSegment();
         } else if (reference instanceof VectorFloat8) {
             seg = ((VectorFloat8) reference).getArray().getSegment();
-=======
-            seg = ((VectorFloat4) reference).getArray().getSegment();
         } else if (reference instanceof VectorDouble2) {
             seg = ((VectorDouble2) reference).getArray().getSegment();
         } else if (reference instanceof VectorDouble3) {
@@ -262,7 +250,6 @@
             seg = ((VectorDouble4) reference).getArray().getSegment();
         } else if (reference instanceof VectorDouble8) {
             seg = ((VectorDouble8) reference).getArray().getSegment();
->>>>>>> 890c961f
         } else {
             seg = (MemorySegment) reference;
         }
@@ -295,10 +282,8 @@
             memref = ((VectorFloat3) reference).getArray().getSegment();
         } else if (reference instanceof VectorFloat4) {
             memref = ((VectorFloat4) reference).getArray().getSegment();
-<<<<<<< HEAD
         } else if (reference instanceof VectorFloat8) {
             memref = ((VectorFloat8) reference).getArray().getSegment();
-=======
         } else if (reference instanceof VectorDouble2) {
             memref = ((VectorDouble2) reference).getArray().getSegment();
         } else if (reference instanceof VectorDouble3) {
@@ -307,7 +292,6 @@
             memref = ((VectorDouble4) reference).getArray().getSegment();
         } else if (reference instanceof VectorDouble8) {
             memref = ((VectorDouble8) reference).getArray().getSegment();
->>>>>>> 890c961f
         } else {
             memref = (MemorySegment) reference;
         }
