/*
 * This file is part of Tornado: A heterogeneous programming framework:
 * https://github.com/beehive-lab/tornadovm
 *
 * Copyright (c) 2022,2024 APT Group, Department of Computer Science,
 * School of Engineering, The University of Manchester. All rights reserved.
 * DO NOT ALTER OR REMOVE COPYRIGHT NOTICES OR THIS FILE HEADER.
 *
 * This code is free software; you can redistribute it and/or modify it
 * under the terms of the GNU General Public License version 2 only, as
 * published by the Free Software Foundation.
 *
 * This code is distributed in the hope that it will be useful, but WITHOUT
 * ANY WARRANTY; without even the implied warranty of MERCHANTABILITY or
 * FITNESS FOR A PARTICULAR PURPOSE. See the GNU General Public License
 * version 2 for more details (a copy is included in the LICENSE file that
 * accompanied this code).
 *
 * You should have received a copy of the GNU General Public License version
 * 2 along with this work; if not, write to the Free Software Foundation,
 * Inc., 51 Franklin St, Fifth Floor, Boston, MA 02110-1301 USA.
 *
 */
package uk.ac.manchester.tornado.drivers.opencl.mm;

import static uk.ac.manchester.tornado.runtime.common.RuntimeUtilities.humanReadableByteCount;
import static uk.ac.manchester.tornado.runtime.common.Tornado.info;
import static uk.ac.manchester.tornado.runtime.graal.TornadoLIRGenerator.warn;

import java.lang.reflect.Array;
import java.util.ArrayList;
import java.util.List;

import jdk.vm.ci.meta.JavaKind;
import uk.ac.manchester.tornado.api.exceptions.TornadoInternalError;
import uk.ac.manchester.tornado.api.exceptions.TornadoMemoryException;
import uk.ac.manchester.tornado.api.exceptions.TornadoRuntimeException;
import uk.ac.manchester.tornado.api.internal.annotations.Payload;
<<<<<<< HEAD
import uk.ac.manchester.tornado.api.memory.ObjectBuffer;
import uk.ac.manchester.tornado.api.types.HalfFloat;
=======
import uk.ac.manchester.tornado.api.memory.XPUBuffer;
>>>>>>> 501a0d9f
import uk.ac.manchester.tornado.api.types.arrays.ByteArray;
import uk.ac.manchester.tornado.api.types.arrays.CharArray;
import uk.ac.manchester.tornado.api.types.arrays.DoubleArray;
import uk.ac.manchester.tornado.api.types.arrays.FloatArray;
import uk.ac.manchester.tornado.api.types.arrays.HalfFloatArray;
import uk.ac.manchester.tornado.api.types.arrays.IntArray;
import uk.ac.manchester.tornado.api.types.arrays.LongArray;
import uk.ac.manchester.tornado.api.types.arrays.ShortArray;
import uk.ac.manchester.tornado.api.types.arrays.TornadoNativeArray;
import uk.ac.manchester.tornado.api.types.common.PrimitiveStorage;
import uk.ac.manchester.tornado.drivers.opencl.OCLDeviceContext;
import uk.ac.manchester.tornado.runtime.common.Tornado;
import uk.ac.manchester.tornado.runtime.common.TornadoOptions;
import uk.ac.manchester.tornado.runtime.utils.TornadoUtils;

public class OCLVectorWrapper implements XPUBuffer {

    private static final int INIT_VALUE = -1;
    protected final OCLDeviceContext deviceContext;
    private final long batchSize;
    private final JavaKind kind;
    private long bufferId;
    private long bufferOffset;
    private long bufferSize;
    private long setSubRegionSize;

    public OCLVectorWrapper(final OCLDeviceContext device, final Object object, long batchSize) {
        TornadoInternalError.guarantee(object instanceof PrimitiveStorage, STR."Expecting a PrimitiveStorage type, but found: \{object.getClass()}");
        this.deviceContext = device;
        this.batchSize = batchSize;
        this.bufferId = INIT_VALUE;
        this.bufferOffset = 0;
        Object payload = TornadoUtils.getAnnotatedObjectFromField(object, Payload.class);
        this.kind = getJavaKind(payload.getClass());
        this.bufferSize = sizeOf(payload);
    }

    public long getBatchSize() {
        return batchSize;
    }

    @Override
    public void allocate(Object value, long batchSize) {
        TornadoInternalError.guarantee(value instanceof PrimitiveStorage, "Expecting a PrimitiveStorage type");
        final Object hostArray = TornadoUtils.getAnnotatedObjectFromField(value, Payload.class);
        if (batchSize <= 0) {
            bufferSize = sizeOf(hostArray);
        } else {
            bufferSize = batchSize;
        }

        if (bufferSize <= 0) {
            throw new TornadoMemoryException(STR."[ERROR] Bytes Allocated <= 0: \{bufferSize}");
        }

        this.bufferId = deviceContext.getBufferProvider().getOrAllocateBufferWithSize(bufferSize);

        if (Tornado.FULL_DEBUG) {
            info("allocated: array kind=%s, size=%s, length offset=%d, header size=%d", kind.getJavaName(), humanReadableByteCount(bufferSize, true), bufferOffset,
                    TornadoOptions.PANAMA_OBJECT_HEADER_SIZE);
        }
    }

    @Override
    public void deallocate() {
        TornadoInternalError.guarantee(bufferId != INIT_VALUE, "Fatal error: trying to deallocate an invalid buffer");

        deviceContext.getBufferProvider().markBufferReleased(bufferId, bufferSize);
        bufferId = INIT_VALUE;
        bufferSize = INIT_VALUE;

        if (Tornado.FULL_DEBUG) {
            info("deallocated: array kind=%s, size=%s, length offset=%d, header size=%d", kind.getJavaName(), humanReadableByteCount(bufferSize, true), bufferOffset,
                    TornadoOptions.PANAMA_OBJECT_HEADER_SIZE);
        }
    }

    @Override
    public long size() {
        return bufferSize;
    }

    @Override
    public void setSizeSubRegion(long batchSize) {
        this.setSubRegionSize = batchSize;
    }

    @Override
    public int enqueueRead(long executionPlanId, final Object value, long hostOffset, final int[] events, boolean useDeps) {
        TornadoInternalError.guarantee(value instanceof PrimitiveStorage, "Expecting a PrimitiveStorage type");
        final Object actualValue = TornadoUtils.getAnnotatedObjectFromField(value, Payload.class);
        if (actualValue == null) {
            throw new TornadoRuntimeException("[ERROR] output data is NULL");
        }
        final int returnEvent = enqueueReadArrayData(executionPlanId, toBuffer(), bufferOffset, bufferSize, actualValue, hostOffset, (useDeps) ? events : null);
        return useDeps ? returnEvent : -1;
    }

    /**
     * Copy data from the device to the main host.
     *
     * @param bufferId
     *     Device Buffer ID
     * @param offset
     *     Offset within the device buffer
     * @param bytes
     *     Bytes to be copied back to the host
     * @param value
     *     Host array that resides the final data
     * @param waitEvents
     *     List of events to wait for.
     * @return Event information
     */
    private int enqueueReadArrayData(long executionPlanId, long bufferId, long offset, long bytes, Object value, long hostOffset, int[] waitEvents) {
        if (kind == JavaKind.Int) {
            return deviceContext.enqueueReadBuffer(executionPlanId, bufferId, offset, bytes, (int[]) value, hostOffset, waitEvents);
        } else if (kind == JavaKind.Float) {
            return deviceContext.enqueueReadBuffer(executionPlanId, bufferId, offset, bytes, (float[]) value, hostOffset, waitEvents);
        } else if (kind == JavaKind.Double) {
            return deviceContext.enqueueReadBuffer(executionPlanId, bufferId, offset, bytes, (double[]) value, hostOffset, waitEvents);
        } else if (kind == JavaKind.Long) {
            return deviceContext.enqueueReadBuffer(executionPlanId, bufferId, offset, bytes, (long[]) value, hostOffset, waitEvents);
        } else if (kind == JavaKind.Short) {
            return deviceContext.enqueueReadBuffer(executionPlanId, bufferId, offset, bytes, (short[]) value, hostOffset, waitEvents);
        } else if (kind == JavaKind.Byte) {
            return deviceContext.enqueueReadBuffer(executionPlanId, bufferId, offset, bytes, (byte[]) value, hostOffset, waitEvents);
        } else if (kind == JavaKind.Object) {
            if (value instanceof TornadoNativeArray nativeArray) {
                return deviceContext.enqueueReadBuffer(executionPlanId, bufferId, offset, bytes, nativeArray.getSegmentWithHeader().address(), hostOffset, waitEvents);
            } else {
                throw new TornadoRuntimeException(STR."Type not supported: \{value.getClass()}");
            }
        } else {
            TornadoInternalError.shouldNotReachHere("Expecting an array type");
        }
        return -1;
    }

    @Override
    public List<Integer> enqueueWrite(long executionPlanId, final Object value, long batchSize, long hostOffset, final int[] events, boolean useDeps) {
        TornadoInternalError.guarantee(value instanceof PrimitiveStorage, "Expecting a PrimitiveStorage type");
        final Object array = TornadoUtils.getAnnotatedObjectFromField(value, Payload.class);
        ArrayList<Integer> listEvents = new ArrayList<>();

        if (array == null) {
            throw new TornadoRuntimeException("ERROR] Data to be copied is NULL");
        }
        final int returnEvent = enqueueWriteArrayData(executionPlanId, toBuffer(), bufferOffset, bufferSize, array, hostOffset, (useDeps) ? events : null);
        listEvents.add(returnEvent);
        return useDeps ? listEvents : null;
    }

    private int enqueueWriteArrayData(long executionPlanId, long bufferId, long offset, long bytes, Object value, long hostOffset, int[] waitEvents) {
        if (kind == JavaKind.Int) {
            return deviceContext.enqueueWriteBuffer(executionPlanId, bufferId, offset, bytes, (int[]) value, hostOffset, waitEvents);
        } else if (kind == JavaKind.Float) {
            return deviceContext.enqueueWriteBuffer(executionPlanId, bufferId, offset, bytes, (float[]) value, hostOffset, waitEvents);
        } else if (kind == JavaKind.Double) {
            return deviceContext.enqueueWriteBuffer(executionPlanId, bufferId, offset, bytes, (double[]) value, hostOffset, waitEvents);
        } else if (kind == JavaKind.Long) {
            return deviceContext.enqueueWriteBuffer(executionPlanId, bufferId, offset, bytes, (long[]) value, hostOffset, waitEvents);
        } else if (kind == JavaKind.Short) {
            return deviceContext.enqueueWriteBuffer(executionPlanId, bufferId, offset, bytes, (short[]) value, hostOffset, waitEvents);
        } else if (kind == JavaKind.Byte) {
            return deviceContext.enqueueWriteBuffer(executionPlanId, bufferId, offset, bytes, (byte[]) value, hostOffset, waitEvents);
        } else if (kind == JavaKind.Object) {
            if (value instanceof TornadoNativeArray nativeArray) {
                return deviceContext.enqueueWriteBuffer(executionPlanId, bufferId, offset, bytes, nativeArray.getSegmentWithHeader().address(), hostOffset, waitEvents);
            } else {
                throw new TornadoRuntimeException(STR."Type not supported: \{value.getClass()}");
            }
        } else {
            TornadoInternalError.shouldNotReachHere("Expecting an array type");
        }
        return -1;
    }

    @Override
    public void read(long executionPlanId, final Object value) {
        // TODO: reading with offset != 0
        read(executionPlanId, value, 0, 0, null, false);
    }

    @Override
    public int read(long executionPlanId, final Object value, long hostOffset, long partialReadSize, int[] events, boolean useDeps) {
        TornadoInternalError.guarantee(value instanceof PrimitiveStorage, "Expecting a PrimitiveStorage type");
        final Object array = TornadoUtils.getAnnotatedObjectFromField(value, Payload.class);
        if (array == null) {
            throw new TornadoRuntimeException("[ERROR] output data is NULL");
        }
        return readArrayData(executionPlanId, toBuffer(), bufferOffset, bufferSize, array, hostOffset, (useDeps) ? events : null);
    }

    private int readArrayData(long executionPlanId, long bufferId, long offset, long bytes, Object value, long hostOffset, int[] waitEvents) {
        if (kind == JavaKind.Int) {
            return deviceContext.readBuffer(executionPlanId, bufferId, offset, bytes, (int[]) value, hostOffset, waitEvents);
        } else if (kind == JavaKind.Float) {
            return deviceContext.readBuffer(executionPlanId, bufferId, offset, bytes, (float[]) value, hostOffset, waitEvents);
        } else if (kind == JavaKind.Double) {
            return deviceContext.readBuffer(executionPlanId, bufferId, offset, bytes, (double[]) value, hostOffset, waitEvents);
        } else if (kind == JavaKind.Long) {
            return deviceContext.readBuffer(executionPlanId, bufferId, offset, bytes, (long[]) value, hostOffset, waitEvents);
        } else if (kind == JavaKind.Short) {
            return deviceContext.readBuffer(executionPlanId, bufferId, offset, bytes, (short[]) value, hostOffset, waitEvents);
        } else if (kind == JavaKind.Byte) {
            return deviceContext.readBuffer(executionPlanId, bufferId, offset, bytes, (byte[]) value, hostOffset, waitEvents);
        } else if (kind == JavaKind.Object) {
            if (value instanceof TornadoNativeArray nativeArray) {
                return deviceContext.readBuffer(executionPlanId, bufferId, offset, bytes, nativeArray.getSegmentWithHeader().address(), hostOffset, waitEvents);
            } else {
                throw new TornadoRuntimeException(STR."Type not supported: \{value.getClass()}");
            }
        } else {
            TornadoInternalError.shouldNotReachHere("Expecting an array type");
        }
        return -1;
    }

    private long sizeOf(final Object array) {
        long size;
        if (array instanceof TornadoNativeArray nativeArray) {
<<<<<<< HEAD
            size = nativeArray.getNumBytesOfSegment();
        } else if (array.getClass() == HalfFloat[].class) {
            size = (long) Array.getLength(array) * 2;
=======
            size = nativeArray.getNumBytesOfSegmentWithHeader();
>>>>>>> 501a0d9f
        } else {
            size = (long) Array.getLength(array) * kind.getByteCount();
        }
        return size;
    }

    @Override
    public long toBuffer() {
        return bufferId;
    }

    @Override
    public void setBuffer(XPUBufferWrapper bufferWrapper) {
        this.bufferId = bufferWrapper.buffer;
        this.bufferOffset = bufferWrapper.bufferOffset;

        bufferWrapper.bufferOffset += size();
    }

    @Override
    public long getBufferOffset() {
        return bufferOffset;
    }

    @Override
    public String toString() {
        return String.format("buffer<%s> %s", kind.getJavaName(), humanReadableByteCount(bufferSize, true));
    }

    @Override
    public void write(long executionPlanId, final Object value) {
        TornadoInternalError.guarantee(value instanceof PrimitiveStorage, "Expecting a PrimitiveStorage type");
        final Object array = TornadoUtils.getAnnotatedObjectFromField(value, Payload.class);
        if (array == null) {
            throw new TornadoRuntimeException("[ERROR] data is NULL");
        }
        // TODO: Writing with offset != 0
        writeArrayData(executionPlanId, toBuffer(), bufferOffset, bufferSize, array, 0, null);
    }

    private void writeArrayData(long executionPlanId, long bufferId, long offset, long bytes, Object value, long hostOffset, int[] waitEvents) {
        if (kind == JavaKind.Int) {
            deviceContext.writeBuffer(executionPlanId, bufferId, offset, bytes, (int[]) value, hostOffset, waitEvents);
        } else if (kind == JavaKind.Float) {
            deviceContext.writeBuffer(executionPlanId, bufferId, offset, bytes, (float[]) value, hostOffset, waitEvents);
        } else if (kind == JavaKind.Double) {
            deviceContext.writeBuffer(executionPlanId, bufferId, offset, bytes, (double[]) value, hostOffset, waitEvents);
        } else if (kind == JavaKind.Long) {
            deviceContext.writeBuffer(executionPlanId, bufferId, offset, bytes, (long[]) value, hostOffset, waitEvents);
        } else if (kind == JavaKind.Short) {
            deviceContext.writeBuffer(executionPlanId, bufferId, offset, bytes, (short[]) value, hostOffset, waitEvents);
        } else if (kind == JavaKind.Byte) {
            deviceContext.writeBuffer(executionPlanId, bufferId, offset, bytes, (byte[]) value, hostOffset, waitEvents);
        } else if (kind == JavaKind.Object) {
            if (value instanceof TornadoNativeArray nativeArray) {
                deviceContext.writeBuffer(executionPlanId, bufferId, offset, bytes, nativeArray.getSegmentWithHeader().address(), hostOffset, waitEvents);
            } else {
                throw new TornadoRuntimeException(STR."Data type not supported: \{value.getClass()}");
            }
        } else {
            TornadoInternalError.shouldNotReachHere("Expecting an array type");
        }
    }

    private JavaKind getJavaKind(Class<?> type) {
        if (type.isArray()) {
            if (type == int[].class) {
                return JavaKind.Int;
            } else if (type == float[].class) {
                return JavaKind.Float;
            } else if (type == double[].class) {
                return JavaKind.Double;
            } else if (type == long[].class) {
                return JavaKind.Long;
            } else if (type == short[].class) {
                return JavaKind.Short;
            } else if (type == byte[].class) {
                return JavaKind.Byte;
            } else if (type == HalfFloat[].class) {
                return JavaKind.Object;
            } else {
                warn("cannot wrap field: array type=%s", type.getName());
            }
        } else if (type == FloatArray.class || type == IntArray.class || type == DoubleArray.class || type == LongArray.class || type == ShortArray.class || type == CharArray.class || type == ByteArray.class || type == HalfFloatArray.class) {
            return JavaKind.Object;
        } else {
            TornadoInternalError.shouldNotReachHere(STR."The type should be an array, but found: \{type}");
        }
        return null;
    }

    @Override
    public long getSizeSubRegionSize() {
        return setSubRegionSize;
    }
}<|MERGE_RESOLUTION|>--- conflicted
+++ resolved
@@ -36,12 +36,8 @@
 import uk.ac.manchester.tornado.api.exceptions.TornadoMemoryException;
 import uk.ac.manchester.tornado.api.exceptions.TornadoRuntimeException;
 import uk.ac.manchester.tornado.api.internal.annotations.Payload;
-<<<<<<< HEAD
-import uk.ac.manchester.tornado.api.memory.ObjectBuffer;
+import uk.ac.manchester.tornado.api.memory.XPUBuffer;
 import uk.ac.manchester.tornado.api.types.HalfFloat;
-=======
-import uk.ac.manchester.tornado.api.memory.XPUBuffer;
->>>>>>> 501a0d9f
 import uk.ac.manchester.tornado.api.types.arrays.ByteArray;
 import uk.ac.manchester.tornado.api.types.arrays.CharArray;
 import uk.ac.manchester.tornado.api.types.arrays.DoubleArray;
@@ -263,13 +259,9 @@
     private long sizeOf(final Object array) {
         long size;
         if (array instanceof TornadoNativeArray nativeArray) {
-<<<<<<< HEAD
-            size = nativeArray.getNumBytesOfSegment();
+            size = nativeArray.getNumBytesOfSegmentWithHeader();
         } else if (array.getClass() == HalfFloat[].class) {
             size = (long) Array.getLength(array) * 2;
-=======
-            size = nativeArray.getNumBytesOfSegmentWithHeader();
->>>>>>> 501a0d9f
         } else {
             size = (long) Array.getLength(array) * kind.getByteCount();
         }
