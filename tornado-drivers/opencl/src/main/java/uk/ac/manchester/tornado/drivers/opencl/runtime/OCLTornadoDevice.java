--- conflicted
+++ resolved
@@ -59,7 +59,6 @@
 import uk.ac.manchester.tornado.api.types.arrays.IntArray;
 import uk.ac.manchester.tornado.api.types.arrays.LongArray;
 import uk.ac.manchester.tornado.api.types.arrays.ShortArray;
-import uk.ac.manchester.tornado.api.types.tensors.Tensor;
 import uk.ac.manchester.tornado.drivers.common.TornadoBufferProvider;
 import uk.ac.manchester.tornado.drivers.opencl.OCLBackendImpl;
 import uk.ac.manchester.tornado.drivers.opencl.OCLCodeCache;
@@ -103,13 +102,9 @@
 
 public class OCLTornadoDevice implements TornadoXPUDevice {
 
-<<<<<<< HEAD
+    private static OCLBackendImpl driver = null;
+    private static boolean BENCHMARKING_MODE = Boolean.parseBoolean(System.getProperties().getProperty("tornado.benchmarking", "False"));
     private static final Pattern NAME_PATTERN = Pattern.compile("^OpenCL (\\d)\\.(\\d).*");
-    private static OCLDriver driver = null;
-=======
-    private static OCLBackendImpl driver = null;
->>>>>>> 927d5722
-    private static boolean BENCHMARKING_MODE = Boolean.parseBoolean(System.getProperties().getProperty("tornado.benchmarking", "False"));
     private final OCLTargetDevice device;
     private final int deviceIndex;
     private final int platformIndex;
@@ -301,7 +296,7 @@
             TornadoLogger.fatal("Unable to compile %s for device %s\n", task.getId(), getDeviceName());
             TornadoLogger.fatal("Exception occurred when compiling %s\n", ((CompilableTask) task).getMethod().getName());
             if (TornadoOptions.RECOVER_BAILOUT) {
-                throw new TornadoBailoutRuntimeException(STR."[Error during the Task Compilation]: \{e.getMessage()}");
+                throw new TornadoBailoutRuntimeException("[Error during the Task Compilation]: " + e.getMessage());
             } else {
                 throw e;
             }
@@ -341,7 +336,7 @@
         } else if (task instanceof PrebuiltTask) {
             return compilePreBuiltTask(task);
         }
-        TornadoInternalError.shouldNotReachHere(STR."task of unknown type: \{task.getClass().getSimpleName()}");
+        TornadoInternalError.shouldNotReachHere("task of unknown type: " + task.getClass().getSimpleName());
         return null;
     }
 
@@ -367,7 +362,7 @@
         TaskMetaDataInterface meta = task.meta();
         if (meta instanceof TaskMetaData) {
             TaskMetaData metaData = (TaskMetaData) task.meta();
-            return STR."\{task.getId()}.device=\{metaData.getDriverIndex()}:\{metaData.getDeviceIndex()}";
+            return task.getId() + ".device=" + metaData.getDriverIndex() + ":" + metaData.getDeviceIndex();
         } else {
             throw new RuntimeException("[ERROR] TaskMetadata expected");
         }
@@ -403,11 +398,12 @@
 
     @Override
     public int[] checkAtomicsForTask(SchedulableTask task, int[] array, int paramIndex, Object value) {
-        if (value instanceof AtomicInteger atomicInteger) {
+        if (value instanceof AtomicInteger) {
+            AtomicInteger ai = (AtomicInteger) value;
             if (TornadoAtomicIntegerNode.globalAtomicsParameters.containsKey(task.meta().getCompiledResolvedJavaMethod())) {
                 HashMap<Integer, Integer> values = TornadoAtomicIntegerNode.globalAtomicsParameters.get(task.meta().getCompiledResolvedJavaMethod());
                 int index = values.get(paramIndex);
-                array[index] = atomicInteger.get();
+                array[index] = ai.get();
             }
         }
         return array;
@@ -549,8 +545,6 @@
                 result = new OCLMemorySegmentWrapper(deviceContext, batchSize);
             } else if (object instanceof HalfFloatArray) {
                 result = new OCLMemorySegmentWrapper(deviceContext, batchSize);
-            } else if (object instanceof Tensor) {
-                result = new OCLMemorySegmentWrapper(deviceContext, batchSize);
             } else {
                 result = new OCLXPUBuffer(deviceContext, object);
             }
@@ -640,13 +634,12 @@
     public int streamOutBlocking(long executionPlanId, Object object, long hostOffset, DeviceBufferState state, int[] events) {
         long partialCopySize = state.getPartialCopySize();
         if (state.isAtomicRegionPresent()) {
-
             // Read for Atomics
             int eventID = state.getObjectBuffer().enqueueRead(executionPlanId, null, 0, null, false);
-            if (object instanceof AtomicInteger atomicInteger) {
+            if (object instanceof AtomicInteger) {
                 int[] arr = getAtomic().getIntBuffer();
                 int indexFromGlobalRegion = mappingAtomics.get(object);
-                atomicInteger.set(arr[indexFromGlobalRegion]);
+                ((AtomicInteger) object).set(arr[indexFromGlobalRegion]);
             }
             return eventID;
         } else {
@@ -811,7 +804,10 @@
         if (major > 2) {
             return true;
         }
-        return major == 2 && minor >= 1;
+        if (major == 2 && minor >= 1) {
+            return true;
+        }
+        return false;
     }
 
 }