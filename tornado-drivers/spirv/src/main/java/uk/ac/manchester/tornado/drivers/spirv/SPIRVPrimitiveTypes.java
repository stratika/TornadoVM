/*
 * This file is part of Tornado: A heterogeneous programming framework:
 * https://github.com/beehive-lab/tornadovm
 *
<<<<<<< HEAD
 * Copyright (c) 2021, 2024, APT Group, Department of Computer Science,
=======
 * Copyright (c) 2021, 2024 APT Group, Department of Computer Science,
>>>>>>> 544e1071
 * School of Engineering, The University of Manchester. All rights reserved.
 * DO NOT ALTER OR REMOVE COPYRIGHT NOTICES OR THIS FILE HEADER.
 *
 * This code is free software; you can redistribute it and/or modify it
 * under the terms of the GNU General Public License version 2 only, as
 * published by the Free Software Foundation.
 *
 * This code is distributed in the hope that it will be useful, but WITHOUT
 * ANY WARRANTY; without even the implied warranty of MERCHANTABILITY or
 * FITNESS FOR A PARTICULAR PURPOSE. See the GNU General Public License
 * version 2 for more details (a copy is included in the LICENSE file that
 * accompanied this code).
 *
 * You should have received a copy of the GNU General Public License version
 * 2 along with this work; if not, write to the Free Software Foundation,
 * Inc., 51 Franklin St, Fifth Floor, Boston, MA 02110-1301 USA.
 *
 */
package uk.ac.manchester.tornado.drivers.spirv;

import java.util.HashMap;
import java.util.HashSet;
import java.util.Map;
import java.util.Set;

import uk.ac.manchester.beehivespirvtoolkit.lib.instructions.SPIRVOpCapability;
import uk.ac.manchester.beehivespirvtoolkit.lib.instructions.SPIRVOpTypeBool;
import uk.ac.manchester.beehivespirvtoolkit.lib.instructions.SPIRVOpTypeFloat;
import uk.ac.manchester.beehivespirvtoolkit.lib.instructions.SPIRVOpTypeInt;
import uk.ac.manchester.beehivespirvtoolkit.lib.instructions.SPIRVOpTypePointer;
import uk.ac.manchester.beehivespirvtoolkit.lib.instructions.SPIRVOpTypeVector;
import uk.ac.manchester.beehivespirvtoolkit.lib.instructions.SPIRVOpTypeVoid;
import uk.ac.manchester.beehivespirvtoolkit.lib.instructions.SPIRVOpUndef;
import uk.ac.manchester.beehivespirvtoolkit.lib.instructions.operands.SPIRVCapability;
import uk.ac.manchester.beehivespirvtoolkit.lib.instructions.operands.SPIRVId;
import uk.ac.manchester.beehivespirvtoolkit.lib.instructions.operands.SPIRVLiteralInteger;
import uk.ac.manchester.beehivespirvtoolkit.lib.instructions.operands.SPIRVStorageClass;
import uk.ac.manchester.tornado.api.exceptions.TornadoRuntimeException;
import uk.ac.manchester.tornado.drivers.spirv.graal.lir.SPIRVKind;

public class SPIRVPrimitiveTypes {

    final private Map<SPIRVKind, SPIRVId> primitives;

    final private Map<SPIRVKind, SPIRVId> undefTable;

    final private Map<SPIRVKind, HashMap<String, SPIRVId>> ptrWithStorageClassToPrimitive;

    final private Map<SPIRVKind, HashMap<String, SPIRVId>> ptrFunctionToPtrWG;

    private final uk.ac.manchester.beehivespirvtoolkit.lib.SPIRVModule module;

    private final Set<SPIRVKind> capabilities;

    private boolean vector16Capability;
    private boolean genericCapability;

    public SPIRVPrimitiveTypes(uk.ac.manchester.beehivespirvtoolkit.lib.SPIRVModule module) {
        this.module = module;
        this.primitives = new HashMap<>();
        this.undefTable = new HashMap<>();
        this.ptrWithStorageClassToPrimitive = new HashMap<>();
        this.ptrFunctionToPtrWG = new HashMap<>();
        capabilities = new HashSet<>();
    }

    private SPIRVId getVectorType(SPIRVKind vectorType, SPIRVId typeID) {
        SPIRVId intPrimitiveId = getTypePrimitive(vectorType.getElementKind());
        if ((vectorType.getVectorLength() == 8 || vectorType.getVectorLength() == 16) && !vector16Capability) {
            // Having 8 or 16 components for TypeVector requires the Vector16 capability
            module.add(new SPIRVOpCapability(SPIRVCapability.Vector16()));
            vector16Capability = true;
        }
        module.add(new SPIRVOpTypeVector(typeID, intPrimitiveId, new SPIRVLiteralInteger(vectorType.getVectorLength())));
        primitives.put(vectorType, typeID);
        return primitives.get(vectorType);
    }

    public SPIRVId getTypePrimitive(SPIRVKind primitive) {
        if (!primitives.containsKey(primitive)) {
            SPIRVId typeID = module.getNextId();
            int sizeInBytes = primitive.getSizeInBytes() * 8;

            if (primitive.isVector()) {
                return getVectorType(primitive, typeID);
            }
            switch (primitive) {
                case OP_TYPE_VOID:
                    module.add(new SPIRVOpTypeVoid(typeID));
                    break;
                case OP_TYPE_BOOL:
                    module.add(new SPIRVOpTypeBool(typeID));
                    break;
                case OP_TYPE_INT_8:
                    if (!capabilities.contains(primitive)) {
                        module.add(new SPIRVOpCapability(SPIRVCapability.Int8()));
                    }
                    module.add(new SPIRVOpTypeInt(typeID, new SPIRVLiteralInteger(sizeInBytes), new SPIRVLiteralInteger(0)));
                    break;
                case OP_TYPE_INT_16:
                    if (!capabilities.contains(primitive)) {
                        module.add(new SPIRVOpCapability(SPIRVCapability.Int16()));
                    }
                    module.add(new SPIRVOpTypeInt(typeID, new SPIRVLiteralInteger(sizeInBytes), new SPIRVLiteralInteger(0)));
                    break;
                case OP_TYPE_INT_64:
                    if (!capabilities.contains(primitive)) {
                        module.add(new SPIRVOpCapability(SPIRVCapability.Int64()));
                    }
                    module.add(new SPIRVOpTypeInt(typeID, new SPIRVLiteralInteger(sizeInBytes), new SPIRVLiteralInteger(0)));
                    break;
                case OP_TYPE_INT_32:
                    module.add(new SPIRVOpTypeInt(typeID, new SPIRVLiteralInteger(sizeInBytes), new SPIRVLiteralInteger(0)));
                    break;
                case OP_TYPE_FLOAT_16:
                    if (!capabilities.contains(primitive)) {
                        module.add(new SPIRVOpCapability(SPIRVCapability.Float16Buffer()));
                        module.add(new SPIRVOpCapability(SPIRVCapability.Float16()));
                    }
                    module.add(new SPIRVOpTypeFloat(typeID, new SPIRVLiteralInteger(sizeInBytes)));
                    break;
                case OP_TYPE_FLOAT_32:
                    module.add(new SPIRVOpTypeFloat(typeID, new SPIRVLiteralInteger(sizeInBytes)));
                    break;
                case OP_TYPE_FLOAT_64:
                    if (!capabilities.contains(primitive)) {
                        module.add(new SPIRVOpCapability(SPIRVCapability.Float64()));
                    }
                    module.add(new SPIRVOpTypeFloat(typeID, new SPIRVLiteralInteger(sizeInBytes)));
                    break;
                default:
                    throw new TornadoRuntimeException("DataType Not supported yet");
            }
            primitives.put(primitive, typeID);
        }
        return primitives.get(primitive);
    }

    public SPIRVId getPtrToCrossWorkGroupPrimitive(SPIRVKind primitive) {
        return getPtrOpTypePointerWithStorage(primitive, SPIRVStorageClass.CrossWorkgroup());
    }

    public SPIRVId getPtrToTypeFunctionPrimitive(SPIRVKind primitive) {
        return getPtrOpTypePointerWithStorage(primitive, SPIRVStorageClass.Function());
    }

    public SPIRVId getPtrOpTypePointerWithStorage(SPIRVKind primitive, SPIRVStorageClass storageClass) {
        SPIRVId primitiveId = getTypePrimitive(primitive);
        if (storageClass.equals(SPIRVStorageClass.Generic()) && !genericCapability) {
            // Requires Capability Generic Pointer
            module.add(new SPIRVOpCapability(SPIRVCapability.GenericPointer()));
            genericCapability = true;
        }
        if (!ptrWithStorageClassToPrimitive.containsKey(primitive)) {
            HashMap<String, SPIRVId> spirvStorageClassSPIRVIdMap = new HashMap<>();
            SPIRVId resultType = module.getNextId();
            module.add(new SPIRVOpTypePointer(resultType, storageClass, primitiveId));
            spirvStorageClassSPIRVIdMap.put(storageClass.name, resultType);
            ptrWithStorageClassToPrimitive.put(primitive, spirvStorageClassSPIRVIdMap);
            return spirvStorageClassSPIRVIdMap.get(storageClass.name);
        } else {
            HashMap<String, SPIRVId> spirvStorageClassSPIRVIdMap = ptrWithStorageClassToPrimitive.get(primitive);
            if (!spirvStorageClassSPIRVIdMap.containsKey(storageClass.name)) {
                SPIRVId resultType = module.getNextId();
                module.add(new SPIRVOpTypePointer(resultType, storageClass, primitiveId));
                spirvStorageClassSPIRVIdMap.put(storageClass.name, resultType);
                ptrWithStorageClassToPrimitive.put(primitive, spirvStorageClassSPIRVIdMap);
            }
            return spirvStorageClassSPIRVIdMap.get(storageClass.name);
        }
    }

    public SPIRVId getPtrFunctionToPtrCrossWorkGroup(SPIRVKind primitive) {
        return getPtrFunctionToPtrCrossWorkGroup(primitive, SPIRVStorageClass.Function());
    }

    public SPIRVId getPtrFunctionToPtrCrossWorkGroup(SPIRVKind primitive, SPIRVStorageClass storageClass) {
        SPIRVId idCrossWorkGroup = getPtrToCrossWorkGroupPrimitive(primitive);
        if (!ptrFunctionToPtrWG.containsKey(primitive)) {
            HashMap<String, SPIRVId> spirvStorageClassSPIRVIdMap = new HashMap<>();
            SPIRVId resultType = module.getNextId();
            module.add(new SPIRVOpTypePointer(resultType, storageClass, idCrossWorkGroup));
            spirvStorageClassSPIRVIdMap.put(storageClass.name, resultType);
            ptrFunctionToPtrWG.put(primitive, spirvStorageClassSPIRVIdMap);
            return spirvStorageClassSPIRVIdMap.get(storageClass.name);
        } else {
            HashMap<String, SPIRVId> spirvStorageClassSPIRVIdMap = ptrFunctionToPtrWG.get(primitive);
            if (!spirvStorageClassSPIRVIdMap.containsKey(storageClass.name)) {
                SPIRVId resultType = module.getNextId();
                module.add(new SPIRVOpTypePointer(resultType, storageClass, idCrossWorkGroup));
                spirvStorageClassSPIRVIdMap.put(storageClass.name, resultType);
                ptrFunctionToPtrWG.put(primitive, spirvStorageClassSPIRVIdMap);
            }
            return spirvStorageClassSPIRVIdMap.get(storageClass.name);
        }
    }

    public SPIRVId getTypeVoid() {
        return getTypePrimitive(SPIRVKind.OP_TYPE_VOID);
    }

    public void emitTypeVoid() {
        getTypeVoid();
    }

    public SPIRVId getUndef(SPIRVKind vectorType) {
        if (undefTable.containsKey(vectorType)) {
            return undefTable.get(vectorType);
        } else {
            SPIRVId undefId = module.getNextId();
            SPIRVId typeId = getTypePrimitive(vectorType);
            module.add(new SPIRVOpUndef(typeId, undefId));
            undefTable.put(vectorType, undefId);
            return undefId;
        }
    }

    public SPIRVId getPtrGenericPrimitive(SPIRVKind primitiveKind) {
        return getPtrOpTypePointerWithStorage(primitiveKind, SPIRVStorageClass.Generic());
    }
}<|MERGE_RESOLUTION|>--- conflicted
+++ resolved
@@ -2,11 +2,7 @@
  * This file is part of Tornado: A heterogeneous programming framework:
  * https://github.com/beehive-lab/tornadovm
  *
-<<<<<<< HEAD
- * Copyright (c) 2021, 2024, APT Group, Department of Computer Science,
-=======
  * Copyright (c) 2021, 2024 APT Group, Department of Computer Science,
->>>>>>> 544e1071
  * School of Engineering, The University of Manchester. All rights reserved.
  * DO NOT ALTER OR REMOVE COPYRIGHT NOTICES OR THIS FILE HEADER.
  *
