/*
 * This file is part of Tornado: A heterogeneous programming framework:
 * https://github.com/beehive-lab/tornadovm
 *
 * Copyright (c) 2021, APT Group, Department of Computer Science,
 * School of Engineering, The University of Manchester. All rights reserved.
 * DO NOT ALTER OR REMOVE COPYRIGHT NOTICES OR THIS FILE HEADER.
 *
 * This code is free software; you can redistribute it and/or modify it
 * under the terms of the GNU General Public License version 2 only, as
 * published by the Free Software Foundation.
 *
 * This code is distributed in the hope that it will be useful, but WITHOUT
 * ANY WARRANTY; without even the implied warranty of MERCHANTABILITY or
 * FITNESS FOR A PARTICULAR PURPOSE. See the GNU General Public License
 * version 2 for more details (a copy is included in the LICENSE file that
 * accompanied this code).
 *
 * You should have received a copy of the GNU General Public License version
 * 2 along with this work; if not, write to the Free Software Foundation,
 * Inc., 51 Franklin St, Fifth Floor, Boston, MA 02110-1301 USA.
 *
 */
package uk.ac.manchester.tornado.drivers.spirv.graal;

import java.util.Arrays;

import uk.ac.manchester.tornado.api.WorkerGrid;
import uk.ac.manchester.tornado.api.common.Event;
import uk.ac.manchester.tornado.api.exceptions.TornadoInternalError;
import uk.ac.manchester.tornado.api.exceptions.TornadoRuntimeException;
import uk.ac.manchester.tornado.api.memory.XPUBuffer;
import uk.ac.manchester.tornado.api.profiler.ProfilerType;
import uk.ac.manchester.tornado.drivers.common.utils.EventDescriptor;
import uk.ac.manchester.tornado.drivers.opencl.OCLCommandQueue;
import uk.ac.manchester.tornado.drivers.opencl.OCLErrorCode;
import uk.ac.manchester.tornado.drivers.opencl.OCLEventPool;
import uk.ac.manchester.tornado.drivers.spirv.SPIRVDeviceContext;
import uk.ac.manchester.tornado.drivers.spirv.SPIRVModule;
import uk.ac.manchester.tornado.drivers.spirv.SPIRVOCLModule;
import uk.ac.manchester.tornado.drivers.spirv.levelzero.Sizeof;
import uk.ac.manchester.tornado.drivers.spirv.mm.SPIRVKernelStackFrame;
import uk.ac.manchester.tornado.drivers.spirv.ocl.SPIRVOCLNativeDispatcher;
import uk.ac.manchester.tornado.runtime.common.KernelStackFrame;
import uk.ac.manchester.tornado.runtime.common.RuntimeUtilities;
import uk.ac.manchester.tornado.runtime.common.TornadoOptions;
import uk.ac.manchester.tornado.runtime.tasks.meta.TaskDataContext;

public class SPIRVOCLInstalledCode extends SPIRVInstalledCode {

    private boolean valid;
    public static final String WARNING_THREAD_LOCAL = "[TornadoVM SPIR-V] Warning: TornadoVM changed the user-defined local thread sizes to the suggested values by the driver.";
    private static final int WARP_SIZE = 32;
    private boolean ADJUST_IRREGULAR = false;

    public SPIRVOCLInstalledCode(String name, SPIRVModule spirvModule, SPIRVDeviceContext deviceContext) {
        super(name, spirvModule, deviceContext);
        this.valid = true;
    }

    @Override
    public int launchWithDependencies(long executionPlanId, KernelStackFrame callWrapper, XPUBuffer atomicSpace, TaskDataContext meta, long batchThreads, int[] waitEvents) {
        throw new RuntimeException("Not implemented yet");
    }

    @Override
    public int launchWithoutDependencies(long executionPlanId, KernelStackFrame callWrapper, XPUBuffer atomicSpace, TaskDataContext meta, long batchThreads) {

        // Set kernel args
        setKernelArgs(executionPlanId, (SPIRVKernelStackFrame) callWrapper);
        SPIRVOCLModule module = (SPIRVOCLModule) spirvModule;
        long kernelPointer = module.getKernelPointer();

        // Calculate the GWS and LWS
        calculateGlobalAndLocalBlockOfThreads(meta, batchThreads);

        submit(executionPlanId, kernelPointer, meta, null);
        return -1;
    }

    private void checkStatus(int status, String lowLevelFunction) {
        if (status != OCLErrorCode.CL_SUCCESS) {
            throw new TornadoRuntimeException("[ERROR] " + lowLevelFunction);
        }
    }

    private void setKernelArgs(long executionPlanId, final SPIRVKernelStackFrame callWrapper) {
        // Enqueue write
        callWrapper.enqueueWrite(executionPlanId, null);

        SPIRVOCLModule module = (SPIRVOCLModule) spirvModule;
        long kernelPointer = module.getKernelPointer();

        // device's kernel context
        SPIRVOCLNativeDispatcher dispatcher = new SPIRVOCLNativeDispatcher();
        int status = dispatcher.clSetKernelArg(kernelPointer, 0, Sizeof.LONG.getNumBytes(), callWrapper.toBuffer());
        checkStatus(status, "clSetKernelArg");

        // Set all user parameters to the SPIR-V kernel
        for (int argIndex = 0; argIndex < callWrapper.getCallArguments().size(); argIndex++) {
            int kernelParamIndex = argIndex + 1;
            KernelStackFrame.CallArgument arg = callWrapper.getCallArguments().get(argIndex);

            if (arg.getValue() instanceof KernelStackFrame.KernelContextArgument) {
                status = dispatcher.clSetKernelArg(kernelPointer, kernelParamIndex, Sizeof.LONG.getNumBytes(), callWrapper.toBuffer());
                checkStatus(status, "clSetKernelArg");
                continue;
            }

            if (RuntimeUtilities.isBoxedPrimitive(arg.getValue()) || arg.getValue().getClass().isPrimitive()) {
                if (!arg.isReferenceType()) {
                    // In OpenCL, we need to set the argument. But it is set as buffer pointer. So we add the kernelContext as a dummy one.
                    status = dispatcher.clSetKernelArg(kernelPointer, kernelParamIndex, Sizeof.LONG.getNumBytes(), callWrapper.toBuffer());
                } else {
                    status = dispatcher.clSetKernelArg(kernelPointer, kernelParamIndex, Sizeof.LONG.getNumBytes(), ((Number) arg.getValue()).longValue());
                }
                checkStatus(status, "clSetKernelArg");
            } else {
                TornadoInternalError.shouldNotReachHere();
            }
        }
    }

    public void submit(long executionPlanId, long kernelPointer, final TaskDataContext meta, long[] waitEvents) {
        if (meta.isThreadInfoEnabled()) {
            meta.printThreadDims();
        }
        long[] kernelEvent = new long[1];
        final int status = launch(executionPlanId, kernelPointer, meta, waitEvents, kernelEvent);
        if (status != OCLErrorCode.CL_SUCCESS) {
            switch (status) {
                case OCLErrorCode.CL_INVALID_KERNEL_ARGS -> System.err.println("[OCL Error] Invalid Kernel Args");
                case OCLErrorCode.CL_INVALID_WORK_GROUP_SIZE ->
                        System.err.println("[OCL Error] Invalid Work Group Size");
            }
        }

        OCLCommandQueue commandQueue = (OCLCommandQueue) deviceContext.getSpirvContext().getCommandQueueForDevice(executionPlanId, deviceContext.getDeviceIndex());
        OCLEventPool eventPool = deviceContext.getSpirvContext().getOCLEventPool(executionPlanId);
        int value = eventPool.registerEvent(kernelEvent[0], EventDescriptor.DESC_PARALLEL_KERNEL, commandQueue);
        updateProfiler(executionPlanId, value, meta);
    }

    public int launch(long executionPlanId, long kernelPointer, final TaskDataContext meta, long[] waitEvents, long[] kernelEvent) {
        SPIRVOCLNativeDispatcher dispatcher = new SPIRVOCLNativeDispatcher();
        OCLCommandQueue commandQueue = (OCLCommandQueue) deviceContext.getSpirvContext().getCommandQueueForDevice(executionPlanId, deviceContext.getDeviceIndex());
        long queuePointer = commandQueue.getCommandQueuePtr();

        if (meta.isWorkerGridAvailable()) {
            WorkerGrid workerGrid = meta.getWorkerGrid(meta.getId());
            assert workerGrid != null;
            return dispatcher.clEnqueueNDRangeKernel(queuePointer, kernelPointer, //
                    workerGrid.dimension(), workerGrid.getGlobalOffset(), workerGrid.getGlobalWork(), workerGrid.getLocalWork(),//
                    waitEvents, kernelEvent);//
        } else {
            long[] localWorkGroup = meta.getLocalWork();
            if (!meta.shouldUseOpenCLDriverScheduling()) {
                localWorkGroup = meta.getLocalWork();
            }
            return dispatcher.clEnqueueNDRangeKernel(queuePointer, kernelPointer, //
                    meta.getDims(), meta.getGlobalOffset(), meta.getGlobalWork(), //
                    localWorkGroup, waitEvents, kernelEvent);//
        }
    }

    private void updateProfiler(long executionPlanId, final int taskEvent, final TaskDataContext meta) {
        if (TornadoOptions.isProfilerEnabled()) {
            Event tornadoKernelEvent = deviceContext.resolveEvent(executionPlanId, taskEvent);
            tornadoKernelEvent.waitForEvents(executionPlanId);
            long timer = meta.getProfiler().getTimer(ProfilerType.TOTAL_KERNEL_TIME);
            // Register globalTime
            meta.getProfiler().setTimer(ProfilerType.TOTAL_KERNEL_TIME, timer + tornadoKernelEvent.getElapsedTime());
            // Register the time for the task
            meta.getProfiler().setTaskTimer(ProfilerType.TASK_KERNEL_TIME, meta.getId(), tornadoKernelEvent.getElapsedTime());
            // Register the dispatch time of the kernel
            long dispatchValue = meta.getProfiler().getTimer(ProfilerType.TOTAL_DISPATCH_KERNEL_TIME);
            dispatchValue += tornadoKernelEvent.getDriverDispatchTime();
            meta.getProfiler().setTimer(ProfilerType.TOTAL_DISPATCH_KERNEL_TIME, dispatchValue);
            // TODO: Add Power User Metric
            meta.getProfiler().setTaskPowerUsage(ProfilerType.POWER_USAGE_mW, meta.getId(), deviceContext.getPowerUsage());
            meta.getProfiler().setSystemPowerConsumption(ProfilerType.SYSTEM_POWER_CONSUMPTION, meta.getId(), 50);
            meta.getProfiler().setSystemVoltage(ProfilerType.SYSTEM_VOLTAGE, meta.getId(), 236.6f);
            meta.getProfiler().setSystemCurrent(ProfilerType.SYSTEM_CURRENT, meta.getId(), 0.5f);
        }
    }

<<<<<<< HEAD
    private void calculateGlobalAndLocalBlockOfThreads(TaskMetaData meta, long batchThreads) {
        long[] gwg = new long[]{1, 1, 1};
        long[] lwg = new long[]{1, 1, 1};
=======
    private void calculateGlobalAndLocalBlockOfThreads(TaskDataContext meta, long batchThreads) {
        long[] gwg = new long[] { 1, 1, 1 };
        long[] lwg = new long[] { 1, 1, 1 };
>>>>>>> e74a1324

        if (!meta.isGridSchedulerEnabled()) {
            int dims = meta.getDims();
            if (!meta.isGlobalWorkDefined()) {
                calculateGlobalWork(meta, batchThreads);
            }
            if (!meta.isLocalWorkDefined()) {
                calculateLocalWork(meta);
            }
            System.arraycopy(meta.getGlobalWork(), 0, gwg, 0, dims);
            System.arraycopy(meta.getLocalWork(), 0, lwg, 0, dims);
        } else {
            checkLocalWorkGroupFitsOnDevice(meta);
            WorkerGrid worker = meta.getWorkerGrid(meta.getId());
            System.arraycopy(worker.getGlobalWork(), 0, gwg, 0, gwg.length);
            if (worker.getLocalWork() != null) {
                System.arraycopy(worker.getLocalWork(), 0, lwg, 0, lwg.length);
            }
        }
    }

    public void calculateLocalWork(final TaskDataContext meta) {
        final long[] localWork = meta.initLocalWork();

        switch (meta.getDims()) {
            case 3:
                localWork[2] = 1;
                localWork[1] = calculateGroupSize(calculateEffectiveMaxWorkItemSizes(meta)[1], meta.getGlobalWork()[1]);
                localWork[0] = calculateGroupSize(calculateEffectiveMaxWorkItemSizes(meta)[0], meta.getGlobalWork()[0]);
                break;
            case 2:
                localWork[1] = calculateGroupSize(calculateEffectiveMaxWorkItemSizes(meta)[1], meta.getGlobalWork()[1]);
                localWork[0] = calculateGroupSize(calculateEffectiveMaxWorkItemSizes(meta)[0], meta.getGlobalWork()[0]);
                break;
            case 1:
                localWork[0] = calculateGroupSize(calculateEffectiveMaxWorkItemSizes(meta)[0], meta.getGlobalWork()[0]);
                break;
            default:
                break;
        }
    }

    private int calculateGroupSize(long maxBlockSize, long globalWorkSize) {
        if (maxBlockSize == globalWorkSize) {
            maxBlockSize /= 4;
        }

        int value = (int) Math.min(maxBlockSize, globalWorkSize);
        if (value == 0) {
            return 1;
        }
        while (globalWorkSize % value != 0) {
            value--;
        }
        return value;
    }

<<<<<<< HEAD
    private long[] calculateEffectiveMaxWorkItemSizes(TaskMetaData metaData) {
        long[] intermediates = new long[]{1, 1, 1};
=======
    private long[] calculateEffectiveMaxWorkItemSizes(TaskDataContext metaData) {
        long[] intermediates = new long[] { 1, 1, 1 };
>>>>>>> e74a1324

        long[] maxWorkItemSizes = deviceContext.getDevice().getDeviceMaxWorkItemSizes();

        switch (metaData.getDims()) {
            case 3:
                intermediates[2] = (long) Math.sqrt(maxWorkItemSizes[2]);
                intermediates[1] = (long) Math.sqrt(maxWorkItemSizes[1]);
                intermediates[0] = (long) Math.sqrt(maxWorkItemSizes[0]);
                break;
            case 2:
                intermediates[1] = (long) Math.sqrt(maxWorkItemSizes[1]);
                intermediates[0] = (long) Math.sqrt(maxWorkItemSizes[0]);
                break;
            case 1:
                intermediates[0] = maxWorkItemSizes[0];
                break;
            default:
                break;

        }
        return intermediates;
    }

    private void calculateGlobalWork(final TaskDataContext meta, long batchThreads) {
        final long[] globalWork = meta.getGlobalWork();
        for (int i = 0; i < meta.getDims(); i++) {
            long value = (batchThreads <= 0) ? (long) (meta.getDomain().get(i).cardinality()) : batchThreads;
            if (ADJUST_IRREGULAR && (value % WARP_SIZE != 0)) {
                value = ((value / WARP_SIZE) + 1) * WARP_SIZE;
            }
            globalWork[i] = value;
        }
    }

    private void checkLocalWorkGroupFitsOnDevice(final TaskDataContext meta) {
        WorkerGrid grid = meta.getWorkerGrid(meta.getId());
        long[] local = grid.getLocalWork();
        if (local != null) {
            long[] blockMaxWorkGroupSize = deviceContext.getDevice().getDeviceMaxWorkGroupSize();
            long maxWorkGroupSize = Arrays.stream(blockMaxWorkGroupSize).sum();
            long totalThreads = Arrays.stream(local).reduce(1, (a, b) -> a * b);
            boolean checkedDimensions = totalThreads <= maxWorkGroupSize;

            if (!checkedDimensions) {
                System.out.println(WARNING_THREAD_LOCAL);
                grid.setLocalWorkToNull();
                grid.setNumberOfWorkgroupsToNull();
            }
        }
    }

    @Override
    public boolean isValid() {
        return valid;
    }

    @Override
    public void invalidate() {
        valid = false;
    }
}<|MERGE_RESOLUTION|>--- conflicted
+++ resolved
@@ -130,8 +130,7 @@
         if (status != OCLErrorCode.CL_SUCCESS) {
             switch (status) {
                 case OCLErrorCode.CL_INVALID_KERNEL_ARGS -> System.err.println("[OCL Error] Invalid Kernel Args");
-                case OCLErrorCode.CL_INVALID_WORK_GROUP_SIZE ->
-                        System.err.println("[OCL Error] Invalid Work Group Size");
+                case OCLErrorCode.CL_INVALID_WORK_GROUP_SIZE -> System.err.println("[OCL Error] Invalid Work Group Size");
             }
         }
 
@@ -184,15 +183,9 @@
         }
     }
 
-<<<<<<< HEAD
-    private void calculateGlobalAndLocalBlockOfThreads(TaskMetaData meta, long batchThreads) {
-        long[] gwg = new long[]{1, 1, 1};
-        long[] lwg = new long[]{1, 1, 1};
-=======
     private void calculateGlobalAndLocalBlockOfThreads(TaskDataContext meta, long batchThreads) {
         long[] gwg = new long[] { 1, 1, 1 };
         long[] lwg = new long[] { 1, 1, 1 };
->>>>>>> e74a1324
 
         if (!meta.isGridSchedulerEnabled()) {
             int dims = meta.getDims();
@@ -250,13 +243,8 @@
         return value;
     }
 
-<<<<<<< HEAD
-    private long[] calculateEffectiveMaxWorkItemSizes(TaskMetaData metaData) {
-        long[] intermediates = new long[]{1, 1, 1};
-=======
     private long[] calculateEffectiveMaxWorkItemSizes(TaskDataContext metaData) {
         long[] intermediates = new long[] { 1, 1, 1 };
->>>>>>> e74a1324
 
         long[] maxWorkItemSizes = deviceContext.getDevice().getDeviceMaxWorkItemSizes();
 
