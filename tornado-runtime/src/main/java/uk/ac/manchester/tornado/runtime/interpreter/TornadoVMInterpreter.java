/*
 * This file is part of Tornado: A heterogeneous programming framework:
 * https://github.com/beehive-lab/tornadovm
 *
 * Copyright (c) 2023, APT Group, Department of Computer Science,
 * The University of Manchester. All rights reserved.
 * DO NOT ALTER OR REMOVE COPYRIGHT NOTICES OR THIS FILE HEADER.
 *
 * This code is free software; you can redistribute it and/or modify it
 * under the terms of the GNU General Public License version 2 only, as
 * published by the Free Software Foundation.
 *
 * This code is distributed in the hope that it will be useful, but WITHOUT
 * ANY WARRANTY; without even the implied warranty of MERCHANTABILITY or
 * FITNESS FOR A PARTICULAR PURPOSE. See the GNU General Public License
 * version 2 for more details (a copy is included in the LICENSE file that
 * accompanied this code).
 *
 * You should have received a copy of the GNU General Public License version
 * 2 along with this work; if not, write to the Free Software Foundation,
 * Inc., 51 Franklin St, Fifth Floor, Boston, MA 02110-1301 USA.
 *
 */
package uk.ac.manchester.tornado.runtime.interpreter;

import static uk.ac.manchester.tornado.api.enums.TornadoExecutionStatus.COMPLETE;
import static uk.ac.manchester.tornado.runtime.common.TornadoOptions.VIRTUAL_DEVICE_ENABLED;
import static uk.ac.manchester.tornado.runtime.common.TornadoOptions.VM_USE_DEPS;

import java.util.Arrays;
import java.util.BitSet;
import java.util.HashMap;
import java.util.List;
import java.util.Objects;
import java.util.concurrent.atomic.AtomicInteger;

import uk.ac.manchester.tornado.api.GridScheduler;
import uk.ac.manchester.tornado.api.KernelContext;
import uk.ac.manchester.tornado.api.WorkerGrid;
import uk.ac.manchester.tornado.api.common.Access;
import uk.ac.manchester.tornado.api.common.Event;
import uk.ac.manchester.tornado.api.common.SchedulableTask;
import uk.ac.manchester.tornado.api.common.TornadoEvents;
import uk.ac.manchester.tornado.api.enums.TornadoVMBackendType;
import uk.ac.manchester.tornado.api.exceptions.TornadoBailoutRuntimeException;
import uk.ac.manchester.tornado.api.exceptions.TornadoDeviceFP64NotSupported;
import uk.ac.manchester.tornado.api.exceptions.TornadoFailureException;
import uk.ac.manchester.tornado.api.exceptions.TornadoInternalError;
import uk.ac.manchester.tornado.api.exceptions.TornadoMemoryException;
import uk.ac.manchester.tornado.api.exceptions.TornadoRuntimeException;
import uk.ac.manchester.tornado.api.memory.XPUBuffer;
import uk.ac.manchester.tornado.api.profiler.ProfilerType;
import uk.ac.manchester.tornado.api.profiler.TornadoProfiler;
import uk.ac.manchester.tornado.api.runtime.TaskContextInterface;
import uk.ac.manchester.tornado.runtime.EmptyEvent;
import uk.ac.manchester.tornado.runtime.common.BatchConfiguration;
import uk.ac.manchester.tornado.runtime.common.KernelStackFrame;
import uk.ac.manchester.tornado.runtime.common.TornadoInstalledCode;
import uk.ac.manchester.tornado.runtime.common.TornadoLogger;
import uk.ac.manchester.tornado.runtime.common.TornadoOptions;
import uk.ac.manchester.tornado.runtime.common.TornadoXPUDevice;
import uk.ac.manchester.tornado.runtime.common.XPUDeviceBufferState;
import uk.ac.manchester.tornado.runtime.graph.TornadoExecutionContext;
import uk.ac.manchester.tornado.runtime.graph.TornadoVMBytecodeResult;
import uk.ac.manchester.tornado.runtime.graph.TornadoVMBytecodes;
import uk.ac.manchester.tornado.runtime.profiler.TimeProfiler;
import uk.ac.manchester.tornado.runtime.tasks.DataObjectState;
import uk.ac.manchester.tornado.runtime.tasks.PrebuiltTask;
import uk.ac.manchester.tornado.runtime.tasks.meta.TaskDataContext;

/**
 * TornadoVMInterpreter: serves as a bytecode interpreter for TornadoVM
 * bytecodes. Also, it functions as a memory manager for various devices,
 * including FPGAs, GPUs, and multicore processors that adhere to any of the
 * supported programming models. Additionally, it features a Just-In-Time (JIT)
 * compiler that compiles Java bytecode to OpenCL, PTX, and SPIR-V.
 */
public class TornadoVMInterpreter {
    private static final Event EMPTY_EVENT = new EmptyEvent();

    private static final int MAX_EVENTS = TornadoOptions.MAX_EVENTS;
    private final boolean useDependencies;

    private final HashMap<Object, Access> objectAccesses;
    private final List<Object> objects;

    private final DataObjectState[] dataObjectStates;
    private final KernelStackFrame[] kernelStackFrame;
    private final int[][] events;
    private final int[] eventsIndexes;
    private final TornadoXPUDevice interpreterDevice;
    private final TornadoInstalledCode[] installedCodes;

    private final List<Object> constants;
    private final List<SchedulableTask> taskExecutionContexts;
    private final List<SchedulableTask> localTaskList;
    private final TornadoExecutionContext graphExecutionContext;
    private final TornadoVMBytecodeResult bytecodeResult;
    private TornadoProfiler timeProfiler;
    private double totalTime;
    private long invocations;
    private boolean finishedWarmup;

    private GridScheduler gridScheduler;

    private HashMap<Object, Integer> currentBatchNumberPerObject = new HashMap<>();
    private HashMap<Object, Integer> totalEvenBatchesPerObject = new HashMap<>();

    private TornadoLogger logger = new TornadoLogger(this.getClass());

    /**
     * It constructs a new TornadoVMInterpreter object.
     *
     * @param graphExecutionContext
     *     The {@link TornadoExecutionContext}
     * @param bytecodeResult
     *     The {@link TornadoVMBytecodeResult}.
     * @param timeProfiler
     *     The {@link TornadoProfiler} for time measurements.
     * @param device
     *     The {@link TornadoXPUDevice} device.
     */
    public TornadoVMInterpreter(TornadoExecutionContext graphExecutionContext, TornadoVMBytecodeResult bytecodeResult, TornadoProfiler timeProfiler, TornadoXPUDevice device) {
        this.graphExecutionContext = graphExecutionContext;
        this.timeProfiler = timeProfiler;
        this.bytecodeResult = bytecodeResult;

        assert device != null;
        this.interpreterDevice = device;

        useDependencies = VM_USE_DEPS;
        totalTime = 0;
        invocations = 0;

        logger.debug("init an instance of a TornadoVM interpreter...");

        this.bytecodeResult.getLong(); // Skips bytes not needed

        kernelStackFrame = graphExecutionContext.getKernelStackFrame();
        events = new int[this.bytecodeResult.getInt()][MAX_EVENTS];
        eventsIndexes = new int[events.length];

        localTaskList = graphExecutionContext.getTasksForDevice(interpreterDevice.getDeviceContext());

        installedCodes = new TornadoInstalledCode[localTaskList.size()];

        for (int i = 0; i < events.length; i++) {
            Arrays.fill(events[i], -1);
            eventsIndexes[i] = 0;
        }

        logger.debug("created %d kernelStackFrame", kernelStackFrame.length);
        logger.debug("created %d event lists", events.length);
        objectAccesses = graphExecutionContext.getObjectsAccesses();
        objects = graphExecutionContext.getObjects();
        initBatchDataStructures(graphExecutionContext);
        dataObjectStates = new DataObjectState[objects.size()];
        fetchGlobalStates();

        rewindBufferToBegin();

        constants = graphExecutionContext.getConstants();
        taskExecutionContexts = graphExecutionContext.getTasks();

        logger.debug("interpreter for device %s is ready to go", device.toString());

        this.bytecodeResult.mark();
    }

    private void initBatchDataStructures(TornadoExecutionContext context) {
        long batchSize = context.getBatchSize();
        if (batchSize != -1) {
            BatchConfiguration batchConfiguration = BatchConfiguration.computeChunkSizes(context, batchSize);
            int totalChunks = batchConfiguration.getTotalChunks();
            for (Object object : objects) {
                totalEvenBatchesPerObject.put(object, totalChunks);
                currentBatchNumberPerObject.put(object, 0);
            }
        }
    }

    public void setTimeProfiler(TornadoProfiler tornadoProfiler) {
        this.timeProfiler = tornadoProfiler;
    }

    public void fetchGlobalStates() {
        for (int i = 0; i < objects.size(); i++) {
            final Object object = objects.get(i);
            final Access access = objectAccesses.get(object);
            TornadoInternalError.guarantee(object != null, "null object found in TornadoVM");
            dataObjectStates[i] = graphExecutionContext.getLocalStateObject(object, access).getDataObjectState();
        }
    }

    private void rewindBufferToBegin() {
        byte op = bytecodeResult.get();
        while (op != TornadoVMBytecodes.BEGIN.value()) {
            TornadoInternalError.guarantee(op == TornadoVMBytecodes.CONTEXT.value(), "invalid code: 0x%x", op);
            final int deviceIndex = bytecodeResult.getInt();
            assert deviceIndex == interpreterDevice.getDeviceContext().getDeviceIndex();
            logger.debug("loading context %s", interpreterDevice.toString());
            final long t0 = System.nanoTime();
            interpreterDevice.ensureLoaded(graphExecutionContext.getExecutionPlanId());
            final long t1 = System.nanoTime();
            logger.debug("loaded in %.9f s", (t1 - t0) * 1e-9);
            op = bytecodeResult.get();
        }
    }

    public void setGridScheduler(GridScheduler gridScheduler) {
        this.gridScheduler = gridScheduler;
    }

    public void printTimes() {
        System.out.printf("bc: complete %d iterations - %.9f s mean and %.9f s total%n", invocations, (totalTime / invocations), totalTime);
    }

    public void clearProfiles() {
        for (final SchedulableTask task : taskExecutionContexts) {
            task.meta().getProfiles(graphExecutionContext.getExecutionPlanId()).clear();
        }
    }

    public void dumpEvents() {
        if (!TornadoOptions.TORNADO_PROFILER) {
            logger.info("profiling and/or event dumping is not enabled");
            return;
        }

        interpreterDevice.dumpEvents(graphExecutionContext.getExecutionPlanId());
    }

    private void dumpEventProfiled(TornadoEvents eventSet, TaskDataContext meta) {
        final BitSet profiles = eventSet.getProfiles();
        for (int i = profiles.nextSetBit(0); i != -1; i = profiles.nextSetBit(i + 1)) {
            if (eventSet.getDevice() instanceof TornadoXPUDevice device) {
                final Event profile = device.resolveEvent(graphExecutionContext.getExecutionPlanId(), i);
                if (profile.getStatus() == COMPLETE) {
                    System.out.printf("task: %s %s %9d %9d %9d %9d %9d%n", device.getDeviceName(), meta.getId(), profile.getElapsedTime(), profile.getQueuedTime(), profile.getSubmitTime(), profile
                            .getStartTime(), profile.getEndTime());
                }
            } else {
                throw new TornadoRuntimeException("TornadoDevice not found");
            }
        }
    }

    public void dumpProfiles() {
        for (final SchedulableTask task : taskExecutionContexts) {
            final TaskDataContext meta = (TaskDataContext) task.meta();
            meta.getProfiles(graphExecutionContext.getExecutionPlanId()).forEach(eventSet -> dumpEventProfiled(eventSet, meta));
        }
    }

    public void warmup() {
        execute(true);
        finishedWarmup = true;
    }

    private boolean isMemoryLimitEnabled() {
        return graphExecutionContext.isMemoryLimited();
    }

    private Event execute(boolean isWarmup) {
        isWarmup = isWarmup || VIRTUAL_DEVICE_ENABLED;
        interpreterDevice.enableThreadSharing();

        if (isMemoryLimitEnabled() && graphExecutionContext.doesExceedExecutionPlanLimit()) {
            throw new TornadoMemoryException("OutofMemoryException due to executionPlan.withMemoryLimit of " + graphExecutionContext.getExecutionPlanMemoryLimit());
        }

        final long t0 = System.nanoTime();
        int lastEvent = -1;
        initWaitEventList();

        StringBuilder logBuilder = null;
        if (TornadoOptions.PRINT_BYTECODES) {
            logBuilder = new StringBuilder();
            logBuilder.append(InterpreterUtilities.debugHighLightHelper("Interpreter instance running bytecodes for: ")).append(interpreterDevice).append(InterpreterUtilities.debugHighLightHelper(
                    " Running in thread: ")).append(Thread.currentThread().getName()).append("\n");
        }

        while (bytecodeResult.hasRemaining()) {
            final byte op = bytecodeResult.get();
            if (op == TornadoVMBytecodes.ALLOC.value()) {
                final long sizeBatch = bytecodeResult.getLong();
                final int argSize = bytecodeResult.getInt();
                final int[] args = new int[argSize];
                for (int i = 0; i < argSize; i++) {
                    args[i] = bytecodeResult.getInt();
                }
                if (isWarmup) {
                    continue;
                }
                lastEvent = executeAlloc(logBuilder, args, sizeBatch);
            } else if (op == TornadoVMBytecodes.DEALLOC.value()) {
                final int objectIndex = bytecodeResult.getInt();
                if (isWarmup) {
                    continue;
                }
                lastEvent = executeDeAlloc(logBuilder, objectIndex);
            } else if (op == TornadoVMBytecodes.TRANSFER_HOST_TO_DEVICE_ONCE.value()) {
                final int objectIndex = bytecodeResult.getInt();
                final int eventId = bytecodeResult.getInt();
                final long offset = bytecodeResult.getLong();
                final long sizeBatch = bytecodeResult.getLong();
                final int[] waitList = (useDependencies && eventId != -1) ? events[eventId] : null;
                if (isWarmup) {
                    continue;
                }
                transferHostToDeviceOnce(logBuilder, objectIndex, offset, eventId, sizeBatch, waitList);
            } else if (op == TornadoVMBytecodes.TRANSFER_HOST_TO_DEVICE_ALWAYS.value()) {
                final int objectIndex = bytecodeResult.getInt();
                final int eventId = bytecodeResult.getInt();
                final long offset = bytecodeResult.getLong();
                final long sizeBatch = bytecodeResult.getLong();
                final int[] waitList = (useDependencies && eventId != -1) ? events[eventId] : null;
                if (isWarmup) {
                    continue;
                }
                transferHostToDeviceAlways(logBuilder, objectIndex, offset, eventId, sizeBatch, waitList);
            } else if (op == TornadoVMBytecodes.TRANSFER_DEVICE_TO_HOST_ALWAYS.value()) {
                final int objectIndex = bytecodeResult.getInt();
                final int eventId = bytecodeResult.getInt();
                final long offset = bytecodeResult.getLong();
                final long sizeBatch = bytecodeResult.getLong();
                final int[] waitList = (useDependencies) ? events[eventId] : null;
                if (isWarmup) {
                    continue;
                }
                lastEvent = transferDeviceToHost(logBuilder, objectIndex, offset, eventId, sizeBatch, waitList);
            } else if (op == TornadoVMBytecodes.TRANSFER_DEVICE_TO_HOST_ALWAYS_BLOCKING.value()) {
                final int objectIndex = bytecodeResult.getInt();
                final int eventId = bytecodeResult.getInt();
                final long offset = bytecodeResult.getLong();
                final long sizeBatch = bytecodeResult.getLong();
                final int[] waitList = (useDependencies) ? events[eventId] : null;
                if (isWarmup) {
                    continue;
                }
                transferDeviceToHostBlocking(logBuilder, objectIndex, offset, eventId, sizeBatch, waitList);
            } else if (op == TornadoVMBytecodes.LAUNCH.value()) {
                final int callWrapperIndex = bytecodeResult.getInt();
                final int taskIndex = bytecodeResult.getInt();
                final int numArgs = bytecodeResult.getInt();
                final int eventId = bytecodeResult.getInt();
                final long offset = bytecodeResult.getLong();
                final long batchThreads = bytecodeResult.getLong();
                XPUExecutionFrame executionFrame = compileTaskFromBytecodeToBinary(callWrapperIndex, numArgs, eventId, taskIndex, batchThreads);
                if (isWarmup) {
                    popArgumentsFromCall(numArgs);
                    continue;
                }
                lastEvent = executeLaunch(logBuilder, numArgs, eventId, taskIndex, batchThreads, offset, executionFrame);
            } else if (op == TornadoVMBytecodes.ADD_DEPENDENCY.value()) {
                final int eventList = bytecodeResult.getInt();
                if (isWarmup) {
                    continue;
                }
                executeDependency(logBuilder, lastEvent, eventList);
            } else if (op == TornadoVMBytecodes.ON_DEVICE.value()) {
                final int objectIndex = bytecodeResult.getInt();
                final int eventId = bytecodeResult.getInt();
                final long offset = bytecodeResult.getLong();
                final long sizeBatch = bytecodeResult.getLong();
                final int[] waitList = (useDependencies && eventId != -1) ? events[eventId] : null;
                if (isWarmup) {
                    continue;
                }
                lastEvent = executeOnDevice(logBuilder, objectIndex, eventId);
            } else if (op == TornadoVMBytecodes.BARRIER.value()) {
                final int eventId = bytecodeResult.getInt();
                final int[] waitList = (useDependencies && eventId != -1) ? events[eventId] : null;
                if (isWarmup) {
                    continue;
                }
                lastEvent = executeBarrier(logBuilder, eventId, waitList);
            } else if (op == TornadoVMBytecodes.END.value()) {
                if (!isWarmup && TornadoOptions.PRINT_BYTECODES) {
                    logBuilder.append("bc: ").append(InterpreterUtilities.debugHighLightBC("END\n")).append("\n");
                }
                break;
            } else {
                throwErrorInterpreter(op);
            }
        }

        Event barrier = EMPTY_EVENT;
        if (!isWarmup) {
            if (useDependencies) {
                final int event = interpreterDevice.enqueueMarker(graphExecutionContext.getExecutionPlanId());
                barrier = interpreterDevice.resolveEvent(graphExecutionContext.getExecutionPlanId(), event);
            }

            if (TornadoOptions.USE_VM_FLUSH) {
                interpreterDevice.flush(graphExecutionContext.getExecutionPlanId());
            }
        }

        final long t1 = System.nanoTime();
        final double elapsed = (t1 - t0) * 1e-9;
        if (!isWarmup) {
            totalTime += elapsed;
            invocations++;
        }

        if (graphExecutionContext.meta().isDebug()) {
            logger.debug("bc: complete elapsed=%.9f s (%d iterations, %.9f s mean)", elapsed, invocations, (totalTime / invocations));
        }

        bytecodeResult.reset();

        if (TornadoOptions.PRINT_BYTECODES) {
            System.out.println(logBuilder);
        }

        return barrier;
    }

    private void initWaitEventList() {
        for (int[] waitList : events) {
            Arrays.fill(waitList, -1);
        }
    }

    /**
     * Checks if the given object exists in the persistent task objects map in
     * order to prevent excess allocations.
     *
     * @param object
     *     The object to search for in the persistent tasks
     * @return true if the object is found in any persistent task, otherwise false
     */
    private boolean isPersistentObject(Object object) {
        if (graphExecutionContext == null || object == null) {
            return false;
        }
        return graphExecutionContext.getPersistedTaskToObjectsMap().values().stream().filter(Objects::nonNull).anyMatch(taskObjects -> taskObjects.contains(object));
    }

    /**
     * Counts and classifies objects in the args array by determining which objects are persistent
     * and which need to be allocated.
     *
     * @param args
     *     Array of object indices to process from the object store
     * @return Information about objects to allocate including counts of persistent and non-persistent objects
     */
    private ObjectAllocationInfo countAndClassifyObjects(int[] args) {
        // Count only persistent objects that are actually in the current args array
        int persistentObjectsInArgs = 0;
        for (int arg : args) {
            Object dataObject = this.objects.get(arg);
            if (isPersistentObject(dataObject)) {
                persistentObjectsInArgs++;
            }
        }

        // Calculate allocation based on non-persistent objects in args
        int objectsToAlloc = args.length - persistentObjectsInArgs;

        return new ObjectAllocationInfo(persistentObjectsInArgs, objectsToAlloc);
    }

    private int executeAlloc(StringBuilder logBuilder, int[] args, long sizeBatch) {
        // Extract the counting and classification of objects into a separate method
        ObjectAllocationInfo allocationInfo = countAndClassifyObjects(args);

        Object[] objects = new Object[allocationInfo.objectsToAlloc];
        Access[] accesses = new Access[allocationInfo.objectsToAlloc];
        XPUDeviceBufferState[] objectStates = new XPUDeviceBufferState[allocationInfo.objectsToAlloc];

        int allocCounter = 0;
        long preAllocatedSizes = 0L;

        for (int arg : args) {
            Object dataObject = this.objects.get(arg);
            if (!isPersistentObject(dataObject)) {
                objects[allocCounter] = this.objects.get(arg);
                objectStates[allocCounter] = resolveObjectState(arg);
                accesses[allocCounter] = this.objectAccesses.get(objects[allocCounter]);
                allocCounter++;
            } else {
                XPUDeviceBufferState state = resolveObjectState(arg);
                preAllocatedSizes += state.getXPUBuffer().size();
            }
        }

        // total size of objects pre-allocated and current allocation
        long allocationSize = interpreterDevice.allocateObjects(objects, sizeBatch, objectStates, accesses);
        long allocationsTotalSize = allocationSize + preAllocatedSizes;
        if (sizeBatch != 0) {
            for (Object object : objects) {
                int previousBatch = currentBatchNumberPerObject.get(object);
                currentBatchNumberPerObject.replace(object, previousBatch, ++previousBatch);
            }
        }

        // Dump printing after object allocation, so the XPU-Buffer is created,
        // and we can query the size without having to use Java type analysis
        // to obtain the size at this point. 
        if (TornadoOptions.PRINT_BYTECODES && allocationSize > 0) {
            int objIndex = 0;
            for (XPUDeviceBufferState state : objectStates) {
                long size = state.getXPUBuffer().size();
                DebugInterpreter.logAllocObject(objects[objIndex], interpreterDevice, size, sizeBatch, logBuilder);
                objIndex++;
            }
        }

        graphExecutionContext.setCurrentDeviceMemoryUsage(allocationsTotalSize);

        // Register allocations values in the profiler only if the profiler is enabled
        if (TornadoOptions.isProfilerEnabled() && allocationSize > 0) {
            for (XPUDeviceBufferState objectState : objectStates) {
                timeProfiler.addValueToMetric(ProfilerType.ALLOCATION_BYTES, TimeProfiler.NO_TASK_NAME, objectState.getXPUBuffer().size());
            }
        }
        return -1;
    }

    private int executeDeAlloc(StringBuilder tornadoVMBytecodeList, final int objectIndex) {
        Object object = objects.get(objectIndex);

<<<<<<< HEAD
        if (!currentBatchNumberPerObject.isEmpty() && !currentBatchNumberPerObject.isEmpty()) {
            int currentBatchNumber = currentBatchNumberPerObject.get(object);
            int totalNumberOfBatches = totalEvenBatchesPerObject.get(object);

            if (currentBatchNumber < totalNumberOfBatches) {
                return -1;
            }
        }

        if (TornadoOptions.PRINT_BYTECODES && isNotObjectAtomic(object)) {
            DebugInterpreter.logDeallocObject(object, interpreterDevice, tornadoVMBytecodeList);
        }

=======
>>>>>>> 27c618b2
        final XPUDeviceBufferState objectState = resolveObjectState(objectIndex);
        long spaceDeallocated = interpreterDevice.deallocate(objectState);
        // Update current device area use
        if (TornadoOptions.PRINT_BYTECODES && isNotObjectAtomic(object)) {
            boolean materializeDealloc = spaceDeallocated == 0;
            DebugInterpreter.logDeallocObject(object, interpreterDevice, tornadoVMBytecodeList, materializeDealloc);
        }
        graphExecutionContext.setCurrentDeviceMemoryUsage(graphExecutionContext.getCurrentDeviceMemoryUsage() - spaceDeallocated);
        return -1;
    }

    private int executeOnDevice(StringBuilder logBuilder, final int objectIndex, final int eventId) {
        Object object = objects.get(objectIndex);
        if (TornadoOptions.PRINT_BYTECODES) {
            DebugInterpreter.logOnDeviceObject(object, interpreterDevice, logBuilder);
        }
        resetEventIndexes(eventId);
        return -1;
    }

    private void transferHostToDeviceOnce(StringBuilder logBuilder, final int objectIndex, final long offset, final int eventId, final long sizeBatch, final int[] eventWaitList) {
        Object object = objects.get(objectIndex);

        if (isObjectKernelContext(object)) {
            return;
        }

        final XPUDeviceBufferState objectState = resolveObjectState(objectIndex);

        // We need to stream-in when using batches, because the whole data is not copied
        List<Integer> allEvents;
        if (sizeBatch > 0) {
            allEvents = interpreterDevice.streamIn(graphExecutionContext.getExecutionPlanId(), object, sizeBatch, offset, objectState, eventWaitList);
        } else {
            allEvents = interpreterDevice.ensurePresent(graphExecutionContext.getExecutionPlanId(), object, objectState, eventWaitList, sizeBatch, offset);
        }
        resetEventIndexes(eventId);

        if (TornadoOptions.PRINT_BYTECODES && isNotObjectAtomic(object)) {
            long sizeObject = objectState.getXPUBuffer().size();
            DebugInterpreter.logTransferToDeviceOnce(allEvents, object, interpreterDevice, sizeObject, sizeBatch, offset, eventId, logBuilder);
        }

        if (TornadoOptions.isProfilerEnabled() && allEvents != null) {
            for (Integer e : allEvents) {
                Event event = interpreterDevice.resolveEvent(graphExecutionContext.getExecutionPlanId(), e);
                event.waitForEvents(graphExecutionContext.getExecutionPlanId());
                long copyInTimer = timeProfiler.getTimer(ProfilerType.COPY_IN_TIME);
                copyInTimer += event.getElapsedTime();
                timeProfiler.setTimer(ProfilerType.COPY_IN_TIME, copyInTimer);
                timeProfiler.addValueToMetric(ProfilerType.TOTAL_COPY_IN_SIZE_BYTES, TimeProfiler.NO_TASK_NAME, objectState.getXPUBuffer().size());
                long dispatchValue = timeProfiler.getTimer(ProfilerType.TOTAL_DISPATCH_DATA_TRANSFERS_TIME);
                dispatchValue += event.getDriverDispatchTime();
                timeProfiler.setTimer(ProfilerType.TOTAL_DISPATCH_DATA_TRANSFERS_TIME, dispatchValue);
            }
        }
    }

    private void transferHostToDeviceAlways(StringBuilder logBuilder, final int objectIndex, final long offset, final int eventId, final long sizeBatch, final int[] eventWaitList) {
        Object object = objects.get(objectIndex);

        if (isObjectKernelContext(object)) {
            return;
        }

        final XPUDeviceBufferState objectState = resolveObjectState(objectIndex);
        List<Integer> allEvents = interpreterDevice.streamIn(graphExecutionContext.getExecutionPlanId(), object, sizeBatch, offset, objectState, eventWaitList);

        resetEventIndexes(eventId);

        if (TornadoOptions.PRINT_BYTECODES && isNotObjectAtomic(object)) {
            long sizeObject = objectState.getXPUBuffer().size();
            DebugInterpreter.logTransferToDeviceAlways(object, interpreterDevice, sizeObject, sizeBatch, offset, eventId, logBuilder);
        }

        if (TornadoOptions.isProfilerEnabled() && allEvents != null) {
            for (Integer e : allEvents) {
                Event event = interpreterDevice.resolveEvent(graphExecutionContext.getExecutionPlanId(), e);
                event.waitForEvents(graphExecutionContext.getExecutionPlanId());
                long copyInTimer = timeProfiler.getTimer(ProfilerType.COPY_IN_TIME);
                copyInTimer += event.getElapsedTime();
                timeProfiler.setTimer(ProfilerType.COPY_IN_TIME, copyInTimer);

                timeProfiler.addValueToMetric(ProfilerType.TOTAL_COPY_IN_SIZE_BYTES, TimeProfiler.NO_TASK_NAME, objectState.getXPUBuffer().size());

                long dispatchValue = timeProfiler.getTimer(ProfilerType.TOTAL_DISPATCH_DATA_TRANSFERS_TIME);
                dispatchValue += event.getDriverDispatchTime();
                timeProfiler.setTimer(ProfilerType.TOTAL_DISPATCH_DATA_TRANSFERS_TIME, dispatchValue);
            }
        }
    }

    private int transferDeviceToHost(StringBuilder logBuilder, final int objectIndex, final long offset, final int eventId, final long sizeBatch, final int[] eventWaitList) {
        Object object = objects.get(objectIndex);

        if (isObjectKernelContext(object)) {
            return 0;
        }

        final XPUDeviceBufferState objectState = resolveObjectState(objectIndex);
        if (TornadoOptions.PRINT_BYTECODES) {
            long sizeObject = objectState.getXPUBuffer().size();
            DebugInterpreter.logTransferToHostAlways(object, interpreterDevice, sizeObject, sizeBatch, offset, eventId, logBuilder);
        }

        int readEvent = interpreterDevice.streamOutBlocking(graphExecutionContext.getExecutionPlanId(), object, offset, objectState, eventWaitList);

        resetEventIndexes(eventId);

        if (TornadoOptions.isProfilerEnabled() && readEvent != -1) {
            Event event = interpreterDevice.resolveEvent(graphExecutionContext.getExecutionPlanId(), readEvent);
            event.waitForEvents(graphExecutionContext.getExecutionPlanId());
            long value = timeProfiler.getTimer(ProfilerType.COPY_OUT_TIME);
            value += event.getElapsedTime();
            timeProfiler.setTimer(ProfilerType.COPY_OUT_TIME, value);

            timeProfiler.addValueToMetric(ProfilerType.TOTAL_COPY_OUT_SIZE_BYTES, TimeProfiler.NO_TASK_NAME, objectState.getXPUBuffer().size());

            long dispatchValue = timeProfiler.getTimer(ProfilerType.TOTAL_DISPATCH_DATA_TRANSFERS_TIME);
            dispatchValue += event.getDriverDispatchTime();
            timeProfiler.setTimer(ProfilerType.TOTAL_DISPATCH_DATA_TRANSFERS_TIME, dispatchValue);
        }
        return readEvent;
    }

    private void transferDeviceToHostBlocking(StringBuilder logBuilder, final int objectIndex, final long offset, final int eventId, final long sizeBatch, final int[] eventWaitList) {

        Object object = objects.get(objectIndex);

        if (isObjectKernelContext(object)) {
            return;
        }

        final XPUDeviceBufferState objectState = resolveObjectState(objectIndex);
        if (TornadoOptions.PRINT_BYTECODES) {
            long sizeOfObject = objectState.getXPUBuffer().size();
            DebugInterpreter.logTransferToHostAlwaysBlocking(object, interpreterDevice, logBuilder, sizeOfObject, sizeBatch, offset, eventId);
        }
        final int readEvent = interpreterDevice.streamOutBlocking(graphExecutionContext.getExecutionPlanId(), object, offset, objectState, eventWaitList);

        if (TornadoOptions.isProfilerEnabled() && readEvent != -1) {
            Event event = interpreterDevice.resolveEvent(graphExecutionContext.getExecutionPlanId(), readEvent);
            event.waitForEvents(graphExecutionContext.getExecutionPlanId());
            long value = timeProfiler.getTimer(ProfilerType.COPY_OUT_TIME);
            value += event.getElapsedTime();
            timeProfiler.setTimer(ProfilerType.COPY_OUT_TIME, value);

            timeProfiler.addValueToMetric(ProfilerType.TOTAL_COPY_OUT_SIZE_BYTES, TimeProfiler.NO_TASK_NAME, objectState.getXPUBuffer().size());

            long dispatchValue = timeProfiler.getTimer(ProfilerType.TOTAL_DISPATCH_DATA_TRANSFERS_TIME);
            dispatchValue += event.getDriverDispatchTime();
            timeProfiler.setTimer(ProfilerType.TOTAL_DISPATCH_DATA_TRANSFERS_TIME, dispatchValue);
        }
        resetEventIndexes(eventId);
    }

    private boolean isRecompilationNeededForLastBatch(int taskIndex, SchedulableTask task, long batchThreads) {
        return (!shouldCompile(installedCodes[globalToLocalTaskIndex(taskIndex)]) && task.getBatchThreads() != 0 && task.getBatchThreads() != batchThreads);
    }

    private boolean currentBatchUsesThreadId(int currentBatch, boolean indexInWrite) {
        return (currentBatch > 0 && indexInWrite);
    }

    private void updateBatchThreads(SchedulableTask task, long batchThreads, boolean indexInWrite, int currentBatch) {
        // Set the batch size in the task information
        task.setBatchThreads(batchThreads);

        // The batch size is only set once. This is because, for the calculations of the
        // offset to be correct, we need to propagate the initial batch size, not the size
        // of the remaining chunk, if the batches are uneven.
        if (task.getBatchSize() == 0 && indexInWrite) {
            task.setBatchSize(batchThreads);
        }

        if (batchThreads != 0) {
            task.setBatchNumber(currentBatch);
        }
    }

    private void updateMeta(TaskContextInterface meta) {
        meta.setPrintKernelFlag(graphExecutionContext.meta().isPrintKernelEnabled());
        meta.setCompilerFlags(TornadoVMBackendType.OPENCL, graphExecutionContext.meta().getCompilerFlags(TornadoVMBackendType.OPENCL));
        meta.setCompilerFlags(TornadoVMBackendType.PTX, graphExecutionContext.meta().getCompilerFlags(TornadoVMBackendType.PTX));
        meta.setCompilerFlags(TornadoVMBackendType.SPIRV, graphExecutionContext.meta().getCompilerFlags(TornadoVMBackendType.SPIRV));
    }

    private XPUExecutionFrame compileTaskFromBytecodeToBinary(final int callWrapperIndex, final int numArgs, final int eventId, final int taskIndex, final long batchThreads) {

        if (interpreterDevice.getDeviceContext().wasReset() && finishedWarmup) {
            throw new TornadoFailureException("[ERROR] reset() was called after warmup() on device: " + interpreterDevice + "!");
        }

        boolean redeployOnDevice = graphExecutionContext.redeployOnDevice();

        final KernelStackFrame kernelStackFrame = resolveCallWrapper(callWrapperIndex, numArgs, this.kernelStackFrame, interpreterDevice, redeployOnDevice);

        final int[] waitList = (useDependencies && eventId != -1) ? events[eventId] : null;
        final SchedulableTask task = taskExecutionContexts.get(taskIndex);
        int currentBatch = task.getBatchNumber();
        TaskContextInterface meta = task.meta();
        updateMeta(meta);

        boolean indexInWrite = interpreterDevice.loopIndexInWrite(task);
        // Check if a different batch size was used for the same kernel or
        // if the loop index is written in the output buffer, and we are not in the first batch.
        // If any is true, then the kernel needs to be recompiled.
        if (isRecompilationNeededForLastBatch(taskIndex, task, batchThreads) || currentBatchUsesThreadId(currentBatch, indexInWrite)) {
            task.forceCompilation();
            installedCodes[globalToLocalTaskIndex(taskIndex)].invalidate();
        }

        updateBatchThreads(task, batchThreads, indexInWrite, currentBatch);

        task.enableDefaultThreadScheduler(graphExecutionContext.useDefaultThreadScheduler());

        if (gridScheduler != null && gridScheduler.get(task.getId()) != null) {
            task.setUseGridScheduler(true);
            task.setGridScheduler(gridScheduler);
        }

        if (timeProfiler instanceof TimeProfiler) {
            // Register the backends only when the profiler is enabled
            timeProfiler.registerBackend(task.getId(), task.getDevice().getTornadoVMBackend().name());
            timeProfiler.registerDeviceID(task.getId(), task.meta().getBackendIndex() + ":" + task.meta().getDeviceIndex());
            timeProfiler.registerDeviceName(task.getId(), task.getDevice().getPhysicalDevice().getDeviceName());
        }

        if (shouldCompile(installedCodes[globalToLocalTaskIndex(taskIndex)])) {
            task.setDevice(interpreterDevice);
            try {
                task.attachProfiler(timeProfiler);
                if (taskIndex == (taskExecutionContexts.size() - 1)) {
                    // If it is the last task within the task-schedule or doUpdate is true -> we
                    // force compilation. This is useful when compiling code for Xilinx/Altera
                    // FPGAs, that has to be a single source.
                    task.forceCompilation();
                }

                installedCodes[globalToLocalTaskIndex(taskIndex)] = interpreterDevice.installCode(graphExecutionContext.getExecutionPlanId(), task);
                profilerUpdateForPreCompiledTask(task);
                // After the compilation has been completed, increment
                // the batch number of the task and update it.
                if (indexInWrite && batchThreads != 0) {
                    task.setBatchNumber(++currentBatch);
                }
            } catch (TornadoBailoutRuntimeException e) {
                throw new TornadoBailoutRuntimeException("Unable to compile " + task.getFullName() + "\n" + "The internal error is: " + e.getMessage() + "\n" + "Stacktrace: " + Arrays.toString(e
                        .getStackTrace()), e);
            } catch (TornadoDeviceFP64NotSupported e) {
                throw e;
            } catch (InternalError e) {
                throw new TornadoBailoutRuntimeException("[Internal Error] Unable to compile " + task.getFullName() + "\n" + Arrays.toString(e.getStackTrace()));
            }
        }
        return new XPUExecutionFrame(kernelStackFrame, waitList);
    }

    private void popArgumentsFromCall(int numArgs) {
        for (int i = 0; i < numArgs; i++) {
            bytecodeResult.get();
            bytecodeResult.getInt();
        }
    }

    private int executeLaunch(StringBuilder logBuilder, final int numArgs, final int eventId, final int taskIndex, final long batchThreads, final long offset, XPUExecutionFrame executionFrame) {

        final SchedulableTask task = taskExecutionContexts.get(taskIndex);
        KernelStackFrame stackFrame = executionFrame.stackFrame;
        int[] waitList = executionFrame.waitList;

        if (installedCodes[globalToLocalTaskIndex(taskIndex)] == null) {
            // After warming-up, it is possible to get a null pointer in the task-cache due
            // to lazy compilation for FPGAs. In tha case, we check again the code cache.
            installedCodes[globalToLocalTaskIndex(taskIndex)] = interpreterDevice.getCodeFromCache(graphExecutionContext.getExecutionPlanId(), task);
        }

        final TornadoInstalledCode installedCode = installedCodes[globalToLocalTaskIndex(taskIndex)];

        if (installedCode == null) {
            throw new TornadoBailoutRuntimeException("Code generator Failed");
        }

        int[] atomicsArray;

        atomicsArray = (task instanceof PrebuiltTask prebuiltTask) ? prebuiltTask.getAtomics() : interpreterDevice.checkAtomicsForTask(task);

        HashMap<Integer, Integer> threadDeploy = new HashMap<>();
        if (gridScheduler != null && gridScheduler.get(task.getId()) != null) {
            WorkerGrid workerGrid = gridScheduler.get(task.getId());
            long[] global = workerGrid.getGlobalWork();
            int i = 0;
            for (long maxThread : global) {
                threadDeploy.put(i++, (int) maxThread);
            }
        }
        stackFrame.reset();
        stackFrame.setKernelContext(threadDeploy);

        XPUBuffer bufferAtomics = null;

        for (int i = 0; i < numArgs; i++) {
            final byte argType = bytecodeResult.get();
            final int argIndex = bytecodeResult.getInt();

            if (argType == TornadoVMBytecodes.PUSH_CONSTANT_ARGUMENT.value()) {
                // Add a constant argument
                stackFrame.addCallArgument(constants.get(argIndex), false);
            } else if (argType == TornadoVMBytecodes.PUSH_REFERENCE_ARGUMENT.value()) {

                if (isObjectKernelContext(objects.get(argIndex))) {
                    // Mark a kernel context
                    stackFrame.addCallArgument(new KernelStackFrame.KernelContextArgument(), false);
                    continue;
                }

                final DataObjectState globalState = resolveGlobalObjectState(argIndex);
                final XPUDeviceBufferState objectState = globalState.getDeviceBufferState(interpreterDevice);
                if (!isObjectInAtomicRegion(objectState, interpreterDevice, task)) {
                    // Add a reference (arrays, vector types, panama regions)
                    stackFrame.addCallArgument(objectState.getXPUBuffer().toBuffer(), true);
                } else {
                    // Add the atomic buffer
                    atomicsArray = interpreterDevice.updateAtomicRegionAndObjectState(task, atomicsArray, i, objects.get(argIndex), objectState);
                }

            } else {
                TornadoInternalError.shouldNotReachHere();
            }
        }

        if (atomicsArray != null) {
            bufferAtomics = interpreterDevice.createOrReuseAtomicsBuffer(atomicsArray, Access.READ_WRITE);
            List<Integer> allEvents = bufferAtomics.enqueueWrite(graphExecutionContext.getExecutionPlanId(), null, 0, 0, null, false);
            if (TornadoOptions.isProfilerEnabled()) {
                for (Integer e : allEvents) {
                    Event event = interpreterDevice.resolveEvent(graphExecutionContext.getExecutionPlanId(), e);
                    event.waitForEvents(graphExecutionContext.getExecutionPlanId());
                    long value = timeProfiler.getTimer(ProfilerType.COPY_IN_TIME);
                    value += event.getElapsedTime();
                    timeProfiler.setTimer(ProfilerType.COPY_IN_TIME, value);
                }
            }
            if (TornadoOptions.PRINT_BYTECODES) {
                DebugInterpreter.logStreamInAtomic(bufferAtomics, interpreterDevice, eventId, logBuilder);

            }
        }

        if (TornadoOptions.PRINT_BYTECODES) {
            DebugInterpreter.logLaunchTask(task, interpreterDevice, batchThreads, offset, eventId, logBuilder);
        }

        if (task.meta() instanceof TaskDataContext dataContext) {
            // We attach the profiler information, grid information and global threads
            dataContext.attachProfiler(timeProfiler);
            dataContext.setGridScheduler(gridScheduler);
            dataContext.setThreadInfoEnabled(graphExecutionContext.meta().isThreadInfoEnabled());

            try {
                int lastEvent = useDependencies
                        ? installedCode.launchWithDependencies(graphExecutionContext.getExecutionPlanId(), stackFrame, bufferAtomics, dataContext, batchThreads, waitList)
                        : installedCode.launchWithoutDependencies(graphExecutionContext.getExecutionPlanId(), stackFrame, bufferAtomics, dataContext, batchThreads);

                resetEventIndexes(eventId);
                return lastEvent;

            } catch (Exception e) {
                if (TornadoOptions.DEBUG) {
                    e.printStackTrace();
                }
                throw new TornadoBailoutRuntimeException("Bailout from LAUNCH Bytecode: \nReason: " + e, e);
            }
        } else {
            throw new TornadoRuntimeException("task.meta is not instanceof TaskDataContext");
        }
    }

    private void executeDependency(StringBuilder logBuilder, int lastEvent, int eventId) {
        if (useDependencies && lastEvent != -1) {
            if (TornadoOptions.PRINT_BYTECODES) {
                DebugInterpreter.logAddDependency(lastEvent, eventId, logBuilder);
            }
            TornadoInternalError.guarantee(eventsIndexes[eventId] < events[eventId].length, "event list is too small");
            events[eventId][eventsIndexes[eventId]] = lastEvent;
            eventsIndexes[eventId]++;
        }
    }

    private int executeBarrier(StringBuilder logBuilder, int eventId, int[] waitList) {
        if (TornadoOptions.PRINT_BYTECODES) {
            DebugInterpreter.logBarrier(eventId, logBuilder);
        }

        int lastEvent = interpreterDevice.enqueueMarker(graphExecutionContext.getExecutionPlanId(), waitList);

        resetEventIndexes(eventId);
        return lastEvent;
    }

    private void throwErrorInterpreter(byte op) {
        if (graphExecutionContext.meta().isDebug()) {
            logger.debug("bc: invalid op 0x%x(%d)", op, op);
        }
        throw new TornadoRuntimeException("[ERROR] TornadoVM Bytecode not recognized");
    }

    private XPUDeviceBufferState resolveObjectState(int index) {
        return dataObjectStates[index].getDeviceBufferState(interpreterDevice);
    }

    private boolean isObjectKernelContext(Object object) {
        return (object instanceof KernelContext);
    }

    private boolean isNotObjectAtomic(Object object) {
        return !(object instanceof AtomicInteger);
    }

    private void resetEventIndexes(int eventList) {
        if (eventList != -1) {
            eventsIndexes[eventList] = 0;
        }
    }

    private KernelStackFrame resolveCallWrapper(int index, int numArgs, KernelStackFrame[] kernelStackFrame, TornadoXPUDevice device, boolean redeployOnDevice) {
        if (graphExecutionContext.meta().isDebug() && redeployOnDevice) {
            logger.debug("Recompiling task on device " + device);
        }
        if (kernelStackFrame[index] == null || !kernelStackFrame[index].isValid() || redeployOnDevice) {
            kernelStackFrame[index] = device.createKernelStackFrame(graphExecutionContext.getExecutionPlanId(), numArgs, Access.NONE);
        }
        return kernelStackFrame[index];
    }

    private boolean shouldCompile(TornadoInstalledCode installedCode) {
        return installedCode == null || !installedCode.isValid();
    }

    /**
     * Converts a global task index to a corresponding local task index within the local task list. This is inorder to preserve the original task list.
     *
     * @param taskIndex
     *     The global task index to convert.
     * @return The corresponding local task index, or 0 if the task is not found in the local task list.
     */
    private int globalToLocalTaskIndex(int taskIndex) {
        return localTaskList.indexOf(taskExecutionContexts.get(taskIndex)) == -1 ? 0 : localTaskList.indexOf(taskExecutionContexts.get(taskIndex));
    }

    private void profilerUpdateForPreCompiledTask(SchedulableTask task) {
        if (task instanceof PrebuiltTask prebuiltTask && timeProfiler instanceof TimeProfiler) {
            timeProfiler.registerDeviceID(task.getId(), prebuiltTask.meta().getXPUDevice().getBackendIndex() + ":" + prebuiltTask.meta().getDeviceIndex());
            timeProfiler.registerDeviceName(task.getId(), prebuiltTask.meta().getXPUDevice().getPhysicalDevice().getDeviceName());
        }
    }

    private DataObjectState resolveGlobalObjectState(int index) {
        return dataObjectStates[index];
    }

    private boolean isObjectInAtomicRegion(XPUDeviceBufferState objectState, TornadoXPUDevice device, SchedulableTask task) {
        return objectState.isAtomicRegionPresent() && device.checkAtomicsParametersForTask(task);
    }

    public void compile() {
        execute(true);
    }

    public Event execute() {
        return execute(false);
    }

    public void clearInstalledCode() {
        Arrays.fill(installedCodes, null);
    }

    /**
     * Container class that holds information about object allocation counts.
     * Used to track the number of persistent objects and the number of objects
     * that need to be allocated.
     *
     * @param persistentObjectCount Number of persistent objects that don't need allocation
     * @param objectsToAlloc Number of objects that need to be allocated
     */
    public record ObjectAllocationInfo(int persistentObjectCount, int objectsToAlloc) {
    }

    private static class XPUExecutionFrame {
        private KernelStackFrame stackFrame;
        private int[] waitList;

        XPUExecutionFrame(KernelStackFrame callWrapper, int[] waitList) {
            this.stackFrame = callWrapper;
            this.waitList = waitList;
        }
    }
}<|MERGE_RESOLUTION|>--- conflicted
+++ resolved
@@ -522,7 +522,6 @@
     private int executeDeAlloc(StringBuilder tornadoVMBytecodeList, final int objectIndex) {
         Object object = objects.get(objectIndex);
 
-<<<<<<< HEAD
         if (!currentBatchNumberPerObject.isEmpty() && !currentBatchNumberPerObject.isEmpty()) {
             int currentBatchNumber = currentBatchNumberPerObject.get(object);
             int totalNumberOfBatches = totalEvenBatchesPerObject.get(object);
@@ -532,12 +531,6 @@
             }
         }
 
-        if (TornadoOptions.PRINT_BYTECODES && isNotObjectAtomic(object)) {
-            DebugInterpreter.logDeallocObject(object, interpreterDevice, tornadoVMBytecodeList);
-        }
-
-=======
->>>>>>> 27c618b2
         final XPUDeviceBufferState objectState = resolveObjectState(objectIndex);
         long spaceDeallocated = interpreterDevice.deallocate(objectState);
         // Update current device area use
