--- conflicted
+++ resolved
@@ -45,14 +45,11 @@
 import uk.ac.manchester.tornado.api.collections.types.ImageFloat3;
 import uk.ac.manchester.tornado.api.collections.types.Matrix2DFloat;
 import uk.ac.manchester.tornado.api.collections.types.VectorFloat;
-<<<<<<< HEAD
+import uk.ac.manchester.tornado.api.collections.types.VectorFloat4;
 import uk.ac.manchester.tornado.api.data.nativetypes.FloatArray;
 import uk.ac.manchester.tornado.api.data.nativetypes.IntArray;
 import uk.ac.manchester.tornado.api.data.nativetypes.LongArray;
 import uk.ac.manchester.tornado.api.data.nativetypes.ShortArray;
-=======
-import uk.ac.manchester.tornado.api.collections.types.VectorFloat4;
->>>>>>> 405de1bc
 import uk.ac.manchester.tornado.api.enums.DataTransferMode;
 import uk.ac.manchester.tornado.unittests.common.TornadoTestBase;
 
@@ -128,25 +125,30 @@
             float sumReal = 0;
             float simImag = 0;
             for (int t = 0; t < n; t++) { // For each input element
-<<<<<<< HEAD
                 float angle = (float) ((2 * Math.PI * t * k) / n);
                 sumReal += inreal.get(t) * Math.cos(angle) + inimag.get(t) * Math.sin(angle);
                 simImag += -inreal.get(t) * Math.sin(angle) + inimag.get(t) * Math.cos(angle);
-=======
-                float angle = (2 * TornadoMath.floatPI() * t * k) / n;
-                sumReal += inreal[t] * Math.cos(angle) + inimag[t] * Math.sin(angle);
-                simImag += -inreal[t] * Math.sin(angle) + inimag[t] * Math.cos(angle);
->>>>>>> 405de1bc
             }
             outreal.set(k, sumReal);
             outimag.set(k, simImag);
         }
     }
 
-<<<<<<< HEAD
     public static void computeDFTFloat(FloatArray inreal, FloatArray inimag, FloatArray outreal, FloatArray outimag) {
         int n = inreal.getSize();
-=======
+        for (@Parallel int k = 0; k < n; k++) { // For each output element
+            float sumReal = 0;
+            float simImag = 0;
+            for (int t = 0; t < n; t++) { // For each input element
+                float angle = (2 * TornadoMath.floatPI() * t * k) / n;
+                sumReal += inreal.get(t) * TornadoMath.cos(angle) + inimag.get(t) * TornadoMath.sin(angle);
+                simImag += -inreal.get(t) * TornadoMath.sin(angle) + inimag.get(t) * TornadoMath.cos(angle);
+            }
+            outreal.set(k, sumReal);
+            outimag.set(k, simImag);
+        }
+    }
+
     public static void computeDFTVector(VectorFloat4 inreal, VectorFloat4 inimag, VectorFloat4 outreal, VectorFloat4 outimag) {
         int n = inreal.getLength();
         for (@Parallel int k = 0; k < n; k++) { // For each output element
@@ -166,22 +168,6 @@
                 Float4 partCImag = Float4.add(partAImag, partBImag);
                 simImag = Float4.add(simImag, partCImag);
 
-            }
-            outreal.set(k, sumReal);
-            outimag.set(k, simImag);
-        }
-    }
-
-    public static void computeDFTFloat(float[] inreal, float[] inimag, float[] outreal, float[] outimag) {
-        int n = inreal.length;
->>>>>>> 405de1bc
-        for (@Parallel int k = 0; k < n; k++) { // For each output element
-            float sumReal = 0;
-            float simImag = 0;
-            for (int t = 0; t < n; t++) { // For each input element
-                float angle = (2 * TornadoMath.floatPI() * t * k) / n;
-                sumReal += inreal.get(t) * TornadoMath.cos(angle) + inimag.get(t) * TornadoMath.sin(angle);
-                simImag += -inreal.get(t) * TornadoMath.sin(angle) + inimag.get(t) * TornadoMath.cos(angle);
             }
             outreal.set(k, sumReal);
             outimag.set(k, simImag);
