/*
 * Copyright (c) 2021, 2022, APT Group, Department of Computer Science,
 * The University of Manchester.
 *
 * Licensed under the Apache License, Version 2.0 (the "License");
 * you may not use this file except in compliance with the License.
 * You may obtain a copy of the License at
 *
 *    http://www.apache.org/licenses/LICENSE-2.0
 *
 * Unless required by applicable law or agreed to in writing, software
 * distributed under the License is distributed on an "AS IS" BASIS,
 * WITHOUT WARRANTIES OR CONDITIONS OF ANY KIND, either express or implied.
 * See the License for the specific language governing permissions and
 * limitations under the License.
 *
 */
package uk.ac.manchester.tornado.unittests.kernelcontext.api;

import static org.junit.Assert.assertEquals;

import org.junit.Test;

import uk.ac.manchester.tornado.api.GridScheduler;
import uk.ac.manchester.tornado.api.ImmutableTaskGraph;
import uk.ac.manchester.tornado.api.KernelContext;
import uk.ac.manchester.tornado.api.TaskGraph;
import uk.ac.manchester.tornado.api.TornadoExecutionPlan;
import uk.ac.manchester.tornado.api.WorkerGrid;
import uk.ac.manchester.tornado.api.WorkerGrid1D;
import uk.ac.manchester.tornado.api.WorkerGrid2D;
import uk.ac.manchester.tornado.api.WorkerGrid3D;
import uk.ac.manchester.tornado.api.data.nativetypes.IntArray;
import uk.ac.manchester.tornado.api.enums.DataTransferMode;
import uk.ac.manchester.tornado.unittests.common.TornadoTestBase;

/**
 * <p>
 * How to run.
 * </p>
 * <code>
 *     tornado-test --threadInfo --printKernel --fast -V uk.ac.manchester.tornado.unittests.kernelcontext.api.KernelContextWorkGroupTests
 * </code>
 */
public class KernelContextWorkGroupTests extends TornadoTestBase {

    private static void apiTestGlobalGroupSizeX(KernelContext context, IntArray data) {
        data.set(0, context.globalGroupSizeX);
    }

    private static void apiTestGlobalGroupSizeY(KernelContext context, int[] data) {
        data[0] = context.globalGroupSizeY;
    }

    private static void apiTestGlobalGroupSizeZ(KernelContext context, int[] data) {
        data[0] = context.globalGroupSizeZ;
    }

    private static void apiTestLocalGroupSizeX(KernelContext context, int[] data) {
        data[0] = context.localGroupSizeX;
    }

    private static void apiTestLocalGroupSizeY(KernelContext context, int[] data) {
        data[0] = context.localGroupSizeY;
    }

    private static void apiTestLocalGroupSizeZ(KernelContext context, int[] data) {
        data[0] = context.localGroupSizeZ;
    }

    @Test
    public void test01() {
        KernelContext context = new KernelContext();
        GridScheduler grid = new GridScheduler();
        WorkerGrid worker = new WorkerGrid1D(16);
        grid.setWorkerGrid("s0.t0", worker);

        IntArray data = new IntArray(16);

        TaskGraph taskGraph = new TaskGraph("s0") //
                .task("t0", KernelContextWorkGroupTests::apiTestGlobalGroupSizeX, context, data) //
                .transferToHost(DataTransferMode.EVERY_EXECUTION, data);

        ImmutableTaskGraph immutableTaskGraph = taskGraph.snapshot();
        TornadoExecutionPlan executionPlan = new TornadoExecutionPlan(immutableTaskGraph);
        executionPlan.withGridScheduler(grid) //
                .execute();

        assertEquals(16, data.get(0));
    }

<<<<<<< HEAD
    private static void apiTestGlobalGroupSizeY(KernelContext context, IntArray data) {
        data.set(0, context.globalGroupSizeY);
    }

=======
>>>>>>> 72c5f9d5
    @Test
    public void test02() {
        KernelContext context = new KernelContext();
        GridScheduler grid = new GridScheduler();
        WorkerGrid worker = new WorkerGrid2D(16, 8);
        grid.setWorkerGrid("s0.t0", worker);

        IntArray data = new IntArray(16);
        TaskGraph taskGraph = new TaskGraph("s0") //
                .task("t0", KernelContextWorkGroupTests::apiTestGlobalGroupSizeY, context, data) //
                .transferToHost(DataTransferMode.EVERY_EXECUTION, data);

        ImmutableTaskGraph immutableTaskGraph = taskGraph.snapshot();
        TornadoExecutionPlan executionPlan = new TornadoExecutionPlan(immutableTaskGraph);
        executionPlan.withGridScheduler(grid) //
                .execute();

        assertEquals(8, data.get(0));
    }

<<<<<<< HEAD
    private static void apiTestGlobalGroupSizeZ(KernelContext context, IntArray data) {
        data.set(0, context.globalGroupSizeZ);
    }

=======
>>>>>>> 72c5f9d5
    @Test
    public void test03() {
        KernelContext context = new KernelContext();
        GridScheduler grid = new GridScheduler();
        WorkerGrid worker = new WorkerGrid3D(16, 8, 4);
        grid.setWorkerGrid("s0.t0", worker);

        IntArray data = new IntArray(16);
        TaskGraph taskGraph = new TaskGraph("s0") //
                .task("t0", KernelContextWorkGroupTests::apiTestGlobalGroupSizeZ, context, data)//
                .transferToHost(DataTransferMode.EVERY_EXECUTION, data);
        ImmutableTaskGraph immutableTaskGraph = taskGraph.snapshot();
        TornadoExecutionPlan executionPlan = new TornadoExecutionPlan(immutableTaskGraph);
        executionPlan.withGridScheduler(grid) //
                .execute();
        assertEquals(4, data.get(0));
    }

<<<<<<< HEAD
    private static void apiTestLocalGroupSizeX(KernelContext context, IntArray data) {
        data.set(0, context.localGroupSizeX);
    }

=======
>>>>>>> 72c5f9d5
    @Test
    public void test04() {
        KernelContext context = new KernelContext();
        GridScheduler grid = new GridScheduler();
        WorkerGrid worker = new WorkerGrid1D(1024);
        worker.setLocalWork(8, 1, 1);
        grid.setWorkerGrid("s0.t0", worker);

        IntArray data = new IntArray(1024);
        TaskGraph taskGraph = new TaskGraph("s0") //
                .task("t0", KernelContextWorkGroupTests::apiTestLocalGroupSizeX, context, data) //
                .transferToHost(DataTransferMode.EVERY_EXECUTION, data);

        ImmutableTaskGraph immutableTaskGraph = taskGraph.snapshot();
        TornadoExecutionPlan executionPlan = new TornadoExecutionPlan(immutableTaskGraph);
        executionPlan.withGridScheduler(grid) //
                .execute();
        assertEquals(worker.getLocalWork()[0], data.get(0));
    }

<<<<<<< HEAD
    private static void apiTestLocalGroupSizeY(KernelContext context, IntArray data) {
        data.set(0, context.localGroupSizeY);
    }

=======
>>>>>>> 72c5f9d5
    @Test
    public void test05() {
        KernelContext context = new KernelContext();
        GridScheduler grid = new GridScheduler();
        WorkerGrid worker = new WorkerGrid2D(1024, 512);
        worker.setLocalWork(1, 8, 1);
        grid.setWorkerGrid("s0.t0", worker);

        IntArray data = new IntArray(1024);
        TaskGraph taskGraph = new TaskGraph("s0") //
                .task("t0", KernelContextWorkGroupTests::apiTestLocalGroupSizeY, context, data) //
                .transferToHost(DataTransferMode.EVERY_EXECUTION, data);

        ImmutableTaskGraph immutableTaskGraph = taskGraph.snapshot();
        TornadoExecutionPlan executionPlan = new TornadoExecutionPlan(immutableTaskGraph);
        executionPlan.withGridScheduler(grid) //
                .execute();
        assertEquals(worker.getLocalWork()[1], data.get(0));
    }

<<<<<<< HEAD
    private static void apiTestLocalGroupSizeZ(KernelContext context, IntArray data) {
        data.set(0, context.localGroupSizeZ);
    }

=======
>>>>>>> 72c5f9d5
    @Test
    public void test06() {
        KernelContext context = new KernelContext();
        GridScheduler grid = new GridScheduler();
        WorkerGrid worker = new WorkerGrid3D(1, 1, 1024);
        worker.setLocalWork(1, 1, 8);
        grid.setWorkerGrid("s0.t0", worker);

        IntArray data = new IntArray(1024);
        TaskGraph taskGraph = new TaskGraph("s0") //
                .task("t0", KernelContextWorkGroupTests::apiTestLocalGroupSizeZ, context, data) //
                .transferToHost(DataTransferMode.EVERY_EXECUTION, data);

        ImmutableTaskGraph immutableTaskGraph = taskGraph.snapshot();
        TornadoExecutionPlan executionPlan = new TornadoExecutionPlan(immutableTaskGraph);
        executionPlan.withGridScheduler(grid) //
                .execute();
        assertEquals(worker.getLocalWork()[2], data.get(0));
    }
}<|MERGE_RESOLUTION|>--- conflicted
+++ resolved
@@ -17,10 +17,7 @@
  */
 package uk.ac.manchester.tornado.unittests.kernelcontext.api;
 
-import static org.junit.Assert.assertEquals;
-
 import org.junit.Test;
-
 import uk.ac.manchester.tornado.api.GridScheduler;
 import uk.ac.manchester.tornado.api.ImmutableTaskGraph;
 import uk.ac.manchester.tornado.api.KernelContext;
@@ -34,12 +31,14 @@
 import uk.ac.manchester.tornado.api.enums.DataTransferMode;
 import uk.ac.manchester.tornado.unittests.common.TornadoTestBase;
 
+import static org.junit.Assert.assertEquals;
+
 /**
  * <p>
  * How to run.
  * </p>
  * <code>
- *     tornado-test --threadInfo --printKernel --fast -V uk.ac.manchester.tornado.unittests.kernelcontext.api.KernelContextWorkGroupTests
+ * tornado-test --threadInfo --printKernel --fast -V uk.ac.manchester.tornado.unittests.kernelcontext.api.KernelContextWorkGroupTests
  * </code>
  */
 public class KernelContextWorkGroupTests extends TornadoTestBase {
@@ -68,86 +67,85 @@
         data[0] = context.localGroupSizeZ;
     }
 
-    @Test
-    public void test01() {
-        KernelContext context = new KernelContext();
-        GridScheduler grid = new GridScheduler();
-        WorkerGrid worker = new WorkerGrid1D(16);
-        grid.setWorkerGrid("s0.t0", worker);
-
-        IntArray data = new IntArray(16);
-
-        TaskGraph taskGraph = new TaskGraph("s0") //
-                .task("t0", KernelContextWorkGroupTests::apiTestGlobalGroupSizeX, context, data) //
-                .transferToHost(DataTransferMode.EVERY_EXECUTION, data);
-
-        ImmutableTaskGraph immutableTaskGraph = taskGraph.snapshot();
-        TornadoExecutionPlan executionPlan = new TornadoExecutionPlan(immutableTaskGraph);
-        executionPlan.withGridScheduler(grid) //
-                .execute();
-
-        assertEquals(16, data.get(0));
-    }
-
-<<<<<<< HEAD
     private static void apiTestGlobalGroupSizeY(KernelContext context, IntArray data) {
         data.set(0, context.globalGroupSizeY);
     }
 
-=======
->>>>>>> 72c5f9d5
-    @Test
-    public void test02() {
-        KernelContext context = new KernelContext();
-        GridScheduler grid = new GridScheduler();
-        WorkerGrid worker = new WorkerGrid2D(16, 8);
-        grid.setWorkerGrid("s0.t0", worker);
-
-        IntArray data = new IntArray(16);
-        TaskGraph taskGraph = new TaskGraph("s0") //
-                .task("t0", KernelContextWorkGroupTests::apiTestGlobalGroupSizeY, context, data) //
-                .transferToHost(DataTransferMode.EVERY_EXECUTION, data);
-
-        ImmutableTaskGraph immutableTaskGraph = taskGraph.snapshot();
-        TornadoExecutionPlan executionPlan = new TornadoExecutionPlan(immutableTaskGraph);
-        executionPlan.withGridScheduler(grid) //
-                .execute();
-
-        assertEquals(8, data.get(0));
-    }
-
-<<<<<<< HEAD
     private static void apiTestGlobalGroupSizeZ(KernelContext context, IntArray data) {
         data.set(0, context.globalGroupSizeZ);
     }
 
-=======
->>>>>>> 72c5f9d5
-    @Test
-    public void test03() {
-        KernelContext context = new KernelContext();
-        GridScheduler grid = new GridScheduler();
-        WorkerGrid worker = new WorkerGrid3D(16, 8, 4);
-        grid.setWorkerGrid("s0.t0", worker);
-
-        IntArray data = new IntArray(16);
-        TaskGraph taskGraph = new TaskGraph("s0") //
-                .task("t0", KernelContextWorkGroupTests::apiTestGlobalGroupSizeZ, context, data)//
-                .transferToHost(DataTransferMode.EVERY_EXECUTION, data);
-        ImmutableTaskGraph immutableTaskGraph = taskGraph.snapshot();
-        TornadoExecutionPlan executionPlan = new TornadoExecutionPlan(immutableTaskGraph);
-        executionPlan.withGridScheduler(grid) //
-                .execute();
-        assertEquals(4, data.get(0));
-    }
-
-<<<<<<< HEAD
     private static void apiTestLocalGroupSizeX(KernelContext context, IntArray data) {
         data.set(0, context.localGroupSizeX);
     }
 
-=======
->>>>>>> 72c5f9d5
+    private static void apiTestLocalGroupSizeY(KernelContext context, IntArray data) {
+        data.set(0, context.localGroupSizeY);
+    }
+
+    private static void apiTestLocalGroupSizeZ(KernelContext context, IntArray data) {
+        data.set(0, context.localGroupSizeZ);
+    }
+
+    @Test
+    public void test01() {
+        KernelContext context = new KernelContext();
+        GridScheduler grid = new GridScheduler();
+        WorkerGrid worker = new WorkerGrid1D(16);
+        grid.setWorkerGrid("s0.t0", worker);
+
+        IntArray data = new IntArray(16);
+
+        TaskGraph taskGraph = new TaskGraph("s0") //
+                .task("t0", KernelContextWorkGroupTests::apiTestGlobalGroupSizeX, context, data) //
+                .transferToHost(DataTransferMode.EVERY_EXECUTION, data);
+
+        ImmutableTaskGraph immutableTaskGraph = taskGraph.snapshot();
+        TornadoExecutionPlan executionPlan = new TornadoExecutionPlan(immutableTaskGraph);
+        executionPlan.withGridScheduler(grid) //
+                .execute();
+
+        assertEquals(16, data.get(0));
+    }
+
+    @Test
+    public void test02() {
+        KernelContext context = new KernelContext();
+        GridScheduler grid = new GridScheduler();
+        WorkerGrid worker = new WorkerGrid2D(16, 8);
+        grid.setWorkerGrid("s0.t0", worker);
+
+        IntArray data = new IntArray(16);
+        TaskGraph taskGraph = new TaskGraph("s0") //
+                .task("t0", KernelContextWorkGroupTests::apiTestGlobalGroupSizeY, context, data) //
+                .transferToHost(DataTransferMode.EVERY_EXECUTION, data);
+
+        ImmutableTaskGraph immutableTaskGraph = taskGraph.snapshot();
+        TornadoExecutionPlan executionPlan = new TornadoExecutionPlan(immutableTaskGraph);
+        executionPlan.withGridScheduler(grid) //
+                .execute();
+
+        assertEquals(8, data.get(0));
+    }
+
+    @Test
+    public void test03() {
+        KernelContext context = new KernelContext();
+        GridScheduler grid = new GridScheduler();
+        WorkerGrid worker = new WorkerGrid3D(16, 8, 4);
+        grid.setWorkerGrid("s0.t0", worker);
+
+        IntArray data = new IntArray(16);
+        TaskGraph taskGraph = new TaskGraph("s0") //
+                .task("t0", KernelContextWorkGroupTests::apiTestGlobalGroupSizeZ, context, data)//
+                .transferToHost(DataTransferMode.EVERY_EXECUTION, data);
+        ImmutableTaskGraph immutableTaskGraph = taskGraph.snapshot();
+        TornadoExecutionPlan executionPlan = new TornadoExecutionPlan(immutableTaskGraph);
+        executionPlan.withGridScheduler(grid) //
+                .execute();
+        assertEquals(4, data.get(0));
+    }
+
     @Test
     public void test04() {
         KernelContext context = new KernelContext();
@@ -168,13 +166,6 @@
         assertEquals(worker.getLocalWork()[0], data.get(0));
     }
 
-<<<<<<< HEAD
-    private static void apiTestLocalGroupSizeY(KernelContext context, IntArray data) {
-        data.set(0, context.localGroupSizeY);
-    }
-
-=======
->>>>>>> 72c5f9d5
     @Test
     public void test05() {
         KernelContext context = new KernelContext();
@@ -195,13 +186,6 @@
         assertEquals(worker.getLocalWork()[1], data.get(0));
     }
 
-<<<<<<< HEAD
-    private static void apiTestLocalGroupSizeZ(KernelContext context, IntArray data) {
-        data.set(0, context.localGroupSizeZ);
-    }
-
-=======
->>>>>>> 72c5f9d5
     @Test
     public void test06() {
         KernelContext context = new KernelContext();
