--- conflicted
+++ resolved
@@ -17,12 +17,7 @@
  */
 package uk.ac.manchester.tornado.unittests.kernelcontext.reductions;
 
-import static org.junit.Assert.assertEquals;
-
-import java.util.stream.IntStream;
-
 import org.junit.Test;
-
 import uk.ac.manchester.tornado.api.GridScheduler;
 import uk.ac.manchester.tornado.api.ImmutableTaskGraph;
 import uk.ac.manchester.tornado.api.KernelContext;
@@ -35,19 +30,19 @@
 import uk.ac.manchester.tornado.api.enums.DataTransferMode;
 import uk.ac.manchester.tornado.unittests.common.TornadoTestBase;
 
+import java.util.stream.IntStream;
+
+import static org.junit.Assert.assertEquals;
+
 /**
- * The unit-tests in this class implement some Reduction operations (add, max,
- * min) for {@link Float} type. These unit-tests check the functional operation
- * of some {@link KernelContext} features, such as global thread identifiers,
- * local thread identifiers, the local group size of the associated WorkerGrid,
- * barriers and allocation of local memory.
+ * The unit-tests in this class implement some Reduction operations (add, max, min) for {@link Float} type. These unit-tests check the functional operation of some {@link KernelContext} features, such
+ * as global thread identifiers, local thread identifiers, the local group size of the associated WorkerGrid, barriers and allocation of local memory.
  * <p>
  * How to run?
  * </p>
  * <code>
- *    tornado-test -V uk.ac.manchester.tornado.unittests.kernelcontext.reductions.TestReductionsFloatsKernelContext
+ * tornado-test -V uk.ac.manchester.tornado.unittests.kernelcontext.reductions.TestReductionsFloatsKernelContext
  * </code>
- *
  */
 public class TestReductionsFloatsKernelContext extends TornadoTestBase {
 
@@ -183,42 +178,6 @@
         }
     }
 
-    @Test
-    public void testFloatReductionsAddGlobalMemory() {
-        final int size = 512;
-        final int localSize = 32;
-        FloatArray input = new FloatArray(size);
-        FloatArray reduce = new FloatArray(size / localSize);
-        IntStream.range(0, input.getSize()).sequential().forEach(i -> input.set(i, i));
-        float sequential = computeAddSequential(input);
-
-        WorkerGrid worker = new WorkerGrid1D(size);
-        GridScheduler gridScheduler = new GridScheduler("s0.t0", worker);
-        KernelContext context = new KernelContext();
-
-        TaskGraph taskGraph = new TaskGraph("s0") //
-                .transferToDevice(DataTransferMode.EVERY_EXECUTION, input, localSize) //
-                .task("t0", TestReductionsFloatsKernelContext::floatReductionAddGlobalMemory, context, input, reduce) //
-                .transferToHost(DataTransferMode.EVERY_EXECUTION, reduce);
-        // Change the Grid
-        worker.setGlobalWork(size, 1, 1);
-        worker.setLocalWork(localSize, 1, 1);
-
-        ImmutableTaskGraph immutableTaskGraph = taskGraph.snapshot();
-        TornadoExecutionPlan executionPlan = new TornadoExecutionPlan(immutableTaskGraph);
-        executionPlan.withGridScheduler(gridScheduler) //
-                .execute();
-
-        // Final SUM
-        float finalSum = 0;
-        for (int i = 0; i < reduce.getSize(); i++) {
-            finalSum += reduce.get(i);
-        }
-
-        assertEquals(sequential, finalSum, 0);
-    }
-
-<<<<<<< HEAD
     public static void floatReductionAddLocalMemory(KernelContext context, FloatArray a, FloatArray b) {
         int globalIdx = context.globalIdx;
         int localIdx = context.localIdx;
@@ -238,44 +197,6 @@
         }
     }
 
-=======
->>>>>>> 72c5f9d5
-    @Test
-    public void testFloatReductionsAddLocalMemory() {
-        final int size = 1024;
-        final int localSize = 256;
-        FloatArray input = new FloatArray(size);
-        FloatArray reduce = new FloatArray(size / localSize);
-        IntStream.range(0, input.getSize()).sequential().forEach(i -> input.set(i, i));
-        float sequential = computeAddSequential(input);
-
-        WorkerGrid worker = new WorkerGrid1D(size);
-        GridScheduler gridScheduler = new GridScheduler("s0.t0", worker);
-        KernelContext context = new KernelContext();
-
-        TaskGraph taskGraph = new TaskGraph("s0") //
-                .transferToDevice(DataTransferMode.EVERY_EXECUTION, input, localSize) //
-                .task("t0", TestReductionsFloatsKernelContext::floatReductionAddLocalMemory, context, input, reduce) //
-                .transferToHost(DataTransferMode.EVERY_EXECUTION, reduce);
-        // Change the Grid
-        worker.setGlobalWork(size, 1, 1);
-        worker.setLocalWork(localSize, 1, 1);
-
-        ImmutableTaskGraph immutableTaskGraph = taskGraph.snapshot();
-        TornadoExecutionPlan executionPlan = new TornadoExecutionPlan(immutableTaskGraph);
-        executionPlan.withGridScheduler(gridScheduler) //
-                .execute();
-
-        // Final SUM
-        float finalSum = 0;
-        for (int i = 0; i < reduce.getSize(); i++) {
-            finalSum += reduce.get(i);
-        }
-
-        assertEquals(sequential, finalSum, 0);
-    }
-
-<<<<<<< HEAD
     public static float computeMaxSequential(FloatArray input) {
         float acc = 0;
         for (int i = 0; i < input.getSize(); i++) {
@@ -301,44 +222,6 @@
         }
     }
 
-=======
->>>>>>> 72c5f9d5
-    @Test
-    public void testFloatReductionsMaxGlobalMemory() {
-        final int size = 1024;
-        final int localSize = 256;
-        FloatArray input = new FloatArray(size);
-        FloatArray reduce = new FloatArray(size / localSize);
-        IntStream.range(0, input.getSize()).sequential().forEach(i -> input.set(i, i));
-        float sequential = computeMaxSequential(input);
-
-        WorkerGrid worker = new WorkerGrid1D(size);
-        GridScheduler gridScheduler = new GridScheduler("s0.t0", worker);
-        KernelContext context = new KernelContext();
-
-        TaskGraph taskGraph = new TaskGraph("s0") //
-                .transferToDevice(DataTransferMode.EVERY_EXECUTION, input, localSize) //
-                .task("t0", TestReductionsFloatsKernelContext::floatReductionMaxGlobalMemory, context, input, reduce) //
-                .transferToHost(DataTransferMode.EVERY_EXECUTION, reduce);
-        // Change the Grid
-        worker.setGlobalWork(size, 1, 1);
-        worker.setLocalWork(localSize, 1, 1);
-
-        ImmutableTaskGraph immutableTaskGraph = taskGraph.snapshot();
-        TornadoExecutionPlan executionPlan = new TornadoExecutionPlan(immutableTaskGraph);
-        executionPlan.withGridScheduler(gridScheduler) //
-                .execute();
-
-        // Final SUM
-        float finalSum = 0;
-        for (int i = 0; i < reduce.getSize(); i++) {
-            finalSum = TornadoMath.max(finalSum, reduce.get(i));
-        }
-
-        assertEquals(sequential, finalSum, 0);
-    }
-
-<<<<<<< HEAD
     public static void floatReductionMaxLocalMemory(KernelContext context, FloatArray a, FloatArray b) {
         int globalIdx = context.globalIdx;
         int localIdx = context.localIdx;
@@ -358,44 +241,6 @@
         }
     }
 
-=======
->>>>>>> 72c5f9d5
-    @Test
-    public void testFloatReductionsMaxLocalMemory() {
-        final int size = 1024;
-        final int localSize = 256;
-        FloatArray input = new FloatArray(size);
-        FloatArray reduce = new FloatArray(size / localSize);
-        IntStream.range(0, input.getSize()).sequential().forEach(i -> input.set(i, i));
-        float sequential = computeMaxSequential(input);
-
-        WorkerGrid worker = new WorkerGrid1D(size);
-        GridScheduler gridScheduler = new GridScheduler("s0.t0", worker);
-        KernelContext context = new KernelContext();
-
-        TaskGraph taskGraph = new TaskGraph("s0") //
-                .transferToDevice(DataTransferMode.EVERY_EXECUTION, input, localSize) //
-                .task("t0", TestReductionsFloatsKernelContext::floatReductionMaxLocalMemory, context, input, reduce) //
-                .transferToHost(DataTransferMode.EVERY_EXECUTION, reduce);
-        // Change the Grid
-        worker.setGlobalWork(size, 1, 1);
-        worker.setLocalWork(localSize, 1, 1);
-
-        ImmutableTaskGraph immutableTaskGraph = taskGraph.snapshot();
-        TornadoExecutionPlan executionPlan = new TornadoExecutionPlan(immutableTaskGraph);
-        executionPlan.withGridScheduler(gridScheduler) //
-                .execute();
-
-        // Final SUM
-        float finalSum = 0;
-        for (int i = 0; i < reduce.getSize(); i++) {
-            finalSum = TornadoMath.max(finalSum, reduce.get(i));
-        }
-
-        assertEquals(sequential, finalSum, 0);
-    }
-
-<<<<<<< HEAD
     public static float computeMinSequential(FloatArray input) {
         float acc = 0;
         for (int i = 0; i < input.getSize(); i++) {
@@ -421,8 +266,165 @@
         }
     }
 
-=======
->>>>>>> 72c5f9d5
+    public static void floatReductionMinLocalMemory(KernelContext context, FloatArray a, FloatArray b) {
+        int globalIdx = context.globalIdx;
+        int localIdx = context.localIdx;
+        int localGroupSize = context.localGroupSizeX;
+        int groupID = context.groupIdx; // Expose Group ID
+
+        float[] localA = context.allocateFloatLocalArray(256);
+        localA[localIdx] = a.get(globalIdx);
+        for (int stride = (localGroupSize / 2); stride > 0; stride /= 2) {
+            context.localBarrier();
+            if (localIdx < stride) {
+                localA[localIdx] = TornadoMath.min(localA[localIdx], localA[localIdx + stride]);
+            }
+        }
+        if (localIdx == 0) {
+            b.set(groupID, localA[0]);
+        }
+    }
+
+    @Test
+    public void testFloatReductionsAddGlobalMemory() {
+        final int size = 512;
+        final int localSize = 32;
+        FloatArray input = new FloatArray(size);
+        FloatArray reduce = new FloatArray(size / localSize);
+        IntStream.range(0, input.getSize()).sequential().forEach(i -> input.set(i, i));
+        float sequential = computeAddSequential(input);
+
+        WorkerGrid worker = new WorkerGrid1D(size);
+        GridScheduler gridScheduler = new GridScheduler("s0.t0", worker);
+        KernelContext context = new KernelContext();
+
+        TaskGraph taskGraph = new TaskGraph("s0") //
+                .transferToDevice(DataTransferMode.EVERY_EXECUTION, input, localSize) //
+                .task("t0", TestReductionsFloatsKernelContext::floatReductionAddGlobalMemory, context, input, reduce) //
+                .transferToHost(DataTransferMode.EVERY_EXECUTION, reduce);
+        // Change the Grid
+        worker.setGlobalWork(size, 1, 1);
+        worker.setLocalWork(localSize, 1, 1);
+
+        ImmutableTaskGraph immutableTaskGraph = taskGraph.snapshot();
+        TornadoExecutionPlan executionPlan = new TornadoExecutionPlan(immutableTaskGraph);
+        executionPlan.withGridScheduler(gridScheduler) //
+                .execute();
+
+        // Final SUM
+        float finalSum = 0;
+        for (int i = 0; i < reduce.getSize(); i++) {
+            finalSum += reduce.get(i);
+        }
+
+        assertEquals(sequential, finalSum, 0);
+    }
+
+    @Test
+    public void testFloatReductionsAddLocalMemory() {
+        final int size = 1024;
+        final int localSize = 256;
+        FloatArray input = new FloatArray(size);
+        FloatArray reduce = new FloatArray(size / localSize);
+        IntStream.range(0, input.getSize()).sequential().forEach(i -> input.set(i, i));
+        float sequential = computeAddSequential(input);
+
+        WorkerGrid worker = new WorkerGrid1D(size);
+        GridScheduler gridScheduler = new GridScheduler("s0.t0", worker);
+        KernelContext context = new KernelContext();
+
+        TaskGraph taskGraph = new TaskGraph("s0") //
+                .transferToDevice(DataTransferMode.EVERY_EXECUTION, input, localSize) //
+                .task("t0", TestReductionsFloatsKernelContext::floatReductionAddLocalMemory, context, input, reduce) //
+                .transferToHost(DataTransferMode.EVERY_EXECUTION, reduce);
+        // Change the Grid
+        worker.setGlobalWork(size, 1, 1);
+        worker.setLocalWork(localSize, 1, 1);
+
+        ImmutableTaskGraph immutableTaskGraph = taskGraph.snapshot();
+        TornadoExecutionPlan executionPlan = new TornadoExecutionPlan(immutableTaskGraph);
+        executionPlan.withGridScheduler(gridScheduler) //
+                .execute();
+
+        // Final SUM
+        float finalSum = 0;
+        for (int i = 0; i < reduce.getSize(); i++) {
+            finalSum += reduce.get(i);
+        }
+
+        assertEquals(sequential, finalSum, 0);
+    }
+
+    @Test
+    public void testFloatReductionsMaxGlobalMemory() {
+        final int size = 1024;
+        final int localSize = 256;
+        FloatArray input = new FloatArray(size);
+        FloatArray reduce = new FloatArray(size / localSize);
+        IntStream.range(0, input.getSize()).sequential().forEach(i -> input.set(i, i));
+        float sequential = computeMaxSequential(input);
+
+        WorkerGrid worker = new WorkerGrid1D(size);
+        GridScheduler gridScheduler = new GridScheduler("s0.t0", worker);
+        KernelContext context = new KernelContext();
+
+        TaskGraph taskGraph = new TaskGraph("s0") //
+                .transferToDevice(DataTransferMode.EVERY_EXECUTION, input, localSize) //
+                .task("t0", TestReductionsFloatsKernelContext::floatReductionMaxGlobalMemory, context, input, reduce) //
+                .transferToHost(DataTransferMode.EVERY_EXECUTION, reduce);
+        // Change the Grid
+        worker.setGlobalWork(size, 1, 1);
+        worker.setLocalWork(localSize, 1, 1);
+
+        ImmutableTaskGraph immutableTaskGraph = taskGraph.snapshot();
+        TornadoExecutionPlan executionPlan = new TornadoExecutionPlan(immutableTaskGraph);
+        executionPlan.withGridScheduler(gridScheduler) //
+                .execute();
+
+        // Final SUM
+        float finalSum = 0;
+        for (int i = 0; i < reduce.getSize(); i++) {
+            finalSum = TornadoMath.max(finalSum, reduce.get(i));
+        }
+
+        assertEquals(sequential, finalSum, 0);
+    }
+
+    @Test
+    public void testFloatReductionsMaxLocalMemory() {
+        final int size = 1024;
+        final int localSize = 256;
+        FloatArray input = new FloatArray(size);
+        FloatArray reduce = new FloatArray(size / localSize);
+        IntStream.range(0, input.getSize()).sequential().forEach(i -> input.set(i, i));
+        float sequential = computeMaxSequential(input);
+
+        WorkerGrid worker = new WorkerGrid1D(size);
+        GridScheduler gridScheduler = new GridScheduler("s0.t0", worker);
+        KernelContext context = new KernelContext();
+
+        TaskGraph taskGraph = new TaskGraph("s0") //
+                .transferToDevice(DataTransferMode.EVERY_EXECUTION, input, localSize) //
+                .task("t0", TestReductionsFloatsKernelContext::floatReductionMaxLocalMemory, context, input, reduce) //
+                .transferToHost(DataTransferMode.EVERY_EXECUTION, reduce);
+        // Change the Grid
+        worker.setGlobalWork(size, 1, 1);
+        worker.setLocalWork(localSize, 1, 1);
+
+        ImmutableTaskGraph immutableTaskGraph = taskGraph.snapshot();
+        TornadoExecutionPlan executionPlan = new TornadoExecutionPlan(immutableTaskGraph);
+        executionPlan.withGridScheduler(gridScheduler) //
+                .execute();
+
+        // Final SUM
+        float finalSum = 0;
+        for (int i = 0; i < reduce.getSize(); i++) {
+            finalSum = TornadoMath.max(finalSum, reduce.get(i));
+        }
+
+        assertEquals(sequential, finalSum, 0);
+    }
+
     @Test
     public void testFloatReductionsMinGlobalMemory() {
         final int size = 1024;
@@ -458,28 +460,6 @@
         assertEquals(sequential, finalSum, 0);
     }
 
-<<<<<<< HEAD
-    public static void floatReductionMinLocalMemory(KernelContext context, FloatArray a, FloatArray b) {
-        int globalIdx = context.globalIdx;
-        int localIdx = context.localIdx;
-        int localGroupSize = context.localGroupSizeX;
-        int groupID = context.groupIdx; // Expose Group ID
-
-        float[] localA = context.allocateFloatLocalArray(256);
-        localA[localIdx] = a.get(globalIdx);
-        for (int stride = (localGroupSize / 2); stride > 0; stride /= 2) {
-            context.localBarrier();
-            if (localIdx < stride) {
-                localA[localIdx] = TornadoMath.min(localA[localIdx], localA[localIdx + stride]);
-            }
-        }
-        if (localIdx == 0) {
-            b.set(groupID, localA[0]);
-        }
-    }
-
-=======
->>>>>>> 72c5f9d5
     @Test
     public void testFloatReductionsMinLocalMemory() {
         final int size = 1024;
