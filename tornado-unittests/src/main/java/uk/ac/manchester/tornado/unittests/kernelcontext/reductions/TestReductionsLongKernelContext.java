/*
 * Copyright (c) 2021-2022, APT Group, Department of Computer Science,
 * The University of Manchester.
 *
 * Licensed under the Apache License, Version 2.0 (the "License");
 * you may not use this file except in compliance with the License.
 * You may obtain a copy of the License at
 *
 *    http://www.apache.org/licenses/LICENSE-2.0
 *
 * Unless required by applicable law or agreed to in writing, software
 * distributed under the License is distributed on an "AS IS" BASIS,
 * WITHOUT WARRANTIES OR CONDITIONS OF ANY KIND, either express or implied.
 * See the License for the specific language governing permissions and
 * limitations under the License.
 *
 */
package uk.ac.manchester.tornado.unittests.kernelcontext.reductions;

import static org.junit.Assert.assertEquals;

import java.util.stream.IntStream;

import org.junit.Test;

import uk.ac.manchester.tornado.api.GridScheduler;
import uk.ac.manchester.tornado.api.ImmutableTaskGraph;
import uk.ac.manchester.tornado.api.KernelContext;
import uk.ac.manchester.tornado.api.TaskGraph;
import uk.ac.manchester.tornado.api.TornadoExecutionPlan;
import uk.ac.manchester.tornado.api.WorkerGrid;
import uk.ac.manchester.tornado.api.WorkerGrid1D;
import uk.ac.manchester.tornado.api.collections.math.TornadoMath;
import uk.ac.manchester.tornado.api.data.nativetypes.LongArray;
import uk.ac.manchester.tornado.api.enums.DataTransferMode;
import uk.ac.manchester.tornado.unittests.common.TornadoTestBase;

/**
 * The unit-tests in this class implement some Reduction operations (add, max,
 * min) for {@link Long} type. These unit-tests check the functional operation
 * of some {@link KernelContext} features, such as global thread identifiers,
 * local thread identifiers, the local group size of the associated WorkerGrid,
 * barriers and allocation of local memory.
 * <p>
 * How to run?
 * </p>
 * <code>
 *     tornado-test -V uk.ac.manchester.tornado.unittests.kernelcontext.reductions.TestReductionsLongKernelContext
 * </code>
 */
public class TestReductionsLongKernelContext extends TornadoTestBase {

    public static long computeAddSequential(LongArray input) {
        long acc = 0;
        for (int i = 0; i < input.getSize(); i++) {
            acc += input.get(i);
        }
        return acc;
    }

    public static void longReductionAddGlobalMemory(KernelContext context, LongArray a, LongArray b) {
        int localIdx = context.localIdx;
        int localGroupSize = context.localGroupSizeX;
        int groupID = context.groupIdx; // Expose Group ID
        int id = localGroupSize * groupID + localIdx;

        for (int stride = (localGroupSize / 2); stride > 0; stride /= 2) {
            context.localBarrier();
            if (localIdx < stride) {
                a.set(id, a.get(id) + a.get(id + stride));
            }
        }
        if (localIdx == 0) {
            b.set(groupID, a.get(id));
        }
    }

    public static void longReductionAddLocalMemory(KernelContext context, long[] a, long[] b) {
        int globalIdx = context.globalIdx;
        int localIdx = context.localIdx;
        int localGroupSize = context.localGroupSizeX;
        int groupID = context.groupIdx; // Expose Group ID

        long[] localA = context.allocateLongLocalArray(256);
        localA[localIdx] = a[globalIdx];
        for (int stride = (localGroupSize / 2); stride > 0; stride /= 2) {
            context.localBarrier();
            if (localIdx < stride) {
                localA[localIdx] += localA[localIdx + stride];
            }
        }
        if (localIdx == 0) {
            b[groupID] = localA[0];
        }
    }

    public static long computeMaxSequential(long[] input) {
        long acc = 0;
        for (long v : input) {
            acc = TornadoMath.max(acc, v);
        }
        return acc;
    }

    private static void longReductionMaxGlobalMemory(KernelContext context, long[] a, long[] b) {
        int localIdx = context.localIdx;
        int localGroupSize = context.localGroupSizeX;
        int groupID = context.groupIdx; // Expose Group ID
        int id = localGroupSize * groupID + localIdx;

        for (int stride = (localGroupSize / 2); stride > 0; stride /= 2) {
            context.localBarrier();
            if (localIdx < stride) {
                a[id] = TornadoMath.max(a[id], a[id + stride]);
            }
        }
        if (localIdx == 0) {
            b[groupID] = a[id];
        }
    }

    public static void longReductionMaxLocalMemory(KernelContext context, long[] a, long[] b) {
        int globalIdx = context.globalIdx;
        int localIdx = context.localIdx;
        int localGroupSize = context.localGroupSizeX;
        int groupID = context.groupIdx; // Expose Group ID

        long[] localA = context.allocateLongLocalArray(256);
        localA[localIdx] = a[globalIdx];
        for (int stride = (localGroupSize / 2); stride > 0; stride /= 2) {
            context.localBarrier();
            if (localIdx < stride) {
                localA[localIdx] = TornadoMath.max(localA[localIdx], localA[localIdx + stride]);
            }
        }
        if (localIdx == 0) {
            b[groupID] = localA[0];
        }
    }

    public static long computeMinSequential(long[] input) {
        long acc = 0;
        for (long v : input) {
            acc = TornadoMath.min(acc, v);
        }
        return acc;
    }

    private static void longReductionMinGlobalMemory(KernelContext context, long[] a, long[] b) {
        int localIdx = context.localIdx;
        int localGroupSize = context.localGroupSizeX;
        int groupID = context.groupIdx; // Expose Group ID
        int id = localGroupSize * groupID + localIdx;

        for (int stride = (localGroupSize / 2); stride > 0; stride /= 2) {
            context.localBarrier();
            if (localIdx < stride) {
                a[id] = TornadoMath.min(a[id], a[id + stride]);
            }
        }
        if (localIdx == 0) {
            b[groupID] = a[id];
        }
    }

    public static void longReductionMinLocalMemory(KernelContext context, long[] a, long[] b) {
        int globalIdx = context.globalIdx;
        int localIdx = context.localIdx;
        int localGroupSize = context.localGroupSizeX;
        int groupID = context.groupIdx; // Expose Group ID

        long[] localA = context.allocateLongLocalArray(256);
        localA[localIdx] = a[globalIdx];
        for (int stride = (localGroupSize / 2); stride > 0; stride /= 2) {
            context.localBarrier();
            if (localIdx < stride) {
                localA[localIdx] = TornadoMath.min(localA[localIdx], localA[localIdx + stride]);
            }
        }
        if (localIdx == 0) {
            b[groupID] = localA[0];
        }
    }

    @Test
    public void testLongReductionsAddGlobalMemory() {
        final int size = 1024;
        final int localSize = 256;
        LongArray input = new LongArray(size);
        LongArray reduce = new LongArray(size / localSize);
        IntStream.range(0, input.getSize()).sequential().forEach(i -> input.set(i, i));
        long sequential = computeAddSequential(input);

        WorkerGrid worker = new WorkerGrid1D(size);
        GridScheduler gridScheduler = new GridScheduler("taskGraph.t0", worker);
        KernelContext context = new KernelContext();

        TaskGraph taskGraph = new TaskGraph("taskGraph") //
                .transferToDevice(DataTransferMode.EVERY_EXECUTION, input) //
                .task("t0", TestReductionsLongKernelContext::longReductionAddGlobalMemory, context, input, reduce) //
                .transferToHost(DataTransferMode.EVERY_EXECUTION, reduce);
        // Change the Grid
        worker.setGlobalWork(size, 1, 1);
        worker.setLocalWork(localSize, 1, 1);

        ImmutableTaskGraph immutableTaskGraph = taskGraph.snapshot();
        TornadoExecutionPlan executionPlan = new TornadoExecutionPlan(immutableTaskGraph);
        executionPlan.withGridScheduler(gridScheduler) //
                .execute();

        // Final SUM
        long finalSum = 0;
        for (int i = 0; i < reduce.getSize(); i++) {
            finalSum += reduce.get(i);
        }

        assertEquals(sequential, finalSum, 0);
    }

<<<<<<< HEAD
    public static void longReductionAddLocalMemory(KernelContext context, LongArray a, LongArray b) {
        int globalIdx = context.globalIdx;
        int localIdx = context.localIdx;
        int localGroupSize = context.localGroupSizeX;
        int groupID = context.groupIdx; // Expose Group ID

        long[] localA = context.allocateLongLocalArray(256);
        localA[localIdx] = a.get(globalIdx);
        for (int stride = (localGroupSize / 2); stride > 0; stride /= 2) {
            context.localBarrier();
            if (localIdx < stride) {
                localA[localIdx] += localA[localIdx + stride];
            }
        }
        if (localIdx == 0) {
            b.set(groupID, localA[0]);
        }
    }

=======
>>>>>>> 72c5f9d5
    @Test
    public void testLongReductionsAddLocalMemory() {
        final int size = 1024;
        final int localSize = 256;
        LongArray input = new LongArray(size);
        LongArray reduce = new LongArray(size / localSize);
        IntStream.range(0, input.getSize()).sequential().forEach(i -> input.set(i, i));
        long sequential = computeAddSequential(input);

        WorkerGrid worker = new WorkerGrid1D(size);
        GridScheduler gridScheduler = new GridScheduler();
        gridScheduler.setWorkerGrid("taskGraph.t0", worker);
        KernelContext context = new KernelContext();

        TaskGraph taskGraph = new TaskGraph("taskGraph") //
                .transferToDevice(DataTransferMode.EVERY_EXECUTION, input) //
                .task("t0", TestReductionsLongKernelContext::longReductionAddLocalMemory, context, input, reduce) //
                .transferToHost(DataTransferMode.EVERY_EXECUTION, reduce);
        // Change the Grid
        worker.setGlobalWork(size, 1, 1);
        worker.setLocalWork(localSize, 1, 1);

        ImmutableTaskGraph immutableTaskGraph = taskGraph.snapshot();
        TornadoExecutionPlan executionPlan = new TornadoExecutionPlan(immutableTaskGraph);
        executionPlan.withGridScheduler(gridScheduler) //
                .execute();

        // Final SUM
        long finalSum = 0;
        for (int i = 0; i < reduce.getSize(); i++) {
            finalSum += reduce.get(i);
        }

        assertEquals(sequential, finalSum, 0);
    }

<<<<<<< HEAD
    public static long computeMaxSequential(LongArray input) {
        long acc = 0;
        for (int i = 0; i < input.getSize(); i++) {
            acc = TornadoMath.max(acc, input.get(i));
        }
        return acc;
    }

    private static void longReductionMaxGlobalMemory(KernelContext context, LongArray a, LongArray b) {
        int localIdx = context.localIdx;
        int localGroupSize = context.localGroupSizeX;
        int groupID = context.groupIdx; // Expose Group ID
        int id = localGroupSize * groupID + localIdx;

        for (int stride = (localGroupSize / 2); stride > 0; stride /= 2) {
            context.localBarrier();
            if (localIdx < stride) {
                a.set(id, TornadoMath.max(a.get(id), a.get(id + stride)));
            }
        }
        if (localIdx == 0) {
            b.set(groupID, a.get(id));
        }
    }

=======
>>>>>>> 72c5f9d5
    @Test
    public void testLongReductionsMaxGlobalMemory() {
        final int size = 1024;
        final int localSize = 256;
        LongArray input = new LongArray(size);
        LongArray reduce = new LongArray(size / localSize);
        IntStream.range(0, input.getSize()).sequential().forEach(i -> input.set(i, i));
        long sequential = computeMaxSequential(input);

        WorkerGrid worker = new WorkerGrid1D(size);
        GridScheduler gridScheduler = new GridScheduler("taskGraph.t0", worker);
        KernelContext context = new KernelContext();

        TaskGraph taskGraph = new TaskGraph("taskGraph") //
                .transferToDevice(DataTransferMode.EVERY_EXECUTION, input) //
                .task("t0", TestReductionsLongKernelContext::longReductionMaxGlobalMemory, context, input, reduce) //
                .transferToHost(DataTransferMode.EVERY_EXECUTION, reduce);
        // Change the Grid
        worker.setGlobalWork(size, 1, 1);
        worker.setLocalWork(localSize, 1, 1);

        ImmutableTaskGraph immutableTaskGraph = taskGraph.snapshot();
        TornadoExecutionPlan executionPlan = new TornadoExecutionPlan(immutableTaskGraph);
        executionPlan.withGridScheduler(gridScheduler) //
                .execute();

        // Final SUM
        long finalSum = 0;
        for (int i = 0; i < reduce.getSize(); i++) {
            finalSum = TornadoMath.max(finalSum, reduce.get(i));
        }

        assertEquals(sequential, finalSum, 0);
    }

<<<<<<< HEAD
    public static void longReductionMaxLocalMemory(KernelContext context, LongArray a, LongArray b) {
        int globalIdx = context.globalIdx;
        int localIdx = context.localIdx;
        int localGroupSize = context.localGroupSizeX;
        int groupID = context.groupIdx; // Expose Group ID

        long[] localA = context.allocateLongLocalArray(256);
        localA[localIdx] = a.get(globalIdx);
        for (int stride = (localGroupSize / 2); stride > 0; stride /= 2) {
            context.localBarrier();
            if (localIdx < stride) {
                localA[localIdx] = TornadoMath.max(localA[localIdx], localA[localIdx + stride]);
            }
        }
        if (localIdx == 0) {
            b.set(groupID, localA[0]);
        }
    }

=======
>>>>>>> 72c5f9d5
    @Test
    public void testLongReductionsMaxLocalMemory() {
        final int size = 1024;
        final int localSize = 256;
        LongArray input = new LongArray(size);
        LongArray reduce = new LongArray(size / localSize);
        IntStream.range(0, input.getSize()).sequential().forEach(i -> input.set(i, i));
        long sequential = computeMaxSequential(input);

        WorkerGrid worker = new WorkerGrid1D(size);
        GridScheduler gridScheduler = new GridScheduler("taskGraph.t0", worker);
        KernelContext context = new KernelContext();

        TaskGraph taskGraph = new TaskGraph("taskGraph") //
                .transferToDevice(DataTransferMode.EVERY_EXECUTION, input) //
                .task("t0", TestReductionsLongKernelContext::longReductionMaxLocalMemory, context, input, reduce) //
                .transferToHost(DataTransferMode.EVERY_EXECUTION, reduce);
        // Change the Grid
        worker.setGlobalWork(size, 1, 1);
        worker.setLocalWork(localSize, 1, 1);

        ImmutableTaskGraph immutableTaskGraph = taskGraph.snapshot();
        TornadoExecutionPlan executionPlan = new TornadoExecutionPlan(immutableTaskGraph);
        executionPlan.withGridScheduler(gridScheduler) //
                .execute();

        // Final SUM
        long finalSum = 0;
        for (int i = 0; i < reduce.getSize(); i++) {
            finalSum = TornadoMath.max(finalSum, reduce.get(i));
        }

        assertEquals(sequential, finalSum, 0);
    }

<<<<<<< HEAD
    public static long computeMinSequential(LongArray input) {
        long acc = 0;
        for (int i = 0; i < input.getSize(); i++) {
            acc = TornadoMath.min(acc, input.get(i));
        }
        return acc;
    }

    private static void longReductionMinGlobalMemory(KernelContext context, LongArray a, LongArray b) {
        int localIdx = context.localIdx;
        int localGroupSize = context.localGroupSizeX;
        int groupID = context.groupIdx; // Expose Group ID
        int id = localGroupSize * groupID + localIdx;

        for (int stride = (localGroupSize / 2); stride > 0; stride /= 2) {
            context.localBarrier();
            if (localIdx < stride) {
                a.set(id, TornadoMath.min(a.get(id), a.get(id + stride)));
            }
        }
        if (localIdx == 0) {
            b.set(groupID, a.get(id));
        }
    }

=======
>>>>>>> 72c5f9d5
    @Test
    public void testLongReductionsMinGlobalMemory() {
        final int size = 1024;
        final int localSize = 256;
        LongArray input = new LongArray(size);
        LongArray reduce = new LongArray(size / localSize);
        IntStream.range(0, input.getSize()).sequential().forEach(i -> input.set(i, i));
        long sequential = computeMinSequential(input);

        WorkerGrid worker = new WorkerGrid1D(size);
        GridScheduler gridScheduler = new GridScheduler("taskGraph.t0", worker);
        KernelContext context = new KernelContext();

        TaskGraph taskGraph = new TaskGraph("taskGraph") //
                .transferToDevice(DataTransferMode.EVERY_EXECUTION, input) //
                .task("t0", TestReductionsLongKernelContext::longReductionMinGlobalMemory, context, input, reduce) //
                .transferToHost(DataTransferMode.EVERY_EXECUTION, reduce);
        // Change the Grid
        worker.setGlobalWork(size, 1, 1);
        worker.setLocalWork(localSize, 1, 1);

        ImmutableTaskGraph immutableTaskGraph = taskGraph.snapshot();
        TornadoExecutionPlan executionPlan = new TornadoExecutionPlan(immutableTaskGraph);
        executionPlan.withGridScheduler(gridScheduler) //
                .execute();

        // Final SUM
        long finalSum = 0;
        for (int i = 0; i < reduce.getSize(); i++) {
            finalSum = TornadoMath.min(finalSum, reduce.get(i));
        }

        assertEquals(sequential, finalSum, 0);
    }

<<<<<<< HEAD
    public static void longReductionMinLocalMemory(KernelContext context, LongArray a, LongArray b) {
        int globalIdx = context.globalIdx;
        int localIdx = context.localIdx;
        int localGroupSize = context.localGroupSizeX;
        int groupID = context.groupIdx; // Expose Group ID

        long[] localA = context.allocateLongLocalArray(256);
        localA[localIdx] = a.get(globalIdx);
        for (int stride = (localGroupSize / 2); stride > 0; stride /= 2) {
            context.localBarrier();
            if (localIdx < stride) {
                localA[localIdx] = TornadoMath.min(localA[localIdx], localA[localIdx + stride]);
            }
        }
        if (localIdx == 0) {
            b.set(groupID, localA[0]);
        }
    }

=======
>>>>>>> 72c5f9d5
    @Test
    public void testLongReductionsMinLocalMemory() {
        final int size = 1024;
        final int localSize = 256;
        LongArray input = new LongArray(size);
        LongArray reduce = new LongArray(size / localSize);
        IntStream.range(0, input.getSize()).sequential().forEach(i -> input.set(i, i));
        long sequential = computeMinSequential(input);

        WorkerGrid worker = new WorkerGrid1D(size);
        GridScheduler gridScheduler = new GridScheduler("taskGraph.t0", worker);
        KernelContext context = new KernelContext();

        TaskGraph taskGraph = new TaskGraph("taskGraph") //
                .transferToDevice(DataTransferMode.EVERY_EXECUTION, input) //
                .task("t0", TestReductionsLongKernelContext::longReductionMinLocalMemory, context, input, reduce) //
                .transferToHost(DataTransferMode.EVERY_EXECUTION, reduce);
        // Change the Grid
        worker.setGlobalWork(size, 1, 1);
        worker.setLocalWork(localSize, 1, 1);

        ImmutableTaskGraph immutableTaskGraph = taskGraph.snapshot();
        TornadoExecutionPlan executionPlan = new TornadoExecutionPlan(immutableTaskGraph);
        executionPlan.withGridScheduler(gridScheduler) //
                .execute();

        // Final SUM
        long finalSum = 0;
        for (int i = 0; i < reduce.getSize(); i++) {
            finalSum = TornadoMath.min(finalSum, reduce.get(i));
        }

        assertEquals(sequential, finalSum, 0);
    }
}<|MERGE_RESOLUTION|>--- conflicted
+++ resolved
@@ -17,12 +17,7 @@
  */
 package uk.ac.manchester.tornado.unittests.kernelcontext.reductions;
 
-import static org.junit.Assert.assertEquals;
-
-import java.util.stream.IntStream;
-
 import org.junit.Test;
-
 import uk.ac.manchester.tornado.api.GridScheduler;
 import uk.ac.manchester.tornado.api.ImmutableTaskGraph;
 import uk.ac.manchester.tornado.api.KernelContext;
@@ -35,17 +30,18 @@
 import uk.ac.manchester.tornado.api.enums.DataTransferMode;
 import uk.ac.manchester.tornado.unittests.common.TornadoTestBase;
 
+import java.util.stream.IntStream;
+
+import static org.junit.Assert.assertEquals;
+
 /**
- * The unit-tests in this class implement some Reduction operations (add, max,
- * min) for {@link Long} type. These unit-tests check the functional operation
- * of some {@link KernelContext} features, such as global thread identifiers,
- * local thread identifiers, the local group size of the associated WorkerGrid,
- * barriers and allocation of local memory.
+ * The unit-tests in this class implement some Reduction operations (add, max, min) for {@link Long} type. These unit-tests check the functional operation of some {@link KernelContext} features, such
+ * as global thread identifiers, local thread identifiers, the local group size of the associated WorkerGrid, barriers and allocation of local memory.
  * <p>
  * How to run?
  * </p>
  * <code>
- *     tornado-test -V uk.ac.manchester.tornado.unittests.kernelcontext.reductions.TestReductionsLongKernelContext
+ * tornado-test -V uk.ac.manchester.tornado.unittests.kernelcontext.reductions.TestReductionsLongKernelContext
  * </code>
  */
 public class TestReductionsLongKernelContext extends TornadoTestBase {
@@ -182,42 +178,6 @@
         }
     }
 
-    @Test
-    public void testLongReductionsAddGlobalMemory() {
-        final int size = 1024;
-        final int localSize = 256;
-        LongArray input = new LongArray(size);
-        LongArray reduce = new LongArray(size / localSize);
-        IntStream.range(0, input.getSize()).sequential().forEach(i -> input.set(i, i));
-        long sequential = computeAddSequential(input);
-
-        WorkerGrid worker = new WorkerGrid1D(size);
-        GridScheduler gridScheduler = new GridScheduler("taskGraph.t0", worker);
-        KernelContext context = new KernelContext();
-
-        TaskGraph taskGraph = new TaskGraph("taskGraph") //
-                .transferToDevice(DataTransferMode.EVERY_EXECUTION, input) //
-                .task("t0", TestReductionsLongKernelContext::longReductionAddGlobalMemory, context, input, reduce) //
-                .transferToHost(DataTransferMode.EVERY_EXECUTION, reduce);
-        // Change the Grid
-        worker.setGlobalWork(size, 1, 1);
-        worker.setLocalWork(localSize, 1, 1);
-
-        ImmutableTaskGraph immutableTaskGraph = taskGraph.snapshot();
-        TornadoExecutionPlan executionPlan = new TornadoExecutionPlan(immutableTaskGraph);
-        executionPlan.withGridScheduler(gridScheduler) //
-                .execute();
-
-        // Final SUM
-        long finalSum = 0;
-        for (int i = 0; i < reduce.getSize(); i++) {
-            finalSum += reduce.get(i);
-        }
-
-        assertEquals(sequential, finalSum, 0);
-    }
-
-<<<<<<< HEAD
     public static void longReductionAddLocalMemory(KernelContext context, LongArray a, LongArray b) {
         int globalIdx = context.globalIdx;
         int localIdx = context.localIdx;
@@ -237,45 +197,6 @@
         }
     }
 
-=======
->>>>>>> 72c5f9d5
-    @Test
-    public void testLongReductionsAddLocalMemory() {
-        final int size = 1024;
-        final int localSize = 256;
-        LongArray input = new LongArray(size);
-        LongArray reduce = new LongArray(size / localSize);
-        IntStream.range(0, input.getSize()).sequential().forEach(i -> input.set(i, i));
-        long sequential = computeAddSequential(input);
-
-        WorkerGrid worker = new WorkerGrid1D(size);
-        GridScheduler gridScheduler = new GridScheduler();
-        gridScheduler.setWorkerGrid("taskGraph.t0", worker);
-        KernelContext context = new KernelContext();
-
-        TaskGraph taskGraph = new TaskGraph("taskGraph") //
-                .transferToDevice(DataTransferMode.EVERY_EXECUTION, input) //
-                .task("t0", TestReductionsLongKernelContext::longReductionAddLocalMemory, context, input, reduce) //
-                .transferToHost(DataTransferMode.EVERY_EXECUTION, reduce);
-        // Change the Grid
-        worker.setGlobalWork(size, 1, 1);
-        worker.setLocalWork(localSize, 1, 1);
-
-        ImmutableTaskGraph immutableTaskGraph = taskGraph.snapshot();
-        TornadoExecutionPlan executionPlan = new TornadoExecutionPlan(immutableTaskGraph);
-        executionPlan.withGridScheduler(gridScheduler) //
-                .execute();
-
-        // Final SUM
-        long finalSum = 0;
-        for (int i = 0; i < reduce.getSize(); i++) {
-            finalSum += reduce.get(i);
-        }
-
-        assertEquals(sequential, finalSum, 0);
-    }
-
-<<<<<<< HEAD
     public static long computeMaxSequential(LongArray input) {
         long acc = 0;
         for (int i = 0; i < input.getSize(); i++) {
@@ -301,44 +222,6 @@
         }
     }
 
-=======
->>>>>>> 72c5f9d5
-    @Test
-    public void testLongReductionsMaxGlobalMemory() {
-        final int size = 1024;
-        final int localSize = 256;
-        LongArray input = new LongArray(size);
-        LongArray reduce = new LongArray(size / localSize);
-        IntStream.range(0, input.getSize()).sequential().forEach(i -> input.set(i, i));
-        long sequential = computeMaxSequential(input);
-
-        WorkerGrid worker = new WorkerGrid1D(size);
-        GridScheduler gridScheduler = new GridScheduler("taskGraph.t0", worker);
-        KernelContext context = new KernelContext();
-
-        TaskGraph taskGraph = new TaskGraph("taskGraph") //
-                .transferToDevice(DataTransferMode.EVERY_EXECUTION, input) //
-                .task("t0", TestReductionsLongKernelContext::longReductionMaxGlobalMemory, context, input, reduce) //
-                .transferToHost(DataTransferMode.EVERY_EXECUTION, reduce);
-        // Change the Grid
-        worker.setGlobalWork(size, 1, 1);
-        worker.setLocalWork(localSize, 1, 1);
-
-        ImmutableTaskGraph immutableTaskGraph = taskGraph.snapshot();
-        TornadoExecutionPlan executionPlan = new TornadoExecutionPlan(immutableTaskGraph);
-        executionPlan.withGridScheduler(gridScheduler) //
-                .execute();
-
-        // Final SUM
-        long finalSum = 0;
-        for (int i = 0; i < reduce.getSize(); i++) {
-            finalSum = TornadoMath.max(finalSum, reduce.get(i));
-        }
-
-        assertEquals(sequential, finalSum, 0);
-    }
-
-<<<<<<< HEAD
     public static void longReductionMaxLocalMemory(KernelContext context, LongArray a, LongArray b) {
         int globalIdx = context.globalIdx;
         int localIdx = context.localIdx;
@@ -358,44 +241,6 @@
         }
     }
 
-=======
->>>>>>> 72c5f9d5
-    @Test
-    public void testLongReductionsMaxLocalMemory() {
-        final int size = 1024;
-        final int localSize = 256;
-        LongArray input = new LongArray(size);
-        LongArray reduce = new LongArray(size / localSize);
-        IntStream.range(0, input.getSize()).sequential().forEach(i -> input.set(i, i));
-        long sequential = computeMaxSequential(input);
-
-        WorkerGrid worker = new WorkerGrid1D(size);
-        GridScheduler gridScheduler = new GridScheduler("taskGraph.t0", worker);
-        KernelContext context = new KernelContext();
-
-        TaskGraph taskGraph = new TaskGraph("taskGraph") //
-                .transferToDevice(DataTransferMode.EVERY_EXECUTION, input) //
-                .task("t0", TestReductionsLongKernelContext::longReductionMaxLocalMemory, context, input, reduce) //
-                .transferToHost(DataTransferMode.EVERY_EXECUTION, reduce);
-        // Change the Grid
-        worker.setGlobalWork(size, 1, 1);
-        worker.setLocalWork(localSize, 1, 1);
-
-        ImmutableTaskGraph immutableTaskGraph = taskGraph.snapshot();
-        TornadoExecutionPlan executionPlan = new TornadoExecutionPlan(immutableTaskGraph);
-        executionPlan.withGridScheduler(gridScheduler) //
-                .execute();
-
-        // Final SUM
-        long finalSum = 0;
-        for (int i = 0; i < reduce.getSize(); i++) {
-            finalSum = TornadoMath.max(finalSum, reduce.get(i));
-        }
-
-        assertEquals(sequential, finalSum, 0);
-    }
-
-<<<<<<< HEAD
     public static long computeMinSequential(LongArray input) {
         long acc = 0;
         for (int i = 0; i < input.getSize(); i++) {
@@ -421,8 +266,166 @@
         }
     }
 
-=======
->>>>>>> 72c5f9d5
+    public static void longReductionMinLocalMemory(KernelContext context, LongArray a, LongArray b) {
+        int globalIdx = context.globalIdx;
+        int localIdx = context.localIdx;
+        int localGroupSize = context.localGroupSizeX;
+        int groupID = context.groupIdx; // Expose Group ID
+
+        long[] localA = context.allocateLongLocalArray(256);
+        localA[localIdx] = a.get(globalIdx);
+        for (int stride = (localGroupSize / 2); stride > 0; stride /= 2) {
+            context.localBarrier();
+            if (localIdx < stride) {
+                localA[localIdx] = TornadoMath.min(localA[localIdx], localA[localIdx + stride]);
+            }
+        }
+        if (localIdx == 0) {
+            b.set(groupID, localA[0]);
+        }
+    }
+
+    @Test
+    public void testLongReductionsAddGlobalMemory() {
+        final int size = 1024;
+        final int localSize = 256;
+        LongArray input = new LongArray(size);
+        LongArray reduce = new LongArray(size / localSize);
+        IntStream.range(0, input.getSize()).sequential().forEach(i -> input.set(i, i));
+        long sequential = computeAddSequential(input);
+
+        WorkerGrid worker = new WorkerGrid1D(size);
+        GridScheduler gridScheduler = new GridScheduler("taskGraph.t0", worker);
+        KernelContext context = new KernelContext();
+
+        TaskGraph taskGraph = new TaskGraph("taskGraph") //
+                .transferToDevice(DataTransferMode.EVERY_EXECUTION, input) //
+                .task("t0", TestReductionsLongKernelContext::longReductionAddGlobalMemory, context, input, reduce) //
+                .transferToHost(DataTransferMode.EVERY_EXECUTION, reduce);
+        // Change the Grid
+        worker.setGlobalWork(size, 1, 1);
+        worker.setLocalWork(localSize, 1, 1);
+
+        ImmutableTaskGraph immutableTaskGraph = taskGraph.snapshot();
+        TornadoExecutionPlan executionPlan = new TornadoExecutionPlan(immutableTaskGraph);
+        executionPlan.withGridScheduler(gridScheduler) //
+                .execute();
+
+        // Final SUM
+        long finalSum = 0;
+        for (int i = 0; i < reduce.getSize(); i++) {
+            finalSum += reduce.get(i);
+        }
+
+        assertEquals(sequential, finalSum, 0);
+    }
+
+    @Test
+    public void testLongReductionsAddLocalMemory() {
+        final int size = 1024;
+        final int localSize = 256;
+        LongArray input = new LongArray(size);
+        LongArray reduce = new LongArray(size / localSize);
+        IntStream.range(0, input.getSize()).sequential().forEach(i -> input.set(i, i));
+        long sequential = computeAddSequential(input);
+
+        WorkerGrid worker = new WorkerGrid1D(size);
+        GridScheduler gridScheduler = new GridScheduler();
+        gridScheduler.setWorkerGrid("taskGraph.t0", worker);
+        KernelContext context = new KernelContext();
+
+        TaskGraph taskGraph = new TaskGraph("taskGraph") //
+                .transferToDevice(DataTransferMode.EVERY_EXECUTION, input) //
+                .task("t0", TestReductionsLongKernelContext::longReductionAddLocalMemory, context, input, reduce) //
+                .transferToHost(DataTransferMode.EVERY_EXECUTION, reduce);
+        // Change the Grid
+        worker.setGlobalWork(size, 1, 1);
+        worker.setLocalWork(localSize, 1, 1);
+
+        ImmutableTaskGraph immutableTaskGraph = taskGraph.snapshot();
+        TornadoExecutionPlan executionPlan = new TornadoExecutionPlan(immutableTaskGraph);
+        executionPlan.withGridScheduler(gridScheduler) //
+                .execute();
+
+        // Final SUM
+        long finalSum = 0;
+        for (int i = 0; i < reduce.getSize(); i++) {
+            finalSum += reduce.get(i);
+        }
+
+        assertEquals(sequential, finalSum, 0);
+    }
+
+    @Test
+    public void testLongReductionsMaxGlobalMemory() {
+        final int size = 1024;
+        final int localSize = 256;
+        LongArray input = new LongArray(size);
+        LongArray reduce = new LongArray(size / localSize);
+        IntStream.range(0, input.getSize()).sequential().forEach(i -> input.set(i, i));
+        long sequential = computeMaxSequential(input);
+
+        WorkerGrid worker = new WorkerGrid1D(size);
+        GridScheduler gridScheduler = new GridScheduler("taskGraph.t0", worker);
+        KernelContext context = new KernelContext();
+
+        TaskGraph taskGraph = new TaskGraph("taskGraph") //
+                .transferToDevice(DataTransferMode.EVERY_EXECUTION, input) //
+                .task("t0", TestReductionsLongKernelContext::longReductionMaxGlobalMemory, context, input, reduce) //
+                .transferToHost(DataTransferMode.EVERY_EXECUTION, reduce);
+        // Change the Grid
+        worker.setGlobalWork(size, 1, 1);
+        worker.setLocalWork(localSize, 1, 1);
+
+        ImmutableTaskGraph immutableTaskGraph = taskGraph.snapshot();
+        TornadoExecutionPlan executionPlan = new TornadoExecutionPlan(immutableTaskGraph);
+        executionPlan.withGridScheduler(gridScheduler) //
+                .execute();
+
+        // Final SUM
+        long finalSum = 0;
+        for (int i = 0; i < reduce.getSize(); i++) {
+            finalSum = TornadoMath.max(finalSum, reduce.get(i));
+        }
+
+        assertEquals(sequential, finalSum, 0);
+    }
+
+    @Test
+    public void testLongReductionsMaxLocalMemory() {
+        final int size = 1024;
+        final int localSize = 256;
+        LongArray input = new LongArray(size);
+        LongArray reduce = new LongArray(size / localSize);
+        IntStream.range(0, input.getSize()).sequential().forEach(i -> input.set(i, i));
+        long sequential = computeMaxSequential(input);
+
+        WorkerGrid worker = new WorkerGrid1D(size);
+        GridScheduler gridScheduler = new GridScheduler("taskGraph.t0", worker);
+        KernelContext context = new KernelContext();
+
+        TaskGraph taskGraph = new TaskGraph("taskGraph") //
+                .transferToDevice(DataTransferMode.EVERY_EXECUTION, input) //
+                .task("t0", TestReductionsLongKernelContext::longReductionMaxLocalMemory, context, input, reduce) //
+                .transferToHost(DataTransferMode.EVERY_EXECUTION, reduce);
+        // Change the Grid
+        worker.setGlobalWork(size, 1, 1);
+        worker.setLocalWork(localSize, 1, 1);
+
+        ImmutableTaskGraph immutableTaskGraph = taskGraph.snapshot();
+        TornadoExecutionPlan executionPlan = new TornadoExecutionPlan(immutableTaskGraph);
+        executionPlan.withGridScheduler(gridScheduler) //
+                .execute();
+
+        // Final SUM
+        long finalSum = 0;
+        for (int i = 0; i < reduce.getSize(); i++) {
+            finalSum = TornadoMath.max(finalSum, reduce.get(i));
+        }
+
+        assertEquals(sequential, finalSum, 0);
+    }
+
     @Test
     public void testLongReductionsMinGlobalMemory() {
         final int size = 1024;
@@ -458,28 +461,6 @@
         assertEquals(sequential, finalSum, 0);
     }
 
-<<<<<<< HEAD
-    public static void longReductionMinLocalMemory(KernelContext context, LongArray a, LongArray b) {
-        int globalIdx = context.globalIdx;
-        int localIdx = context.localIdx;
-        int localGroupSize = context.localGroupSizeX;
-        int groupID = context.groupIdx; // Expose Group ID
-
-        long[] localA = context.allocateLongLocalArray(256);
-        localA[localIdx] = a.get(globalIdx);
-        for (int stride = (localGroupSize / 2); stride > 0; stride /= 2) {
-            context.localBarrier();
-            if (localIdx < stride) {
-                localA[localIdx] = TornadoMath.min(localA[localIdx], localA[localIdx + stride]);
-            }
-        }
-        if (localIdx == 0) {
-            b.set(groupID, localA[0]);
-        }
-    }
-
-=======
->>>>>>> 72c5f9d5
     @Test
     public void testLongReductionsMinLocalMemory() {
         final int size = 1024;
