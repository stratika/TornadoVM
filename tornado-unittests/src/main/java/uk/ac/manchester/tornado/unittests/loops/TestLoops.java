/*
 * Copyright (c) 2013-2020, 2022, APT Group, Department of Computer Science,
 * The University of Manchester.
 *
 * Licensed under the Apache License, Version 2.0 (the "License");
 * you may not use this file except in compliance with the License.
 * You may obtain a copy of the License at
 *
 *    http://www.apache.org/licenses/LICENSE-2.0
 *
 * Unless required by applicable law or agreed to in writing, software
 * distributed under the License is distributed on an "AS IS" BASIS,
 * WITHOUT WARRANTIES OR CONDITIONS OF ANY KIND, either express or implied.
 * See the License for the specific language governing permissions and
 * limitations under the License.
 *
 */
package uk.ac.manchester.tornado.unittests.loops;

import static org.junit.Assert.assertEquals;

import java.util.Arrays;

import org.junit.Ignore;
import org.junit.Test;

import uk.ac.manchester.tornado.api.ImmutableTaskGraph;
import uk.ac.manchester.tornado.api.TaskGraph;
import uk.ac.manchester.tornado.api.TornadoExecutionPlan;
import uk.ac.manchester.tornado.api.annotations.Parallel;
import uk.ac.manchester.tornado.api.collections.types.Matrix2DFloat;
import uk.ac.manchester.tornado.api.data.nativetypes.IntArray;
import uk.ac.manchester.tornado.api.enums.DataTransferMode;
import uk.ac.manchester.tornado.unittests.common.TornadoNotSupported;
import uk.ac.manchester.tornado.unittests.common.TornadoTestBase;

/**
 * <p>
 * How to test?
 * </p>
 * <code>
 *     tornado-test -V uk.ac.manchester.tornado.unittests.loops.TestLoops
 * </code>
 */
public class TestLoops extends TornadoTestBase {

    public static void forConstant01(IntArray a, final int n) {
        for (@Parallel int i = 0; i < n; i++) {
            a.set(i, 10);
        }
    }

    public static void forConstant02(int[] a, final int n) {
        for (@Parallel int i = 0; i <= n; i++) {
            a[i] = 10;
        }
    }

    public static void forConstant03(int[] a, int n) {
        for (@Parallel int i = 0; i < n; i++) {
            a[i] = 10;
        }
    }

    public static void forConstant04(Matrix2DFloat m, int n) {
        for (@Parallel int i = 0; i <= n; i++) {
            for (@Parallel int j = 0; j <= n; j++) {
                m.set(i, j, 10);
            }
        }
    }

    public static void forConstant05(Matrix2DFloat m, int n) {
        for (@Parallel int i = 0; i < n; i++) {
            for (@Parallel int j = 0; j < n; j++) {
                m.set(i, j, 10);
            }
        }
    }

    public static void forConstant06(Matrix2DFloat m2, int n, int m) {
        for (@Parallel int i = 0; i <= n; i++) {
            for (@Parallel int j = 0; j <= m; j++) {
                m2.set(i, j, 10);
            }
        }
    }

    public static void forLoopOneD(int[] a) {
        for (@Parallel int i = 0; i < a.length; i++) {
            a[i] = 10;
        }
    }

    public static void steppedLoop(int[] a, int size) {
        for (@Parallel int i = 0; i < size; i += 2) {
            a[i] = 200;
        }
    }

    public static void steppedLoop2(int[] a, int size) {
        for (@Parallel int i = 0; i < size; i += 2) {
            a[i] = 200;
            a[i + 1] = 200;
        }
    }

    public static void steppedLoop3(int[] a, int size) {
        for (@Parallel int i = 0; i < size; i += 3) {
            a[i] = 200;
            a[i + 1] = 200;
            a[i + 2] = 200;
        }
    }

    public static void steppedLoop4(int[] a, int size) {
        for (@Parallel int i = 0; i < size; i += 4) {
            a[i] = 200;
        }
    }

    public static void steppedLoop5(int[] a, int size) {
        for (@Parallel int i = 0; i < size; i += 3) {
            a[i] = 200;
        }
    }

    public static void steppedLoop7(int[] a, int size) {
        for (@Parallel int i = 0; i < size; i += 7) {
            a[i] = 200;
        }
    }

    public static void steppedLoop10(int[] a, int size) {
        for (@Parallel int i = 0; i < size; i += 10) {
            a[i] = 200;
        }
    }

    public static void conditionalInLoop(int[] a) {
        for (@Parallel int i = 0; i < a.length; i++) {
            if (i == 4) {
                a[i] = 4;
            } else {
                a[i] = 10;
            }
        }
    }

    public static void conditionalInLoop2(int[] a) {
        for (@Parallel int i = 0; i < a.length; i++) {
            if (i != 4) {
                a[i] = 10;
            }
        }
    }

    public static void conditionalIfElseLoop(int[] a) {
        for (@Parallel int i = 0; i < a.length; i++) {
            if (i == 4) {
                a[i] = 4;
            } else if (i == 5) {
                a[i] = 5;
            } else {
                a[i] = 10;
            }
        }
    }

    public static void twoDLoop(int[][] a) {
        for (@Parallel int i = 0; i < a.length; i++) {
            for (int j = 0; j < a[i].length; j++) {
                a[i][j] = 10;
            }
        }
    }

    public static void nestedForLoopOneDArray(int[] a, int size) {
        for (@Parallel int i = 0; i < size; i++) {
            for (int j = 0; j < size; j++) {
                a[i * size + j] = 10;
            }
        }
    }

    public static void nestedForLoopTwoDArray(int[][] a, int size) {
        for (@Parallel int i = 0; i < size; i++) {
            for (int j = 0; j < size; j++) {
                a[i][j] = 10;
            }
        }
    }

    // TODO: Thi is a bad test, compiler strips down all control flow and codegen
    /*-
     * __kernel void controlFlowBreak(__global long *_kernel_context, __constant uchar *_constant_region, __local uchar *_local_region, __global int *_atomics, __global uchar *a)
     * {
     *   ulong ul_1, ul_0;
     *
     *   // BLOCK 0
     *   ul_0  =  (ulong) a;
     *   ul_1  =  ul_0 + 32L;
     *   *((__global int *) ul_1)  =  4;
     *   return;
     * }  //  kernel
     */
    public static void controlFlowBreak(int[] a) {
        for (int i = 0; i < a.length; i++) {
            if (i == 4) {
                a[i] = 4;
                break;
            }
        }
    }

    // This test actually prevents optimizing the associated control flow
    public static void controlFlowBreak2(int[] a) {
        for (@Parallel int i = 0; i < a.length; i++) {
            if (a[i] == 2) {
                a[i] = 10;
                break;
            }
        }
    }

    public static void controlFlowContinue(int[] a) {
        for (int i = 0; i < a.length; i++) {
            if (i == 4) {
                continue;
            }
            a[i] = 150;
        }
    }

    public static void nested2ParallelLoops(int[] a, int size) {
        for (@Parallel int i = 0; i < size; i++) {
            for (@Parallel int j = 0; j < size; j++) {
                a[i * size + j] = 10;
            }
        }
    }

    public static void whileLoop(int[] a, int size) {
        for (@Parallel int i = 0; i < size; i++) {
            int y = 0;
            while (y < size) {
                a[i * size + y] = 10;
                y++;
            }
        }
    }

    public static void dowWhileLoop(int[] a, int size) {
        for (@Parallel int i = 0; i < size; i++) {
            int y = 1;
            do {
                a[i * size + y] = 10;
                y++;
            } while (y < size);
        }
    }

    public static void forEach(int[] a, int[] c, int size) {
        for (@Parallel int i = 0; i < size; i++) {
            int idx = 0;
            for (int j : a) {
                c[idx] = j + 1;
                idx++;
            }
        }
    }

    public static void reverseLoop(int[] a) {
        for (@Parallel int i = a.length - 1; i >= 0; i--) {
            a[i] = 10;
        }
    }

    private static void testSingleThreadLoopCond(int[] in, int[] out) {
        int otherCompVal = in[0];
        int i = 0;
        for (; i < in.length / 4 - 1; i++) {
            int someNumber = getNumber(in, i, i % 4, 4);
            in[i] = someNumber + i;
        }

        if (i == otherCompVal) {
            int someNumber = getNumber(in, i, i % 4, 4) + 1000;
            out[i] = someNumber;
        }
    }

    private static int getNumber(int[] in, int base, int offset, int multiplier) {
        // Perform some address computation
        return in[base * multiplier + offset];
    }

    private static void testMultipleThreadLoopCond(int[] in, int[] out) {
        int otherCompVal = in[0];

        @Parallel int i = 0;
        for (; i < in.length / 4 - 1; i++) {
            int someNumber = getNumber(in, i, i % 4, 4);
            in[i] = someNumber + i;
        }

        if (i == otherCompVal) {
            int someNumber = getNumber(in, i, i % 4, 4) + 1000;
            out[i] = someNumber;
        }
    }

    @Test
    public void testForConstant01() {
        final int size = 256;
        IntArray a = new IntArray(size);
        a.init(1);

        TaskGraph taskGraph = new TaskGraph("s0") //
                .task("t0", TestLoops::forConstant01, a, size) //
                .transferToHost(DataTransferMode.EVERY_EXECUTION, a);

        ImmutableTaskGraph immutableTaskGraph = taskGraph.snapshot();
        TornadoExecutionPlan executionPlan = new TornadoExecutionPlan(immutableTaskGraph);
        executionPlan.execute();

        for (int i = 0; i < a.getSize(); i++) {
            assertEquals(10, a.get(i));
        }
    }

<<<<<<< HEAD
    public static void forConstant02(IntArray a, final int n) {
        for (@Parallel int i = 0; i <= n; i++) {
            a.set(i, 10);
        }
    }

=======
>>>>>>> 4d3656a0
    @Test
    public void testForConstant02() {
        final int size = 256;
        IntArray a = new IntArray(size);
        a.init(1);

        TaskGraph taskGraph = new TaskGraph("s0") //
                .task("t0", TestLoops::forConstant02, a, (size - 1)) //
                .transferToHost(DataTransferMode.EVERY_EXECUTION, a);
        ImmutableTaskGraph immutableTaskGraph = taskGraph.snapshot();
        TornadoExecutionPlan executionPlan = new TornadoExecutionPlan(immutableTaskGraph);
        executionPlan.execute();

        for (int i = 0; i < a.getSize(); i++) {
            assertEquals(10, a.get(i));
        }
    }

<<<<<<< HEAD
    public static void forConstant03(IntArray a, int n) {
        for (@Parallel int i = 0; i < n; i++) {
            a.set(i, 10);
        }
    }

=======
>>>>>>> 4d3656a0
    @Test
    public void testForConstant03() {
        int size = 256;
        IntArray a = new IntArray(size);
        a.init(1);

        TaskGraph taskGraph = new TaskGraph("s0") //
                .task("t0", TestLoops::forConstant03, a, size) //
                .transferToHost(DataTransferMode.EVERY_EXECUTION, a);

        ImmutableTaskGraph immutableTaskGraph = taskGraph.snapshot();
        TornadoExecutionPlan executionPlan = new TornadoExecutionPlan(immutableTaskGraph);
        executionPlan.execute();

        for (int i = 0; i < a.getSize(); i++) {
            assertEquals(10, a.get(i));
        }
    }

    @Test
    public void testForConstant04() {
        int size = 255;
        Matrix2DFloat m = new Matrix2DFloat(size, size);
        TaskGraph taskGraph = new TaskGraph("s0") //
                .task("t0", TestLoops::forConstant04, m, (size - 1)) //
                .transferToHost(DataTransferMode.EVERY_EXECUTION, m);

        ImmutableTaskGraph immutableTaskGraph = taskGraph.snapshot();
        TornadoExecutionPlan executionPlan = new TornadoExecutionPlan(immutableTaskGraph);
        executionPlan.execute();

        for (int i = 0; i < m.getNumRows(); i++) {
            for (int j = 0; j < m.getNumColumns(); j++) {
                assertEquals(10.0f, m.get(i, j), 0.001f);
            }
        }
    }

    @Test
    public void testForConstant05() {
        int size = 256;
        Matrix2DFloat m = new Matrix2DFloat(size, size);
        TaskGraph taskGraph = new TaskGraph("s0") //
                .task("t0", TestLoops::forConstant05, m, size) //
                .transferToHost(DataTransferMode.EVERY_EXECUTION, m);

        ImmutableTaskGraph immutableTaskGraph = taskGraph.snapshot();
        TornadoExecutionPlan executionPlan = new TornadoExecutionPlan(immutableTaskGraph);
        executionPlan.execute();

        for (int i = 0; i < m.getNumRows(); i++) {
            for (int j = 0; j < m.getNumColumns(); j++) {
                assertEquals(10.0f, m.get(i, j), 0.001f);
            }
        }
    }

    @Test
    public void testForConstant06() {
        int m = 256;
        int n = 64;
        Matrix2DFloat m2 = new Matrix2DFloat(m, n);
        TaskGraph taskGraph = new TaskGraph("s0") //
                .task("t0", TestLoops::forConstant06, m2, (m - 1), (n - 1)) //
                .transferToHost(DataTransferMode.EVERY_EXECUTION, m2);

        ImmutableTaskGraph immutableTaskGraph = taskGraph.snapshot();
        TornadoExecutionPlan executionPlan = new TornadoExecutionPlan(immutableTaskGraph);
        executionPlan.execute();

        for (int i = 0; i < m2.getNumRows(); i++) {
            for (int j = 0; j < m2.getNumColumns(); j++) {
                assertEquals(10.0f, m2.get(i, j), 0.001f);
            }
        }
    }

<<<<<<< HEAD
    public static void forLoopOneD(IntArray a) {
        for (@Parallel int i = 0; i < a.getSize(); i++) {
            a.set(i, 10);
        }
    }

=======
>>>>>>> 4d3656a0
    @Test
    public void testForLoopOneD() {
        final int size = 10;

        IntArray a = new IntArray(size);
        a.init(1);

        TaskGraph taskGraph = new TaskGraph("s0") //
                .task("t0", TestLoops::forLoopOneD, a) //
                .transferToHost(DataTransferMode.EVERY_EXECUTION, a);
        ImmutableTaskGraph immutableTaskGraph = taskGraph.snapshot();
        TornadoExecutionPlan executionPlan = new TornadoExecutionPlan(immutableTaskGraph);
        executionPlan.execute();

        for (int i = 0; i < a.getSize(); i++) {
            assertEquals(10, a.get(i));
        }
    }

<<<<<<< HEAD
    public static void steppedLoop(IntArray a, int size) {
        for (@Parallel int i = 0; i < size; i += 2) {
            a.set(i, 200);
        }
    }

=======
>>>>>>> 4d3656a0
    @Test
    public void testStepLoop() {
        final int size = 16;

        IntArray a = new IntArray(size);
        a.init(75);

        TaskGraph taskGraph = new TaskGraph("s0") //
                .transferToDevice(DataTransferMode.FIRST_EXECUTION, a) //
                .task("t0", TestLoops::steppedLoop, a, size) //
                .transferToHost(DataTransferMode.EVERY_EXECUTION, a);
        ImmutableTaskGraph immutableTaskGraph = taskGraph.snapshot();
        TornadoExecutionPlan executionPlan = new TornadoExecutionPlan(immutableTaskGraph);
        executionPlan.execute();

        for (int i = 0; i < size; i += 2) {
            assertEquals(200, a.get(i));
            assertEquals(75, a.get(i + 1));
        }
    }

<<<<<<< HEAD
    public static void steppedLoop2(IntArray a, int size) {
        for (@Parallel int i = 0; i < size; i += 2) {
            a.set(i, 200);
            a.set(i + 1, 200);
        }
    }

=======
>>>>>>> 4d3656a0
    @Test
    public void testStepLoop2() {
        final int size = 512;

        IntArray a = new IntArray(size);
        a.init(75);

        TaskGraph taskGraph = new TaskGraph("s0") //
                .task("t0", TestLoops::steppedLoop2, a, size) //
                .transferToHost(DataTransferMode.EVERY_EXECUTION, a);
        ImmutableTaskGraph immutableTaskGraph = taskGraph.snapshot();
        TornadoExecutionPlan executionPlan = new TornadoExecutionPlan(immutableTaskGraph);
        executionPlan.execute();

        for (int i = 0; i < size; i++) {
            assertEquals(200, a.get(i));
        }
    }

<<<<<<< HEAD
    public static void steppedLoop3(IntArray a, int size) {
        for (@Parallel int i = 0; i < size; i += 3) {
            a.set(i, 200);
            a.set(i + 1, 200);
            a.set(i + 2, 200);
        }
    }

=======
>>>>>>> 4d3656a0
    @Test
    public void testStepLoop3() {
        final int size = 512;

        IntArray a = new IntArray(size);
        a.init(75);

        TaskGraph taskGraph = new TaskGraph("s0") //
                .task("t0", TestLoops::steppedLoop3, a, size) //
                .transferToHost(DataTransferMode.EVERY_EXECUTION, a);

        ImmutableTaskGraph immutableTaskGraph = taskGraph.snapshot();
        TornadoExecutionPlan executionPlan = new TornadoExecutionPlan(immutableTaskGraph);
        executionPlan.execute();

        for (int i = 0; i < size; i++) {
            assertEquals(200, a.get(i));
        }
    }

<<<<<<< HEAD
    public static void steppedLoop4(IntArray a, int size) {
        for (@Parallel int i = 0; i < size; i += 4) {
            a.set(i, 200);
        }
    }

=======
>>>>>>> 4d3656a0
    @Test
    public void testStepLoop4() {
        final int size = 512;

        IntArray a = new IntArray(size);
        a.init(75);

        TaskGraph taskGraph = new TaskGraph("s0") //
                .task("t0", TestLoops::steppedLoop4, a, size) //
                .transferToHost(DataTransferMode.EVERY_EXECUTION, a);
        ImmutableTaskGraph immutableTaskGraph = taskGraph.snapshot();
        TornadoExecutionPlan executionPlan = new TornadoExecutionPlan(immutableTaskGraph);
        executionPlan.execute();

        for (int i = 0; i < size; i += 4) {
            assertEquals(200, a.get(i));
            for (int j = (i + 1); j < (i + 4) && j < size; j++) {
                assertEquals(75, a.get(j));
            }
        }
    }

<<<<<<< HEAD
    public static void steppedLoop5(IntArray a, int size) {
        for (@Parallel int i = 0; i < size; i += 3) {
            a.set(i, 200);
        }
    }

=======
>>>>>>> 4d3656a0
    @Test
    public void testStepLoop5() {
        final int size = 512;

        IntArray a = new IntArray(size);
        a.init(75);

        TaskGraph taskGraph = new TaskGraph("s0") //
                .task("t0", TestLoops::steppedLoop5, a, size) //
                .transferToHost(DataTransferMode.EVERY_EXECUTION, a);

        ImmutableTaskGraph immutableTaskGraph = taskGraph.snapshot();
        TornadoExecutionPlan executionPlan = new TornadoExecutionPlan(immutableTaskGraph);
        executionPlan.execute();

        for (int i = 0; i < size; i += 3) {
            assertEquals(200, a.get(i));
            for (int j = (i + 1); j < (i + 3) && j < size; j++) {
                assertEquals(75, a.get(j));
            }
        }
    }

<<<<<<< HEAD
    public static void steppedLoop7(IntArray a, int size) {
        for (@Parallel int i = 0; i < size; i += 7) {
            a.set(i, 200);
        }
    }

=======
>>>>>>> 4d3656a0
    @Test
    public void testStepLoop7() {
        final int size = 512;

        IntArray a = new IntArray(size);
        a.init(75);

        TaskGraph taskGraph = new TaskGraph("s0") //
                .task("t0", TestLoops::steppedLoop7, a, size) //
                .transferToHost(DataTransferMode.EVERY_EXECUTION, a);
        ImmutableTaskGraph immutableTaskGraph = taskGraph.snapshot();
        TornadoExecutionPlan executionPlan = new TornadoExecutionPlan(immutableTaskGraph);
        executionPlan.execute();

        for (int i = 0; i < size; i += 7) {
            assertEquals(200, a.get(i));
            for (int j = (i + 1); j < (i + 7) && j < size; j++) {
                assertEquals(75, a.get(j));
            }
        }
    }

<<<<<<< HEAD
    public static void steppedLoop10(IntArray a, int size) {
        for (@Parallel int i = 0; i < size; i += 10) {
            a.set(i, 200);
        }
    }

=======
>>>>>>> 4d3656a0
    @Test
    public void testStepLoop10() {
        final int size = 2048;

        IntArray a = new IntArray(size);
        a.init(75);

        TaskGraph taskGraph = new TaskGraph("s0") //
                .task("t0", TestLoops::steppedLoop10, a, size) //
                .transferToHost(DataTransferMode.EVERY_EXECUTION, a);
        ImmutableTaskGraph immutableTaskGraph = taskGraph.snapshot();
        TornadoExecutionPlan executionPlan = new TornadoExecutionPlan(immutableTaskGraph);
        executionPlan.execute();

        for (int i = 0; i < size; i += 10) {
            assertEquals(200, a.get(i));
            for (int j = (i + 1); j < (i + 10) && j < size; j++) {
                assertEquals(75, a.get(j));
            }
        }
    }

<<<<<<< HEAD
    public static void conditionalInLoop(IntArray a) {
        for (@Parallel int i = 0; i < a.getSize(); i++) {
            if (i == 4) {
                a.set(i, 4);
            } else {
                a.set(i, 10);
            }
        }
    }

=======
>>>>>>> 4d3656a0
    @Test
    public void testIfInsideForLoop() {
        final int size = 10;

        IntArray a = new IntArray(size);
        a.init(1);

        TaskGraph taskGraph = new TaskGraph("s0") //
                .transferToDevice(DataTransferMode.EVERY_EXECUTION, a) //
                .task("t0", TestLoops::conditionalInLoop, a) //
                .transferToHost(DataTransferMode.EVERY_EXECUTION, a);

        ImmutableTaskGraph immutableTaskGraph = taskGraph.snapshot();
        TornadoExecutionPlan executionPlan = new TornadoExecutionPlan(immutableTaskGraph);
        executionPlan.execute();

        for (int i = 0; i < a.getSize(); i++) {
            if (i == 4) {
                assertEquals(4, a.get(i));
            } else {
                assertEquals(10, a.get(i));
            }
        }
    }

<<<<<<< HEAD
    public static void conditionalInLoop2(IntArray a) {
        for (@Parallel int i = 0; i < a.getSize(); i++) {
            if (i != 4) {
                a.set(i, 10);
            }
        }
    }

=======
>>>>>>> 4d3656a0
    @Test
    public void testIfInsideForLoop2() {
        final int size = 10;

        IntArray a = new IntArray(size);
        a.init(1);

        TaskGraph taskGraph = new TaskGraph("s0") //
                .transferToDevice(DataTransferMode.EVERY_EXECUTION, a) //
                .task("t0", TestLoops::conditionalInLoop2, a) //
                .transferToHost(DataTransferMode.EVERY_EXECUTION, a);
        ImmutableTaskGraph immutableTaskGraph = taskGraph.snapshot();
        TornadoExecutionPlan executionPlan = new TornadoExecutionPlan(immutableTaskGraph);
        executionPlan.execute();

        for (int i = 0; i < a.getSize(); i++) {
            if (i == 4) {
                assertEquals(1, a.get(i));
            } else {
                assertEquals(10, a.get(i));
            }
        }
    }

<<<<<<< HEAD
    public static void conditionalIfElseLoop(IntArray a) {
        for (@Parallel int i = 0; i < a.getSize(); i++) {
            if (i == 4) {
                a.set(i, 4);
            } else if (i == 5) {
                a.set(i, 5);
            } else {
                a.set(i, 10);
            }
        }
    }

=======
>>>>>>> 4d3656a0
    @Test
    public void testIfElseElseInLoop() {
        final int size = 10;
        IntArray a = new IntArray(size);

        TaskGraph taskGraph = new TaskGraph("s0") //
                .task("t0", TestLoops::conditionalIfElseLoop, a) //
                .transferToHost(DataTransferMode.EVERY_EXECUTION, a);
        ImmutableTaskGraph immutableTaskGraph = taskGraph.snapshot();
        TornadoExecutionPlan executionPlan = new TornadoExecutionPlan(immutableTaskGraph);
        executionPlan.execute();

        for (int i = 0; i < a.getSize(); i++) {
            if (i == 4) {
                assertEquals(4, a.get(i));
            } else if (i == 5) {
                assertEquals(5, a.get(i));
            } else {
                assertEquals(10, a.get(i));
            }
        }
    }

    @Ignore
    public void testTwoDLoopTwoDArray() {
        final int size = 10;

        int[][] a = new int[size][size];

        TaskGraph taskGraph = new TaskGraph("s0") //
                .task("t0", TestLoops::twoDLoop, a) //
                .transferToHost(DataTransferMode.EVERY_EXECUTION, a);
        ImmutableTaskGraph immutableTaskGraph = taskGraph.snapshot();
        TornadoExecutionPlan executionPlan = new TornadoExecutionPlan(immutableTaskGraph);
        executionPlan.execute();

        for (int[] ints : a) {
            for (int anInt : ints) {
                assertEquals(10, anInt);
            }
        }
    }

<<<<<<< HEAD
    public static void nestedForLoopOneDArray(IntArray a, int size) {
        for (@Parallel int i = 0; i < size; i++) {
            for (int j = 0; j < size; j++) {
                a.set(i * size + j, 10);
            }
        }
    }

=======
>>>>>>> 4d3656a0
    @Test
    public void testNestedForLoopOneDArray() {
        final int size = 10;

        IntArray a = new IntArray(size * size);
        a.init(1);

        TaskGraph taskGraph = new TaskGraph("s0") //
                .task("t0", TestLoops::nestedForLoopOneDArray, a, size) //
                .transferToHost(DataTransferMode.EVERY_EXECUTION, a);
        ImmutableTaskGraph immutableTaskGraph = taskGraph.snapshot();
        TornadoExecutionPlan executionPlan = new TornadoExecutionPlan(immutableTaskGraph);
        executionPlan.execute();

        for (int i = 0; i < size; i++) {
            for (int j = 0; j < size; j++) {
                assertEquals(10, a.get(i * size + j));
            }
        }
    }

    @Ignore
    public void testNestedForLoopTwoDArray() {
        final int size = 10;

        int[][] a = new int[size][size];

        for (int i = 0; i < size; i++) {
            Arrays.fill(a[i], 1);
        }

        TaskGraph taskGraph = new TaskGraph("s0") //
                .task("t0", TestLoops::nestedForLoopTwoDArray, a, size) //
                .transferToHost(DataTransferMode.EVERY_EXECUTION, a);
        ImmutableTaskGraph immutableTaskGraph = taskGraph.snapshot();
        TornadoExecutionPlan executionPlan = new TornadoExecutionPlan(immutableTaskGraph);
        executionPlan.execute();

        for (int[] ints : a) {
            for (int anInt : ints) {
                assertEquals(10, anInt);
            }
        }
    }

<<<<<<< HEAD
    public static void controlFlowBreak(IntArray a) {
        for (int i = 0; i < a.getSize(); i++) {
            if (i == 4) {
                a.set(i, 4);
                break;
            }
        }
    }

    public static void controlFlowBreak2(IntArray a) {
        for (@Parallel int i = 0; i < a.getSize(); i++) {
            if (a.get(i) == 2) {
                a.set(i, 10);
                break;
            }
        }
    }

=======
>>>>>>> 4d3656a0
    /*
     * This test is failing, the reason is that the runtime does not copy in the
     * variable a, just copy out
     *
     */
    @Test
    public void testLoopControlFlowBreak() {
        final int size = 10;

        IntArray a = new IntArray(size);
        a.init(1);

        TaskGraph taskGraph = new TaskGraph("s0") //
                .transferToDevice(DataTransferMode.EVERY_EXECUTION, a) //
                .task("t0", TestLoops::controlFlowBreak, a) //
                .transferToHost(DataTransferMode.EVERY_EXECUTION, a);
        ImmutableTaskGraph immutableTaskGraph = taskGraph.snapshot();
        TornadoExecutionPlan executionPlan = new TornadoExecutionPlan(immutableTaskGraph);
        executionPlan.execute();

        for (int i = 0; i < a.getSize(); i++) {
            if (i == 4) {
                assertEquals(4, a.get(i));
            } else {
                assertEquals(1, a.get(i));
            }
        }
    }

    @Test
    public void testLoopControlFlowBreak2() {
        final int size = 10;

        IntArray a = new IntArray(size);
        a.init(1000);

        a.set(2, 2);

        TaskGraph taskGraph = new TaskGraph("s0") //
                .transferToDevice(DataTransferMode.EVERY_EXECUTION, a) //
                .task("t0", TestLoops::controlFlowBreak2, a) //
                .transferToHost(DataTransferMode.EVERY_EXECUTION, a);
        ImmutableTaskGraph immutableTaskGraph = taskGraph.snapshot();
        TornadoExecutionPlan executionPlan = new TornadoExecutionPlan(immutableTaskGraph);
        executionPlan.execute();

        for (int i = 0; i < a.getSize(); i++) {
            if (i == 2) {
                assertEquals(10, a.get(i));
            } else {
                assertEquals(1000, a.get(i));
            }
        }
    }

<<<<<<< HEAD
    public static void controlFlowContinue(IntArray a) {
        for (int i = 0; i < a.getSize(); i++) {
            if (i == 4) {
                continue;
            }
            a.set(i, 150);
        }
    }

=======
>>>>>>> 4d3656a0
    @Test
    public void testLoopControlFlowContinue() {
        final int size = 10;
        IntArray foo = new IntArray(size);
        foo.init(50);

        TaskGraph taskGraph = new TaskGraph("s0").transferToDevice(DataTransferMode.EVERY_EXECUTION, foo) //
                .task("t0", TestLoops::controlFlowContinue, foo) //
                .transferToHost(DataTransferMode.EVERY_EXECUTION, foo);
        ImmutableTaskGraph immutableTaskGraph = taskGraph.snapshot();
        TornadoExecutionPlan executionPlan = new TornadoExecutionPlan(immutableTaskGraph);
        executionPlan.execute();

        for (int i = 0; i < foo.getSize(); i++) {
            if (i == 4) {
                assertEquals(50, foo.get(i));
            } else {
                assertEquals(150, foo.get(i));
            }
        }
    }

<<<<<<< HEAD
    public static void nested2ParallelLoops(IntArray a, int size) {
        for (@Parallel int i = 0; i < size; i++) {
            for (@Parallel int j = 0; j < size; j++) {
                a.set(i * size + j, 10);
            }
        }
    }

=======
>>>>>>> 4d3656a0
    @Test
    public void testNestedForLoopOneDArray2() {
        final int size = 10;

        IntArray a = new IntArray(size * size);
        a.init(1);

        TaskGraph taskGraph = new TaskGraph("s0") //
                .transferToDevice(DataTransferMode.EVERY_EXECUTION, a) //
                .task("t0", TestLoops::nested2ParallelLoops, a, size) //
                .transferToHost(DataTransferMode.EVERY_EXECUTION, a);
        ImmutableTaskGraph immutableTaskGraph = taskGraph.snapshot();
        TornadoExecutionPlan executionPlan = new TornadoExecutionPlan(immutableTaskGraph);
        executionPlan.execute();

        for (int i = 0; i < size; i++) {
            for (int j = 0; j < size; j++) {
                assertEquals(10, a.get(i * size + j));
            }
        }
    }

<<<<<<< HEAD
    public static void whileLoop(IntArray a, int size) {
        for (@Parallel int i = 0; i < size; i++) {
            int y = 0;
            while (y < size) {
                a.set(i * size + y, 10);
                y++;
            }
        }
    }

=======
>>>>>>> 4d3656a0
    @Test
    public void testInnerWhileLoop() {
        final int size = 100;

        IntArray a = new IntArray(size * size);
        a.init(1);

        TaskGraph taskGraph = new TaskGraph("s0") //
                .transferToDevice(DataTransferMode.FIRST_EXECUTION, a) //
                .task("t0", TestLoops::whileLoop, a, size) //
                .transferToHost(DataTransferMode.EVERY_EXECUTION, a);
        ImmutableTaskGraph immutableTaskGraph = taskGraph.snapshot();
        TornadoExecutionPlan executionPlan = new TornadoExecutionPlan(immutableTaskGraph);
        executionPlan.execute();

        for (int i = 0; i < size; i++) {
            int y = 0;
            while (y < size) {
                assertEquals(10, a.get(i * size + y));
                y++;
            }
        }
    }

<<<<<<< HEAD
    public static void dowWhileLoop(IntArray a, int size) {
        for (@Parallel int i = 0; i < size; i++) {
            int y = 1;
            do {
                a.set(i * size + y, 10);
                y++;
            } while (y < size);
        }
    }

=======
>>>>>>> 4d3656a0
    @Ignore
    public void testInnerDoWhileLoop() {
        final int size = 100;

        IntArray a = new IntArray(size * size);
        a.init(1);

        TaskGraph taskGraph = new TaskGraph("s0") //
                .transferToDevice(DataTransferMode.FIRST_EXECUTION, a) //
                .task("t0", TestLoops::dowWhileLoop, a, size) //
                .transferToHost(DataTransferMode.EVERY_EXECUTION, a);
        ImmutableTaskGraph immutableTaskGraph = taskGraph.snapshot();
        TornadoExecutionPlan executionPlan = new TornadoExecutionPlan(immutableTaskGraph);
        executionPlan.execute();

        for (int i = 0; i < size; i++) {
            int y = 0;
            while (y < size) {
                assertEquals(10, a.get(i * size + y));
                y++;
            }
        }
    }

    @Test
    public void testInnerForEach() {
        final int size = 10;

        int[] a = new int[size];
        int[] c = new int[size];
        Arrays.fill(a, 1);
        Arrays.fill(c, 0);

        TaskGraph taskGraph = new TaskGraph("s0") //
                .transferToDevice(DataTransferMode.FIRST_EXECUTION, a) //
                .task("t0", TestLoops::forEach, a, c, size) //
                .transferToHost(DataTransferMode.EVERY_EXECUTION, c);

        ImmutableTaskGraph immutableTaskGraph = taskGraph.snapshot();
        TornadoExecutionPlan executionPlan = new TornadoExecutionPlan(immutableTaskGraph);
        executionPlan.execute();

        for (int i = 0; i < size; i++) {
            assertEquals(2, c[i]);
        }
    }

<<<<<<< HEAD
    public static void reverseLoop(IntArray a) {
        for (@Parallel int i = a.getSize() - 1; i >= 0; i--) {
            a.set(i, 10);
        }
    }

=======
>>>>>>> 4d3656a0
    @TornadoNotSupported
    public void testReverseOrderLoops() {
        final int size = 10;

        IntArray a = new IntArray(size);
        a.init(1);

        TaskGraph taskGraph = new TaskGraph("s0") //
                .transferToDevice(DataTransferMode.FIRST_EXECUTION, a) //
                .task("t0", TestLoops::reverseLoop, a) //
                .transferToHost(DataTransferMode.EVERY_EXECUTION, a);
        ImmutableTaskGraph immutableTaskGraph = taskGraph.snapshot();
        TornadoExecutionPlan executionPlan = new TornadoExecutionPlan(immutableTaskGraph);
        executionPlan.execute();

        for (int j = 0; j < size; j++) {
            assertEquals(10, a.get(j));
        }
    }

<<<<<<< HEAD
    private static void testSingleThreadLoopCond(IntArray in, IntArray out) {
        int otherCompVal = in.get(0);
        int i = 0;
        for (; i < in.getSize() / 4 - 1; i++) {
            int someNumber = getNumber(in, i, i % 4, 4);
            in.set(i, someNumber + i);
        }

        if (i == otherCompVal) {
            int someNumber = getNumber(in, i, i % 4, 4) + 1000;
            out.set(i, someNumber);
        }
    }

    private static int getNumber(IntArray in, int base, int offset, int multiplier) {
        // Perform some address computation
        return in.get(base * multiplier + offset);
    }

=======
>>>>>>> 4d3656a0
    /**
     * Make sure that at the last iteration of the loop, the address computed in
     * {@link #getNumber} has been updated with the latest value of the induction
     * variable, in order to be used in the if condition.
     */
    @Test
    public void testSingleThreadLoopCondition() {

        int size = 1024;
        IntArray inTor = new IntArray(size);
        IntArray outTor = new IntArray(size);
        IntArray inSeq = new IntArray(size);
        IntArray outSeq = new IntArray(size);
        for (int i = 0; i < size; i++) {
            inTor.set(i, i);
            outTor.set(i, i);
            inSeq.set(i, i);
            outSeq.set(i, i);
        }

        inTor.set(0, size / 4 - 1);
        inSeq.set(0, size / 4 - 1);
       // inTor[0] = inSeq[0] = size / 4 - 1;

        TaskGraph taskGraph = new TaskGraph("s0") //
                .transferToDevice(DataTransferMode.FIRST_EXECUTION, inTor) //
                .task("t0", TestLoops::testSingleThreadLoopCond, inTor, outTor) //
                .transferToHost(DataTransferMode.EVERY_EXECUTION, inTor, outTor);

        ImmutableTaskGraph immutableTaskGraph = taskGraph.snapshot();
        TornadoExecutionPlan executionPlan = new TornadoExecutionPlan(immutableTaskGraph);
        executionPlan.execute();

        testSingleThreadLoopCond(inSeq, outSeq);

        for (int i = 0; i < size; i++) {
            assertEquals(outSeq.get(i), outTor.get(i));
        }
    }

<<<<<<< HEAD
    private static void testMultipleThreadLoopCond(IntArray in, IntArray out) {
        int otherCompVal = in.get(0);

        @Parallel int i = 0;
        for (; i < in.getSize() / 4 - 1; i++) {
            int someNumber = getNumber(in, i, i % 4, 4);
            in.set(i, someNumber + i);
        }

        if (i == otherCompVal) {
            int someNumber = getNumber(in, i, i % 4, 4) + 1000;
            out.set(i, someNumber);
        }
    }

=======
>>>>>>> 4d3656a0
    @Test
    public void testMultipleThreadLoopCondition() {
        // Same test as testSingleThreadLoopCondition, but in parallel.
        int size = 1024;

        IntArray inTor = new IntArray(size);
        IntArray outTor = new IntArray(size);
        IntArray inSeq = new IntArray(size);
        IntArray outSeq = new IntArray(size);
        for (int i = 0; i < size; i++) {
            inTor.set(i, i);
            outTor.set(i, i);
            inSeq.set(i, i);
            outSeq.set(i, i);
        }

        inTor.set(0, size / 4 - 1);
        inSeq.set(0, size / 4 - 1);
       // inTor[0] = inSeq[0] = size / 4 - 1;

        TaskGraph taskGraph = new TaskGraph("s0") //
                .transferToDevice(DataTransferMode.FIRST_EXECUTION, inTor) //
                .task("t0", TestLoops::testMultipleThreadLoopCond, inTor, outTor) //
                .transferToHost(DataTransferMode.EVERY_EXECUTION, inTor, outTor); //

        ImmutableTaskGraph immutableTaskGraph = taskGraph.snapshot();
        TornadoExecutionPlan executionPlan = new TornadoExecutionPlan(immutableTaskGraph);
        executionPlan.execute();

        testMultipleThreadLoopCond(inSeq, outSeq);

        for (int i = 0; i < size; i++) {
            assertEquals(outSeq.get(i), outTor.get(i));
        }
        //Assert.assertArrayEquals(outSeq, outTor);
    }
}<|MERGE_RESOLUTION|>--- conflicted
+++ resolved
@@ -50,17 +50,18 @@
         }
     }
 
-    public static void forConstant02(int[] a, final int n) {
+    public static void forConstant02(IntArray a, final int n) {
         for (@Parallel int i = 0; i <= n; i++) {
-            a[i] = 10;
-        }
-    }
-
-    public static void forConstant03(int[] a, int n) {
+            a.set(i, 10);
+        }
+    }
+
+    public static void forConstant03(IntArray a, int n) {
         for (@Parallel int i = 0; i < n; i++) {
-            a[i] = 10;
-        }
-    }
+            a.set(i, 10);
+        }
+    }
+
 
     public static void forConstant04(Matrix2DFloat m, int n) {
         for (@Parallel int i = 0; i <= n; i++) {
@@ -86,83 +87,85 @@
         }
     }
 
-    public static void forLoopOneD(int[] a) {
-        for (@Parallel int i = 0; i < a.length; i++) {
-            a[i] = 10;
-        }
-    }
-
-    public static void steppedLoop(int[] a, int size) {
+    public static void forLoopOneD(IntArray a) {
+        for (@Parallel int i = 0; i < a.getSize(); i++) {
+            a.set(i, 10);
+        }
+    }
+
+
+    public static void steppedLoop(IntArray a, int size) {
         for (@Parallel int i = 0; i < size; i += 2) {
-            a[i] = 200;
-        }
-    }
-
-    public static void steppedLoop2(int[] a, int size) {
+            a.set(i, 200);
+        }
+    }
+
+    public static void steppedLoop2(IntArray a, int size) {
         for (@Parallel int i = 0; i < size; i += 2) {
-            a[i] = 200;
-            a[i + 1] = 200;
-        }
-    }
-
-    public static void steppedLoop3(int[] a, int size) {
+            a.set(i, 200);
+            a.set(i + 1, 200);
+        }
+    }
+
+    public static void steppedLoop3(IntArray a, int size) {
         for (@Parallel int i = 0; i < size; i += 3) {
-            a[i] = 200;
-            a[i + 1] = 200;
-            a[i + 2] = 200;
-        }
-    }
-
-    public static void steppedLoop4(int[] a, int size) {
+            a.set(i, 200);
+            a.set(i + 1, 200);
+            a.set(i + 2, 200);
+        }
+    }
+
+    public static void steppedLoop4(IntArray a, int size) {
         for (@Parallel int i = 0; i < size; i += 4) {
-            a[i] = 200;
-        }
-    }
-
-    public static void steppedLoop5(int[] a, int size) {
+            a.set(i, 200);
+        }
+    }
+
+    public static void steppedLoop5(IntArray a, int size) {
         for (@Parallel int i = 0; i < size; i += 3) {
-            a[i] = 200;
-        }
-    }
-
-    public static void steppedLoop7(int[] a, int size) {
+            a.set(i, 200);
+        }
+    }
+
+    public static void steppedLoop7(IntArray a, int size) {
         for (@Parallel int i = 0; i < size; i += 7) {
-            a[i] = 200;
-        }
-    }
-
-    public static void steppedLoop10(int[] a, int size) {
+            a.set(i, 200);
+        }
+    }
+
+    public static void steppedLoop10(IntArray a, int size) {
         for (@Parallel int i = 0; i < size; i += 10) {
-            a[i] = 200;
-        }
-    }
-
-    public static void conditionalInLoop(int[] a) {
-        for (@Parallel int i = 0; i < a.length; i++) {
+            a.set(i, 200);
+        }
+    }
+
+
+    public static void conditionalInLoop(IntArray a) {
+        for (@Parallel int i = 0; i < a.getSize(); i++) {
             if (i == 4) {
-                a[i] = 4;
+                a.set(i, 4);
             } else {
-                a[i] = 10;
-            }
-        }
-    }
-
-    public static void conditionalInLoop2(int[] a) {
-        for (@Parallel int i = 0; i < a.length; i++) {
+                a.set(i, 10);
+            }
+        }
+    }
+
+    public static void conditionalInLoop2(IntArray a) {
+        for (@Parallel int i = 0; i < a.getSize(); i++) {
             if (i != 4) {
-                a[i] = 10;
-            }
-        }
-    }
-
-    public static void conditionalIfElseLoop(int[] a) {
-        for (@Parallel int i = 0; i < a.length; i++) {
+                a.set(i, 10);
+            }
+        }
+    }
+
+    public static void conditionalIfElseLoop(IntArray a) {
+        for (@Parallel int i = 0; i < a.getSize(); i++) {
             if (i == 4) {
-                a[i] = 4;
+                a.set(i, 4);
             } else if (i == 5) {
-                a[i] = 5;
+                a.set(i, 5);
             } else {
-                a[i] = 10;
+                a.set(i, 10);
             }
         }
     }
@@ -175,10 +178,10 @@
         }
     }
 
-    public static void nestedForLoopOneDArray(int[] a, int size) {
+    public static void nestedForLoopOneDArray(IntArray a, int size) {
         for (@Parallel int i = 0; i < size; i++) {
             for (int j = 0; j < size; j++) {
-                a[i * size + j] = 10;
+                a.set(i * size + j, 10);
             }
         }
     }
@@ -204,57 +207,57 @@
      *   return;
      * }  //  kernel
      */
-    public static void controlFlowBreak(int[] a) {
-        for (int i = 0; i < a.length; i++) {
+    public static void controlFlowBreak(IntArray a) {
+        for (int i = 0; i < a.getSize(); i++) {
             if (i == 4) {
-                a[i] = 4;
+                a.set(i, 4);
                 break;
             }
         }
     }
 
     // This test actually prevents optimizing the associated control flow
-    public static void controlFlowBreak2(int[] a) {
-        for (@Parallel int i = 0; i < a.length; i++) {
-            if (a[i] == 2) {
-                a[i] = 10;
+    public static void controlFlowBreak2(IntArray a) {
+        for (@Parallel int i = 0; i < a.getSize(); i++) {
+            if (a.get(i) == 2) {
+                a.set(i, 10);
                 break;
             }
         }
     }
 
-    public static void controlFlowContinue(int[] a) {
-        for (int i = 0; i < a.length; i++) {
+    public static void controlFlowContinue(IntArray a) {
+        for (int i = 0; i < a.getSize(); i++) {
             if (i == 4) {
                 continue;
             }
-            a[i] = 150;
-        }
-    }
-
-    public static void nested2ParallelLoops(int[] a, int size) {
+            a.set(i, 150);
+        }
+    }
+
+    public static void nested2ParallelLoops(IntArray a, int size) {
         for (@Parallel int i = 0; i < size; i++) {
             for (@Parallel int j = 0; j < size; j++) {
-                a[i * size + j] = 10;
-            }
-        }
-    }
-
-    public static void whileLoop(int[] a, int size) {
+                a.set(i * size + j, 10);
+            }
+        }
+    }
+
+    public static void whileLoop(IntArray a, int size) {
         for (@Parallel int i = 0; i < size; i++) {
             int y = 0;
             while (y < size) {
-                a[i * size + y] = 10;
+                a.set(i * size + y, 10);
                 y++;
             }
         }
     }
 
-    public static void dowWhileLoop(int[] a, int size) {
+    public static void dowWhileLoop(IntArray a, int size) {
         for (@Parallel int i = 0; i < size; i++) {
             int y = 1;
             do {
-                a[i * size + y] = 10;
+                a.set(i * size + y, 10);
                 y++;
             } while (y < size);
         }
@@ -270,43 +273,43 @@
         }
     }
 
-    public static void reverseLoop(int[] a) {
-        for (@Parallel int i = a.length - 1; i >= 0; i--) {
-            a[i] = 10;
-        }
-    }
-
-    private static void testSingleThreadLoopCond(int[] in, int[] out) {
-        int otherCompVal = in[0];
+    public static void reverseLoop(IntArray a) {
+        for (@Parallel int i = a.getSize() - 1; i >= 0; i--) {
+            a.set(i, 10);
+        }
+    }
+
+    private static void testSingleThreadLoopCond(IntArray in, IntArray out) {
+        int otherCompVal = in.get(0);
         int i = 0;
-        for (; i < in.length / 4 - 1; i++) {
+        for (; i < in.getSize() / 4 - 1; i++) {
             int someNumber = getNumber(in, i, i % 4, 4);
-            in[i] = someNumber + i;
+            in.set(i, someNumber + i);
         }
 
         if (i == otherCompVal) {
             int someNumber = getNumber(in, i, i % 4, 4) + 1000;
-            out[i] = someNumber;
-        }
-    }
-
-    private static int getNumber(int[] in, int base, int offset, int multiplier) {
+            out.set(i, someNumber);
+        }
+    }
+
+    private static int getNumber(IntArray in, int base, int offset, int multiplier) {
         // Perform some address computation
-        return in[base * multiplier + offset];
-    }
-
-    private static void testMultipleThreadLoopCond(int[] in, int[] out) {
-        int otherCompVal = in[0];
+        return in.get(base * multiplier + offset);
+    }
+
+    private static void testMultipleThreadLoopCond(IntArray in, IntArray out) {
+        int otherCompVal = in.get(0);
 
         @Parallel int i = 0;
-        for (; i < in.length / 4 - 1; i++) {
+        for (; i < in.getSize() / 4 - 1; i++) {
             int someNumber = getNumber(in, i, i % 4, 4);
-            in[i] = someNumber + i;
+            in.set(i, someNumber + i);
         }
 
         if (i == otherCompVal) {
             int someNumber = getNumber(in, i, i % 4, 4) + 1000;
-            out[i] = someNumber;
+            out.set(i, someNumber);
         }
     }
 
@@ -328,16 +331,6 @@
             assertEquals(10, a.get(i));
         }
     }
-
-<<<<<<< HEAD
-    public static void forConstant02(IntArray a, final int n) {
-        for (@Parallel int i = 0; i <= n; i++) {
-            a.set(i, 10);
-        }
-    }
-
-=======
->>>>>>> 4d3656a0
     @Test
     public void testForConstant02() {
         final int size = 256;
@@ -356,15 +349,6 @@
         }
     }
 
-<<<<<<< HEAD
-    public static void forConstant03(IntArray a, int n) {
-        for (@Parallel int i = 0; i < n; i++) {
-            a.set(i, 10);
-        }
-    }
-
-=======
->>>>>>> 4d3656a0
     @Test
     public void testForConstant03() {
         int size = 256;
@@ -442,15 +426,6 @@
         }
     }
 
-<<<<<<< HEAD
-    public static void forLoopOneD(IntArray a) {
-        for (@Parallel int i = 0; i < a.getSize(); i++) {
-            a.set(i, 10);
-        }
-    }
-
-=======
->>>>>>> 4d3656a0
     @Test
     public void testForLoopOneD() {
         final int size = 10;
@@ -470,15 +445,6 @@
         }
     }
 
-<<<<<<< HEAD
-    public static void steppedLoop(IntArray a, int size) {
-        for (@Parallel int i = 0; i < size; i += 2) {
-            a.set(i, 200);
-        }
-    }
-
-=======
->>>>>>> 4d3656a0
     @Test
     public void testStepLoop() {
         final int size = 16;
@@ -500,16 +466,6 @@
         }
     }
 
-<<<<<<< HEAD
-    public static void steppedLoop2(IntArray a, int size) {
-        for (@Parallel int i = 0; i < size; i += 2) {
-            a.set(i, 200);
-            a.set(i + 1, 200);
-        }
-    }
-
-=======
->>>>>>> 4d3656a0
     @Test
     public void testStepLoop2() {
         final int size = 512;
@@ -529,17 +485,6 @@
         }
     }
 
-<<<<<<< HEAD
-    public static void steppedLoop3(IntArray a, int size) {
-        for (@Parallel int i = 0; i < size; i += 3) {
-            a.set(i, 200);
-            a.set(i + 1, 200);
-            a.set(i + 2, 200);
-        }
-    }
-
-=======
->>>>>>> 4d3656a0
     @Test
     public void testStepLoop3() {
         final int size = 512;
@@ -560,15 +505,6 @@
         }
     }
 
-<<<<<<< HEAD
-    public static void steppedLoop4(IntArray a, int size) {
-        for (@Parallel int i = 0; i < size; i += 4) {
-            a.set(i, 200);
-        }
-    }
-
-=======
->>>>>>> 4d3656a0
     @Test
     public void testStepLoop4() {
         final int size = 512;
@@ -591,15 +527,6 @@
         }
     }
 
-<<<<<<< HEAD
-    public static void steppedLoop5(IntArray a, int size) {
-        for (@Parallel int i = 0; i < size; i += 3) {
-            a.set(i, 200);
-        }
-    }
-
-=======
->>>>>>> 4d3656a0
     @Test
     public void testStepLoop5() {
         final int size = 512;
@@ -623,15 +550,6 @@
         }
     }
 
-<<<<<<< HEAD
-    public static void steppedLoop7(IntArray a, int size) {
-        for (@Parallel int i = 0; i < size; i += 7) {
-            a.set(i, 200);
-        }
-    }
-
-=======
->>>>>>> 4d3656a0
     @Test
     public void testStepLoop7() {
         final int size = 512;
@@ -654,15 +572,6 @@
         }
     }
 
-<<<<<<< HEAD
-    public static void steppedLoop10(IntArray a, int size) {
-        for (@Parallel int i = 0; i < size; i += 10) {
-            a.set(i, 200);
-        }
-    }
-
-=======
->>>>>>> 4d3656a0
     @Test
     public void testStepLoop10() {
         final int size = 2048;
@@ -685,19 +594,6 @@
         }
     }
 
-<<<<<<< HEAD
-    public static void conditionalInLoop(IntArray a) {
-        for (@Parallel int i = 0; i < a.getSize(); i++) {
-            if (i == 4) {
-                a.set(i, 4);
-            } else {
-                a.set(i, 10);
-            }
-        }
-    }
-
-=======
->>>>>>> 4d3656a0
     @Test
     public void testIfInsideForLoop() {
         final int size = 10;
@@ -723,17 +619,6 @@
         }
     }
 
-<<<<<<< HEAD
-    public static void conditionalInLoop2(IntArray a) {
-        for (@Parallel int i = 0; i < a.getSize(); i++) {
-            if (i != 4) {
-                a.set(i, 10);
-            }
-        }
-    }
-
-=======
->>>>>>> 4d3656a0
     @Test
     public void testIfInsideForLoop2() {
         final int size = 10;
@@ -758,21 +643,6 @@
         }
     }
 
-<<<<<<< HEAD
-    public static void conditionalIfElseLoop(IntArray a) {
-        for (@Parallel int i = 0; i < a.getSize(); i++) {
-            if (i == 4) {
-                a.set(i, 4);
-            } else if (i == 5) {
-                a.set(i, 5);
-            } else {
-                a.set(i, 10);
-            }
-        }
-    }
-
-=======
->>>>>>> 4d3656a0
     @Test
     public void testIfElseElseInLoop() {
         final int size = 10;
@@ -816,17 +686,6 @@
         }
     }
 
-<<<<<<< HEAD
-    public static void nestedForLoopOneDArray(IntArray a, int size) {
-        for (@Parallel int i = 0; i < size; i++) {
-            for (int j = 0; j < size; j++) {
-                a.set(i * size + j, 10);
-            }
-        }
-    }
-
-=======
->>>>>>> 4d3656a0
     @Test
     public void testNestedForLoopOneDArray() {
         final int size = 10;
@@ -872,27 +731,6 @@
         }
     }
 
-<<<<<<< HEAD
-    public static void controlFlowBreak(IntArray a) {
-        for (int i = 0; i < a.getSize(); i++) {
-            if (i == 4) {
-                a.set(i, 4);
-                break;
-            }
-        }
-    }
-
-    public static void controlFlowBreak2(IntArray a) {
-        for (@Parallel int i = 0; i < a.getSize(); i++) {
-            if (a.get(i) == 2) {
-                a.set(i, 10);
-                break;
-            }
-        }
-    }
-
-=======
->>>>>>> 4d3656a0
     /*
      * This test is failing, the reason is that the runtime does not copy in the
      * variable a, just copy out
@@ -948,18 +786,6 @@
         }
     }
 
-<<<<<<< HEAD
-    public static void controlFlowContinue(IntArray a) {
-        for (int i = 0; i < a.getSize(); i++) {
-            if (i == 4) {
-                continue;
-            }
-            a.set(i, 150);
-        }
-    }
-
-=======
->>>>>>> 4d3656a0
     @Test
     public void testLoopControlFlowContinue() {
         final int size = 10;
@@ -982,17 +808,6 @@
         }
     }
 
-<<<<<<< HEAD
-    public static void nested2ParallelLoops(IntArray a, int size) {
-        for (@Parallel int i = 0; i < size; i++) {
-            for (@Parallel int j = 0; j < size; j++) {
-                a.set(i * size + j, 10);
-            }
-        }
-    }
-
-=======
->>>>>>> 4d3656a0
     @Test
     public void testNestedForLoopOneDArray2() {
         final int size = 10;
@@ -1015,19 +830,6 @@
         }
     }
 
-<<<<<<< HEAD
-    public static void whileLoop(IntArray a, int size) {
-        for (@Parallel int i = 0; i < size; i++) {
-            int y = 0;
-            while (y < size) {
-                a.set(i * size + y, 10);
-                y++;
-            }
-        }
-    }
-
-=======
->>>>>>> 4d3656a0
     @Test
     public void testInnerWhileLoop() {
         final int size = 100;
@@ -1052,19 +854,6 @@
         }
     }
 
-<<<<<<< HEAD
-    public static void dowWhileLoop(IntArray a, int size) {
-        for (@Parallel int i = 0; i < size; i++) {
-            int y = 1;
-            do {
-                a.set(i * size + y, 10);
-                y++;
-            } while (y < size);
-        }
-    }
-
-=======
->>>>>>> 4d3656a0
     @Ignore
     public void testInnerDoWhileLoop() {
         final int size = 100;
@@ -1112,15 +901,6 @@
         }
     }
 
-<<<<<<< HEAD
-    public static void reverseLoop(IntArray a) {
-        for (@Parallel int i = a.getSize() - 1; i >= 0; i--) {
-            a.set(i, 10);
-        }
-    }
-
-=======
->>>>>>> 4d3656a0
     @TornadoNotSupported
     public void testReverseOrderLoops() {
         final int size = 10;
@@ -1141,28 +921,6 @@
         }
     }
 
-<<<<<<< HEAD
-    private static void testSingleThreadLoopCond(IntArray in, IntArray out) {
-        int otherCompVal = in.get(0);
-        int i = 0;
-        for (; i < in.getSize() / 4 - 1; i++) {
-            int someNumber = getNumber(in, i, i % 4, 4);
-            in.set(i, someNumber + i);
-        }
-
-        if (i == otherCompVal) {
-            int someNumber = getNumber(in, i, i % 4, 4) + 1000;
-            out.set(i, someNumber);
-        }
-    }
-
-    private static int getNumber(IntArray in, int base, int offset, int multiplier) {
-        // Perform some address computation
-        return in.get(base * multiplier + offset);
-    }
-
-=======
->>>>>>> 4d3656a0
     /**
      * Make sure that at the last iteration of the loop, the address computed in
      * {@link #getNumber} has been updated with the latest value of the induction
@@ -1203,24 +961,6 @@
         }
     }
 
-<<<<<<< HEAD
-    private static void testMultipleThreadLoopCond(IntArray in, IntArray out) {
-        int otherCompVal = in.get(0);
-
-        @Parallel int i = 0;
-        for (; i < in.getSize() / 4 - 1; i++) {
-            int someNumber = getNumber(in, i, i % 4, 4);
-            in.set(i, someNumber + i);
-        }
-
-        if (i == otherCompVal) {
-            int someNumber = getNumber(in, i, i % 4, 4) + 1000;
-            out.set(i, someNumber);
-        }
-    }
-
-=======
->>>>>>> 4d3656a0
     @Test
     public void testMultipleThreadLoopCondition() {
         // Same test as testSingleThreadLoopCondition, but in parallel.
