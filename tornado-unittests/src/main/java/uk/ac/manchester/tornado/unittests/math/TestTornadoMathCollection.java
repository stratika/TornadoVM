--- conflicted
+++ resolved
@@ -19,6 +19,7 @@
 
 import static org.junit.Assert.assertEquals;
 
+import java.nio.FloatBuffer;
 import java.util.Random;
 import java.util.stream.IntStream;
 
@@ -51,39 +52,33 @@
         }
     }
 
-<<<<<<< HEAD
     public static void testTornadoSignum(FloatArray a) {
         for (@Parallel int i = 0; i < a.getSize(); i++) {
             a.set(i, TornadoMath.signum(a.get(i)));
-=======
-    public static void testTornadoCosPI(float[] a) {
-        for (@Parallel int i = 0; i < a.length; i++) {
-            a[i] = TornadoMath.cospi(a[i]);
-        }
-    }
-
-    public static void testTornadoCosPIDouble(double[] a) {
-        for (@Parallel int i = 0; i < a.length; i++) {
-            a[i] = TornadoMath.cospi(a[i]);
-        }
-    }
-
-    public static void testTornadoSinPI(float[] a) {
-        for (@Parallel int i = 0; i < a.length; i++) {
-            a[i] = TornadoMath.sinpi(a[i]);
-        }
-    }
-
-    public static void testTornadoSinPIDouble(double[] a) {
-        for (@Parallel int i = 0; i < a.length; i++) {
-            a[i] = TornadoMath.sinpi(a[i]);
-        }
-    }
-
-    public static void testTornadoSignum(float[] a) {
-        for (@Parallel int i = 0; i < a.length; i++) {
-            a[i] = TornadoMath.signum(a[i]);
->>>>>>> 4d3656a0
+        }
+    }
+
+    public static void testTornadoCosPI(FloatArray a) {
+        for (@Parallel int i = 0; i < a.getSize(); i++) {
+            a.set(i, TornadoMath.cospi(a.get(i)));
+        }
+    }
+
+    public static void testTornadoCosPIDouble(DoubleArray a) {
+        for (@Parallel int i = 0; i < a.getSize(); i++) {
+            a.set(i, TornadoMath.cospi(a.get(i)));
+        }
+    }
+
+    public static void testTornadoSinPI(FloatArray a) {
+        for (@Parallel int i = 0; i < a.getSize(); i++) {
+            a.set(i, TornadoMath.sinpi(a.get(i)));
+        }
+    }
+
+    public static void testTornadoSinPIDouble(DoubleArray a) {
+        for (@Parallel int i = 0; i < a.getSize(); i++) {
+            a.set(i, TornadoMath.sinpi(a.get(i)));
         }
     }
 
@@ -251,12 +246,12 @@
     @Test
     public void testTornadoMathCosPI() {
         final int size = 128;
-        float[] data = new float[size];
-        float[] seq = new float[size];
-
-        IntStream.range(0, size).parallel().forEach(i -> {
-            data[i] = (float) Math.random();
-            seq[i] = data[i];
+        FloatArray data = new FloatArray(size);
+        FloatArray seq = new FloatArray(size);
+
+        IntStream.range(0, size).parallel().forEach(i -> {
+            data.set(i, (float) Math.random());
+            seq.set(i, data.get(i));
         });
 
         TaskGraph taskGraph = new TaskGraph("s0") //
@@ -269,19 +264,21 @@
 
         testTornadoCosPI(seq);
 
-        assertArrayEquals(data, seq, 0.01f);
+        for (int i = 0; i < size; i++) {
+            assertEquals(data.get(i), seq.get(i), 0.01f);
+        }
 
     }
 
     @Test
     public void testTornadoMathCosPIDouble() {
         final int size = 128;
-        double[] data = new double[size];
-        double[] seq = new double[size];
-
-        IntStream.range(0, size).parallel().forEach(i -> {
-            data[i] = Math.random();
-            seq[i] = data[i];
+        DoubleArray data = new DoubleArray(size);
+        DoubleArray seq = new DoubleArray(size);
+
+        IntStream.range(0, size).parallel().forEach(i -> {
+            data.set(i, (float) Math.random());
+            seq.set(i, data.get(i));
         });
 
         TaskGraph taskGraph = new TaskGraph("s0") //
@@ -294,19 +291,21 @@
 
         testTornadoCosPIDouble(seq);
 
-        assertArrayEquals(data, seq, 0.01f);
+        for (int i = 0; i < size; i++) {
+            assertEquals(data.get(i), seq.get(i), 0.01f);
+        }
 
     }
 
     @Test
     public void testTornadoMathSinPI() {
         final int size = 128;
-        float[] data = new float[size];
-        float[] seq = new float[size];
-
-        IntStream.range(0, size).parallel().forEach(i -> {
-            data[i] = (float) Math.random();
-            seq[i] = data[i];
+        FloatArray data = new FloatArray(size);
+        FloatArray seq = new FloatArray(size);
+
+        IntStream.range(0, size).parallel().forEach(i -> {
+            data.set(i, (float) Math.random());
+            seq.set(i, data.get(i));
         });
 
         TaskGraph taskGraph = new TaskGraph("s0") //
@@ -319,18 +318,20 @@
 
         testTornadoSinPI(seq);
 
-        assertArrayEquals(data, seq, 0.01f);
+        for (int i = 0; i < size; i++) {
+            assertEquals(data.get(i), seq.get(i), 0.01f);
+        }
     }
 
     @Test
     public void testTornadoMathSinPIDouble() {
         final int size = 128;
-        double[] data = new double[size];
-        double[] seq = new double[size];
-
-        IntStream.range(0, size).parallel().forEach(i -> {
-            data[i] = (float) Math.random();
-            seq[i] = data[i];
+        DoubleArray data = new DoubleArray(size);
+        DoubleArray seq = new DoubleArray(size);
+
+        IntStream.range(0, size).parallel().forEach(i -> {
+            data.set(i, (float) Math.random());
+            seq.set(i, data.get(i));
         });
 
         TaskGraph taskGraph = new TaskGraph("s0") //
@@ -343,7 +344,9 @@
 
         testTornadoSinPIDouble(seq);
 
-        assertArrayEquals(data, seq, 0.01f);
+        for (int i = 0; i < size; i++) {
+            assertEquals(data.get(i), seq.get(i), 0.01f);
+        }
     }
 
     @Test
