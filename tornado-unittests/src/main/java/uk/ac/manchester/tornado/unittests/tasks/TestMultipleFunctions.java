/*
 * Copyright (c) 2021, 2022, APT Group, Department of Computer Science,
 * The University of Manchester.
 *
 * Licensed under the Apache License, Version 2.0 (the "License");
 * you may not use this file except in compliance with the License.
 * You may obtain a copy of the License at
 *
 *    http://www.apache.org/licenses/LICENSE-2.0
 *
 * Unless required by applicable law or agreed to in writing, software
 * distributed under the License is distributed on an "AS IS" BASIS,
 * WITHOUT WARRANTIES OR CONDITIONS OF ANY KIND, either express or implied.
 * See the License for the specific language governing permissions and
 * limitations under the License.
 *
 */
package uk.ac.manchester.tornado.unittests.tasks;

import static junit.framework.TestCase.assertEquals;

import java.util.Random;
import java.util.stream.IntStream;

import org.junit.Assert;
import org.junit.Test;

import uk.ac.manchester.tornado.api.ImmutableTaskGraph;
import uk.ac.manchester.tornado.api.TaskGraph;
import uk.ac.manchester.tornado.api.TornadoExecutionPlan;
import uk.ac.manchester.tornado.api.annotations.Parallel;
import uk.ac.manchester.tornado.api.collections.types.Float4;
import uk.ac.manchester.tornado.api.data.nativetypes.FloatArray;
import uk.ac.manchester.tornado.api.data.nativetypes.IntArray;
import uk.ac.manchester.tornado.api.enums.DataTransferMode;
import uk.ac.manchester.tornado.unittests.common.TornadoTestBase;

/**
 * Tests TornadoVM compilation under different scenarios, when not performing
 * inlining in the method passed to the task.
 * <p>
 * How to run?
 * </p>
 * <code>
 *     tornado-test -V uk.ac.manchester.tornado.unittests.tasks.TestMultipleFunctions
 * </code>
 */
public class TestMultipleFunctions extends TornadoTestBase {

<<<<<<< HEAD
    private static class TestArrays {
        final int N1 = 1024;

        IntArray calleeReadTor;
        IntArray callerReadCalleeWriteTor;
        IntArray callerReadTor;
        IntArray callerWriteTor;
        IntArray callerReadWriteTor;
        IntArray callee1WriteTor;
        IntArray callee2ReadTor;

        IntArray calleeReadSeq;
        IntArray callerReadCalleeWriteSeq;
        IntArray callerReadSeq;
        IntArray callerWriteSeq;
        IntArray callerReadWriteSeq;
        IntArray callee1WriteSeq;
        IntArray callee2ReadSeq;

        int ignoreParam1 = 10;
        int ignoreParam2 = -500;

        public TestArrays() {
            calleeReadTor = new IntArray(N1);
            callerReadCalleeWriteTor = new IntArray(N1);
            callerReadTor = new IntArray(N1);
            callerWriteTor = new IntArray(N1);
            callerReadWriteTor = new IntArray(N1);
            callee1WriteTor = new IntArray(N1);
            callee2ReadTor = new IntArray(N1);
            calleeReadSeq = new IntArray(N1);
            callerReadCalleeWriteSeq = new IntArray(N1);
            callerReadSeq = new IntArray(N1);
            callerWriteSeq = new IntArray(N1);
            callerReadWriteSeq = new IntArray(N1);
            callee1WriteSeq = new IntArray(N1);
            callee2ReadSeq = new IntArray(N1);

            Random random = new Random();
            for (int i = 0; i < N1; i++) {
                calleeReadTor.set(i, random.nextInt());
                calleeReadSeq.set(i, calleeReadTor.get(i));
                callerReadCalleeWriteTor.set(i, random.nextInt());
                callerReadCalleeWriteSeq.set(i, callerReadCalleeWriteTor.get(i));
                callerReadTor.set(i, random.nextInt());
                callerReadSeq.set(i, callerReadTor.get(i));
                callerWriteTor.set(i, random.nextInt());
                callerWriteSeq.set(i, callerWriteTor.get(i));
                callerReadWriteTor.set(i, random.nextInt());
                callerReadWriteSeq.set(i, callerReadWriteTor.get(i));
                callee1WriteTor.set(i, random.nextInt());
                callee1WriteSeq.set(i, callee1WriteTor.get(i));
                callee2ReadTor.set(i, random.nextInt());
                callee2ReadSeq.set(i, callee2ReadTor.get(i));
            }

//            calleeReadSeq = calleeReadTor.clone();
//            callerReadCalleeWriteSeq = callerReadCalleeWriteTor.clone();
//            callerReadSeq = callerReadTor.clone();
//            callerWriteSeq = callerWriteTor.clone();
//            callerReadWriteSeq = callerReadWriteTor.clone();
//            callee1WriteSeq = callee1WriteTor.clone();
//            callee2ReadSeq = callee2ReadTor.clone();
        }
    }

=======
>>>>>>> 72c5f9d5
    private static int operation(int a, int b) {
        return a + b;
    }

    public static void vectorAddInteger(IntArray a, IntArray b, IntArray c) {
        for (@Parallel int i = 0; i < c.getSize(); i++) {
            c.set(i, operation(a.get(i), b.get(i)));
        }
    }

    private static int operation2(int a, int b) {
        return a + operation(a, b);
    }

    public static void vectorAddInteger2(IntArray a, IntArray b, IntArray c) {
        for (@Parallel int i = 0; i < c.getSize(); i++) {
            c.set(i, operation2(a.get(i), b.get(i)));
        }
    }

    private static int operation3(int a, int b) {
        return a + operation2(a, b);
    }

    public static void vectorAddInteger3(IntArray a, IntArray b, IntArray c) {
        for (@Parallel int i = 0; i < c.getSize(); i++) {
            c.set(i, operation3(a.get(i), b.get(i)));
        }
    }

    private static int foo(int a) {
        return a + a;
    }

    private static int bar(int a) {
        return a * a;
    }

    private static float foo(float a) {
        return a + a;
    }

    private static float bar(float a) {
        return a * a;
    }

    private static Float4 foo(Float4 a) {
        return Float4.add(a, a);
    }

    private static Float4 bar(Float4 a) {
        return Float4.mult(a, a);
    }

    public static void vectorAddInteger4(IntArray a, IntArray b, IntArray c) {
        for (@Parallel int i = 0; i < c.getSize(); i++) {
            c.set(i, foo(a.get(i)) + bar(b.get(i)));
        }
    }

    public static void vectorAddFloats(FloatArray a, FloatArray b, FloatArray c) {
        for (@Parallel int i = 0; i < c.getSize(); i++) {
            c.set(i, foo(a.get(i)) + bar(b.get(i)));
        }
    }

    /**
     * Test to check we can generate vector types for the method signature and
     * non-main kernel functions.
     */
    public static void vectorTypes(Float4 a, Float4 b, Float4 c) {
        c.set(Float4.add(foo(a), bar(b)));
    }

    public static void callee2(int[] calleeReadWrite, int[] calleeRead) {
        for (int i = 0; i < calleeReadWrite.length; i++) {
            calleeReadWrite[i] = calleeReadWrite[i] - calleeRead[i];
        }
    }

    private static void functionA(int[] arr) {
        functionB(arr);
        functionC(arr);
    }

    private static void functionB(int[] arr) {
        functionD(arr);
    }

    private static void functionC(int[] arr) {
        functionD(arr);
    }

    private static void functionD(int[] arr) {
        arr[0] = -1;
    }

    @Test
    public void test01() {
        final int numElements = 4096;
        IntArray a = new IntArray(numElements);
        IntArray b = new IntArray(numElements);
        IntArray c = new IntArray(numElements);

        Random r = new Random();
        IntStream.range(0, numElements).sequential().forEach(i -> {
            a.set(i, r.nextInt());
            b.set(i, r.nextInt());
        });

        TaskGraph taskGraph = new TaskGraph("s0").transferToDevice(DataTransferMode.EVERY_EXECUTION, a, b).task("t0", TestMultipleFunctions::vectorAddInteger, a, b, c)
                .transferToHost(DataTransferMode.EVERY_EXECUTION, c);

        ImmutableTaskGraph immutableTaskGraph = taskGraph.snapshot();
        TornadoExecutionPlan executionPlan = new TornadoExecutionPlan(immutableTaskGraph);
        executionPlan.execute();

        for (int i = 0; i < c.getSize(); i++) {
            assertEquals((a.get(i) + b.get(i)), c.get(i));
        }
    }

    @Test
    public void test02() {

        final int numElements = 4096;
        IntArray a = new IntArray(numElements);
        IntArray b = new IntArray(numElements);
        IntArray c = new IntArray(numElements);

        Random r = new Random();
        IntStream.range(0, numElements).sequential().forEach(i -> {
            a.set(i, r.nextInt());
            b.set(i, r.nextInt());
        });

        TaskGraph taskGraph = new TaskGraph("s0") //
                .transferToDevice(DataTransferMode.EVERY_EXECUTION, a, b) //
                .task("t0", TestMultipleFunctions::vectorAddInteger2, a, b, c) //
                .transferToHost(DataTransferMode.EVERY_EXECUTION, c);

        ImmutableTaskGraph immutableTaskGraph = taskGraph.snapshot();
        TornadoExecutionPlan executionPlan = new TornadoExecutionPlan(immutableTaskGraph);
        executionPlan.execute();

        for (int i = 0; i < c.getSize(); i++) {
            assertEquals((a.get(i) + (a.get(i) + b.get(i))), c.get(i));
        }
    }

    @Test
    public void test03() {

        final int numElements = 4096;
        IntArray a = new IntArray(numElements);
        IntArray b = new IntArray(numElements);
        IntArray c = new IntArray(numElements);

        Random r = new Random();
        IntStream.range(0, numElements).sequential().forEach(i -> {
            a.set(i, r.nextInt());
            b.set(i, r.nextInt());
        });

        TaskGraph taskGraph = new TaskGraph("s0") //
                .transferToDevice(DataTransferMode.EVERY_EXECUTION, a, b) //
                .task("t0", TestMultipleFunctions::vectorAddInteger3, a, b, c) //
                .transferToHost(DataTransferMode.EVERY_EXECUTION, c);

        ImmutableTaskGraph immutableTaskGraph = taskGraph.snapshot();
        TornadoExecutionPlan executionPlan = new TornadoExecutionPlan(immutableTaskGraph);
        executionPlan.execute();

        for (int i = 0; i < c.getSize(); i++) {
            assertEquals((a.get(i) + (a.get(i) + (a.get(i) + b.get(i)))), c.get(i));
        }
    }

    @Test
    public void test04() {

        final int numElements = 4096;
        IntArray a = new IntArray(numElements);
        IntArray b = new IntArray(numElements);
        IntArray c = new IntArray(numElements);

        Random r = new Random();
        IntStream.range(0, numElements).sequential().forEach(i -> {
            a.set(i, r.nextInt());
            b.set(i, r.nextInt());
        });

        TaskGraph taskGraph = new TaskGraph("s0") //
                .transferToDevice(DataTransferMode.EVERY_EXECUTION, a, b) //
                .task("t0", TestMultipleFunctions::vectorAddInteger4, a, b, c) //
                .transferToHost(DataTransferMode.EVERY_EXECUTION, c); //

        ImmutableTaskGraph immutableTaskGraph = taskGraph.snapshot();
        TornadoExecutionPlan executionPlan = new TornadoExecutionPlan(immutableTaskGraph);
        executionPlan.execute();

        for (int i = 0; i < c.getSize(); i++) {
            assertEquals((a.get(i) + a.get(i)) + (b.get(i) * b.get(i)), c.get(i));
        }
    }

    @Test
    public void test05() {
        final int numElements = 8192 * 4;
        FloatArray a = new FloatArray(numElements);
        FloatArray b = new FloatArray(numElements);
        FloatArray c = new FloatArray(numElements);
        FloatArray checker = new FloatArray(numElements);

        Random r = new Random();
        IntStream.range(0, numElements).sequential().forEach(i -> {
            a.set(i, r.nextInt(10));
            b.set(i, r.nextInt(10));
        });

        TaskGraph taskGraph = new TaskGraph("s0") //
                .transferToDevice(DataTransferMode.EVERY_EXECUTION, a, b) //
                .task("t0", TestMultipleFunctions::vectorAddFloats, a, b, c) //
                .transferToHost(DataTransferMode.EVERY_EXECUTION, c);

        ImmutableTaskGraph immutableTaskGraph = taskGraph.snapshot();
        TornadoExecutionPlan executionPlan = new TornadoExecutionPlan(immutableTaskGraph);
        executionPlan.execute();

        vectorAddFloats(a, b, checker);

        for (int i = 0; i < c.getSize(); i++) {
            assertEquals(checker.get(i), c.get(i), 0.01f);
        }
    }

    /**
     * Test to check we can generate vector types for the method signature and
     * non-main kernel functions.
     */
    @Test
    public void testVector01() {

        Float4 a = new Float4(1, 2, 3, 4);
        Float4 b = new Float4(4, 3, 2, 1);
        Float4 c = new Float4();

        TaskGraph taskGraph = new TaskGraph("s0") //
                .transferToDevice(DataTransferMode.EVERY_EXECUTION, a, b) //
                .task("t0", TestMultipleFunctions::vectorTypes, a, b, c) //
                .transferToHost(DataTransferMode.EVERY_EXECUTION, c);

        ImmutableTaskGraph immutableTaskGraph = taskGraph.snapshot();
        TornadoExecutionPlan executionPlan = new TornadoExecutionPlan(immutableTaskGraph);
        executionPlan.execute();

        Float4 result = Float4.add(foo(a), bar(b));

        assertEquals(result.getX(), c.getX());
        assertEquals(result.getY(), c.getY());
        assertEquals(result.getW(), c.getW());
        assertEquals(result.getZ(), c.getZ());
    }

    /**
     * Tests {@link uk.ac.manchester.tornado.api.common.Access} pattern when calling
     * a method and writing to one of the parameters in the callee.
     */
    public void caller1(IntArray calleeRead, int ignoreParam1, IntArray callerReadCalleeWrite, int ignoreParam2, IntArray callerRead, IntArray callerWrite) {
        for (int i = 0; i < callerRead.getSize(); i++) {
            callerWrite.set(i, callerRead.get(i) + callerReadCalleeWrite.get(i) + 10);
        }

        callee1(calleeRead, callerReadCalleeWrite);
    }

    public void callee1(IntArray calleeRead, IntArray calleeWrite) {
        for (int i = 0; i < calleeRead.getSize(); i++) {
            calleeWrite.set(i, calleeRead.get(i) + 1);
        }
    }

    public void caller2(IntArray calleeReadWrite, IntArray calleeRead) {
        callee2(calleeReadWrite, calleeRead);
    }

<<<<<<< HEAD
    public static void callee2(IntArray calleeReadWrite, IntArray calleeRead) {
        for (int i = 0; i < calleeReadWrite.getSize(); i++) {
            calleeReadWrite.set(i, calleeReadWrite.get(i) - calleeRead.get(i));
        }
    }

    public void caller3(IntArray callerReadWrite, IntArray callee1Read, IntArray callee1Write, IntArray callee2ReadWrite, IntArray callee2Read) {
        for (int i = 0; i < callerReadWrite.getSize(); i++) {
            callerReadWrite.set(i, callerReadWrite.get(i) + 20);
=======
    public void caller3(int[] callerReadWrite, int[] callee1Read, int[] callee1Write, int[] callee2ReadWrite, int[] callee2Read) {
        for (int i = 0; i < callerReadWrite.length; i++) {
            callerReadWrite[i] = callerReadWrite[i] + 20;
>>>>>>> 72c5f9d5
        }
        callee1(callee1Read, callee1Write);
        callee2(callee2ReadWrite, callee2Read);
    }

    /**
     * Tests {@link uk.ac.manchester.tornado.api.common.Access} pattern when calling
     * a method and writing to one of the parameters in the callee.
     */
    @Test
    public void testSingleTask() {
        TestArrays testArrays = new TestArrays();

        caller1(testArrays.calleeReadSeq, testArrays.ignoreParam1, testArrays.callerReadCalleeWriteSeq, testArrays.ignoreParam2, testArrays.callerReadSeq, testArrays.callerWriteSeq);

        TestMultipleFunctions testTaskAccesses = new TestMultipleFunctions();

        TaskGraph taskGraph = new TaskGraph("s0") //
                .transferToDevice(DataTransferMode.FIRST_EXECUTION, //
                        testArrays.calleeReadTor, //
                        testArrays.ignoreParam1, //
                        testArrays.callerReadTor) //
                .task("t0", testTaskAccesses::caller1, //
                        testArrays.calleeReadTor, //
                        testArrays.ignoreParam1, //
                        testArrays.callerReadCalleeWriteTor, //
                        testArrays.ignoreParam2, //
                        testArrays.callerReadTor, //
                        testArrays.callerWriteTor) //
                .transferToHost(DataTransferMode.EVERY_EXECUTION, testArrays.callerReadCalleeWriteTor, testArrays.callerWriteTor);

        ImmutableTaskGraph immutableTaskGraph = taskGraph.snapshot();
        TornadoExecutionPlan executionPlan = new TornadoExecutionPlan(immutableTaskGraph);
        executionPlan.execute();

        for (int i = 0; i < testArrays.calleeReadTor.getSize(); i++) {
            Assert.assertEquals(testArrays.calleeReadSeq.get(i), testArrays.calleeReadTor.get(i));
        }
        for (int i = 0; i < testArrays.callerReadCalleeWriteSeq.getSize(); i++) {
            Assert.assertEquals(testArrays.callerReadCalleeWriteSeq.get(i), testArrays.callerReadCalleeWriteTor.get(i));
        }
        for (int i = 0; i < testArrays.callerReadSeq.getSize(); i++) {
            Assert.assertEquals(testArrays.callerReadSeq.get(i), testArrays.callerReadTor.get(i));
        }
        for (int i = 0; i < testArrays.callerWriteSeq.getSize(); i++) {
            Assert.assertEquals(testArrays.callerWriteSeq.get(i), testArrays.callerWriteSeq.get(i));
        }
    }

    /**
     * Tests {@link uk.ac.manchester.tornado.api.common.Access} pattern when calling
     * two methods from different tasks, passing the same parameter to both tasks,
     * and writing in only one callee.
     */
    @Test
    public void testMultipleTasks() {
        TestArrays testArrays = new TestArrays();

        caller1(testArrays.calleeReadSeq, testArrays.ignoreParam1, testArrays.callerReadCalleeWriteSeq, testArrays.ignoreParam2, testArrays.callerReadSeq, testArrays.callerWriteSeq);
        caller2(testArrays.callerReadSeq, testArrays.calleeReadSeq);

        TestMultipleFunctions testTaskAccesses = new TestMultipleFunctions();

        TaskGraph taskGraph = new TaskGraph("s0") //
                .transferToDevice(DataTransferMode.FIRST_EXECUTION, //
                        testArrays.calleeReadTor) //
                .task("t0", testTaskAccesses::caller1, //
                        testArrays.calleeReadTor, //
                        testArrays.ignoreParam1, //
                        testArrays.callerReadCalleeWriteTor, //
                        testArrays.ignoreParam2, //
                        testArrays.callerReadTor, //
                        testArrays.callerWriteTor) //
                .task("t1", testTaskAccesses::caller2, testArrays.callerReadTor, testArrays.calleeReadTor)
                .transferToHost(DataTransferMode.EVERY_EXECUTION, testArrays.callerReadCalleeWriteTor, testArrays.callerWriteTor, testArrays.callerReadTor);

        ImmutableTaskGraph immutableTaskGraph = taskGraph.snapshot();
        TornadoExecutionPlan executionPlan = new TornadoExecutionPlan(immutableTaskGraph);
        executionPlan.execute();

        for (int i = 0; i < testArrays.calleeReadTor.getSize(); i++) {
            Assert.assertEquals(testArrays.calleeReadSeq.get(i), testArrays.calleeReadTor.get(i));
        }
        for (int i = 0; i < testArrays.callerReadCalleeWriteSeq.getSize(); i++) {
            Assert.assertEquals(testArrays.callerReadCalleeWriteSeq.get(i), testArrays.callerReadCalleeWriteTor.get(i));
        }
        for (int i = 0; i < testArrays.callerReadSeq.getSize(); i++) {
            Assert.assertEquals(testArrays.callerReadSeq.get(i), testArrays.callerReadTor.get(i));
        }
        for (int i = 0; i < testArrays.callerWriteSeq.getSize(); i++) {
            Assert.assertEquals(testArrays.callerWriteSeq.get(i), testArrays.callerWriteSeq.get(i));
        }
    }

    /**
     * Tests {@link uk.ac.manchester.tornado.api.common.Access} pattern when calling
     * three methods from different tasks. Performs a combination of
     * {@link #testMultipleTasks} and {@link #testSingleTask}.
     */
    @Test
    public void testMultipleTasksMultipleCallees() {
        TestArrays arrays = new TestArrays();

        caller1(arrays.calleeReadSeq, arrays.ignoreParam1, arrays.callerReadCalleeWriteSeq, arrays.ignoreParam2, arrays.callerReadSeq, arrays.callerWriteSeq);
        caller2(arrays.callerReadSeq, arrays.calleeReadSeq);
        caller3(arrays.callerReadWriteSeq, arrays.calleeReadSeq, arrays.callee1WriteSeq, arrays.callerReadCalleeWriteSeq, arrays.callee2ReadSeq);

        TestMultipleFunctions testTaskAccesses = new TestMultipleFunctions();

        TaskGraph taskGraph = new TaskGraph("s0").transferToDevice(DataTransferMode.FIRST_EXECUTION, arrays.calleeReadTor, //
                arrays.callee2ReadTor)//
                .task("t0", testTaskAccesses::caller1, //
                        arrays.calleeReadTor, //
                        arrays.ignoreParam1, //
                        arrays.callerReadCalleeWriteTor, //
                        arrays.ignoreParam2, //
                        arrays.callerReadTor, //
                        arrays.callerWriteTor)//
                .task("t1", testTaskAccesses::caller2, arrays.callerReadTor, //
                        arrays.calleeReadTor) //
                .task("t2", testTaskAccesses::caller3, //
                        arrays.callerReadWriteTor, //
                        arrays.calleeReadTor, //
                        arrays.callee1WriteTor, //
                        arrays.callerReadCalleeWriteTor, //
                        arrays.callee2ReadTor)//
                .transferToHost(DataTransferMode.EVERY_EXECUTION, arrays.callerReadCalleeWriteTor, //
                        arrays.callerWriteTor, //
                        arrays.callerReadTor, //
                        arrays.callerReadWriteTor, //
                        arrays.callee1WriteTor, //
                        arrays.callerReadCalleeWriteTor); //

        ImmutableTaskGraph immutableTaskGraph = taskGraph.snapshot();
        TornadoExecutionPlan executionPlan = new TornadoExecutionPlan(immutableTaskGraph);
        executionPlan.execute();

        for (int i = 0; i < arrays.calleeReadTor.getSize(); i++) {
            Assert.assertEquals(arrays.calleeReadSeq.get(i), arrays.calleeReadTor.get(i));
        }
        for (int i = 0; i < arrays.callerReadCalleeWriteSeq.getSize(); i++) {
            Assert.assertEquals(arrays.callerReadCalleeWriteSeq.get(i), arrays.callerReadCalleeWriteTor.get(i));
        }
        for (int i = 0; i < arrays.callerReadSeq.getSize(); i++) {
            Assert.assertEquals(arrays.callerReadSeq.get(i), arrays.callerReadTor.get(i));
        }
        for (int i = 0; i < arrays.callerWriteSeq.getSize(); i++) {
            Assert.assertEquals(arrays.callerWriteSeq.get(i), arrays.callerWriteSeq.get(i));
        }
        for (int i = 0; i < arrays.callerReadWriteSeq.getSize(); i++) {
            Assert.assertEquals(arrays.callerReadWriteSeq.get(i), arrays.callerReadWriteTor.get(i));
        }
        for (int i = 0; i < arrays.callee1WriteSeq.getSize(); i++) {
            Assert.assertEquals(arrays.callee1WriteSeq.get(i), arrays.callee1WriteTor.get(i));
        }
        for (int i = 0; i < arrays.callee2ReadSeq.getSize(); i++) {
            Assert.assertEquals(arrays.callee2ReadSeq.get(i), arrays.callee2ReadTor.get(i));
        }
    }

<<<<<<< HEAD
    private static void functionA(IntArray arr) {
        functionB(arr);
        functionC(arr);
    }

    private static void functionB(IntArray arr) {
        functionD(arr);
    }

    private static void functionC(IntArray arr) {
        functionD(arr);
    }

    private static void functionD(IntArray arr) {
        arr.set(0, -1);
    }

=======
>>>>>>> 72c5f9d5
    //@formatter:off
    /** Tests if methods/functions invoked from different places in the call graph do not get compiled twice.
     *    A → B → D
     *      ↘ C ↗
     * If compiled twice, it will generate a runtime exception when launching the kernel.
     */
    //@formatter:on
    @Test
    public void testNoDoubleCompilation() {
        IntArray arr = new IntArray(1);
        arr.init(0);

        TaskGraph taskGraph = new TaskGraph("s0") //
                .task("t0", TestMultipleFunctions::functionA, arr)//
                .transferToHost(DataTransferMode.EVERY_EXECUTION, arr);

        ImmutableTaskGraph immutableTaskGraph = taskGraph.snapshot();
        TornadoExecutionPlan executionPlan = new TornadoExecutionPlan(immutableTaskGraph);
        executionPlan.execute();

        Assert.assertEquals(-1, arr.get(0));
    }

    //@formatter:off

    private static class TestArrays {
        final int N1 = 1024;

        int[] calleeReadTor;
        int[] callerReadCalleeWriteTor;
        int[] callerReadTor;
        int[] callerWriteTor;
        int[] callerReadWriteTor;
        int[] callee1WriteTor;
        int[] callee2ReadTor;

        int[] calleeReadSeq;
        int[] callerReadCalleeWriteSeq;
        int[] callerReadSeq;
        int[] callerWriteSeq;
        int[] callerReadWriteSeq;
        int[] callee1WriteSeq;
        int[] callee2ReadSeq;

        int ignoreParam1 = 10;
        int ignoreParam2 = -500;

        TestArrays() {
            calleeReadTor = new int[N1];
            callerReadCalleeWriteTor = new int[N1];
            callerReadTor = new int[N1];
            callerWriteTor = new int[N1];
            callerReadWriteTor = new int[N1];
            callee1WriteTor = new int[N1];
            callee2ReadTor = new int[N1];

            Random random = new Random();
            for (int i = 0; i < N1; i++) {
                calleeReadTor[i] = random.nextInt();
                callerReadCalleeWriteTor[i] = random.nextInt();
                callerReadTor[i] = random.nextInt();
                callerWriteTor[i] = random.nextInt();
                callerReadWriteTor[i] = random.nextInt();
                callee1WriteTor[i] = random.nextInt();
                callee2ReadTor[i] = random.nextInt();
            }

            calleeReadSeq = calleeReadTor.clone();
            callerReadCalleeWriteSeq = callerReadCalleeWriteTor.clone();
            callerReadSeq = callerReadTor.clone();
            callerWriteSeq = callerWriteTor.clone();
            callerReadWriteSeq = callerReadWriteTor.clone();
            callee1WriteSeq = callee1WriteTor.clone();
            callee2ReadSeq = callee2ReadTor.clone();
        }
    }

}<|MERGE_RESOLUTION|>--- conflicted
+++ resolved
@@ -17,14 +17,8 @@
  */
 package uk.ac.manchester.tornado.unittests.tasks;
 
-import static junit.framework.TestCase.assertEquals;
-
-import java.util.Random;
-import java.util.stream.IntStream;
-
 import org.junit.Assert;
 import org.junit.Test;
-
 import uk.ac.manchester.tornado.api.ImmutableTaskGraph;
 import uk.ac.manchester.tornado.api.TaskGraph;
 import uk.ac.manchester.tornado.api.TornadoExecutionPlan;
@@ -35,87 +29,22 @@
 import uk.ac.manchester.tornado.api.enums.DataTransferMode;
 import uk.ac.manchester.tornado.unittests.common.TornadoTestBase;
 
+import java.util.Random;
+import java.util.stream.IntStream;
+
+import static junit.framework.TestCase.assertEquals;
+
 /**
- * Tests TornadoVM compilation under different scenarios, when not performing
- * inlining in the method passed to the task.
+ * Tests TornadoVM compilation under different scenarios, when not performing inlining in the method passed to the task.
  * <p>
  * How to run?
  * </p>
  * <code>
- *     tornado-test -V uk.ac.manchester.tornado.unittests.tasks.TestMultipleFunctions
+ * tornado-test -V uk.ac.manchester.tornado.unittests.tasks.TestMultipleFunctions
  * </code>
  */
 public class TestMultipleFunctions extends TornadoTestBase {
 
-<<<<<<< HEAD
-    private static class TestArrays {
-        final int N1 = 1024;
-
-        IntArray calleeReadTor;
-        IntArray callerReadCalleeWriteTor;
-        IntArray callerReadTor;
-        IntArray callerWriteTor;
-        IntArray callerReadWriteTor;
-        IntArray callee1WriteTor;
-        IntArray callee2ReadTor;
-
-        IntArray calleeReadSeq;
-        IntArray callerReadCalleeWriteSeq;
-        IntArray callerReadSeq;
-        IntArray callerWriteSeq;
-        IntArray callerReadWriteSeq;
-        IntArray callee1WriteSeq;
-        IntArray callee2ReadSeq;
-
-        int ignoreParam1 = 10;
-        int ignoreParam2 = -500;
-
-        public TestArrays() {
-            calleeReadTor = new IntArray(N1);
-            callerReadCalleeWriteTor = new IntArray(N1);
-            callerReadTor = new IntArray(N1);
-            callerWriteTor = new IntArray(N1);
-            callerReadWriteTor = new IntArray(N1);
-            callee1WriteTor = new IntArray(N1);
-            callee2ReadTor = new IntArray(N1);
-            calleeReadSeq = new IntArray(N1);
-            callerReadCalleeWriteSeq = new IntArray(N1);
-            callerReadSeq = new IntArray(N1);
-            callerWriteSeq = new IntArray(N1);
-            callerReadWriteSeq = new IntArray(N1);
-            callee1WriteSeq = new IntArray(N1);
-            callee2ReadSeq = new IntArray(N1);
-
-            Random random = new Random();
-            for (int i = 0; i < N1; i++) {
-                calleeReadTor.set(i, random.nextInt());
-                calleeReadSeq.set(i, calleeReadTor.get(i));
-                callerReadCalleeWriteTor.set(i, random.nextInt());
-                callerReadCalleeWriteSeq.set(i, callerReadCalleeWriteTor.get(i));
-                callerReadTor.set(i, random.nextInt());
-                callerReadSeq.set(i, callerReadTor.get(i));
-                callerWriteTor.set(i, random.nextInt());
-                callerWriteSeq.set(i, callerWriteTor.get(i));
-                callerReadWriteTor.set(i, random.nextInt());
-                callerReadWriteSeq.set(i, callerReadWriteTor.get(i));
-                callee1WriteTor.set(i, random.nextInt());
-                callee1WriteSeq.set(i, callee1WriteTor.get(i));
-                callee2ReadTor.set(i, random.nextInt());
-                callee2ReadSeq.set(i, callee2ReadTor.get(i));
-            }
-
-//            calleeReadSeq = calleeReadTor.clone();
-//            callerReadCalleeWriteSeq = callerReadCalleeWriteTor.clone();
-//            callerReadSeq = callerReadTor.clone();
-//            callerWriteSeq = callerWriteTor.clone();
-//            callerReadWriteSeq = callerReadWriteTor.clone();
-//            callee1WriteSeq = callee1WriteTor.clone();
-//            callee2ReadSeq = callee2ReadTor.clone();
-        }
-    }
-
-=======
->>>>>>> 72c5f9d5
     private static int operation(int a, int b) {
         return a + b;
     }
@@ -183,34 +112,33 @@
     }
 
     /**
-     * Test to check we can generate vector types for the method signature and
-     * non-main kernel functions.
+     * Test to check we can generate vector types for the method signature and non-main kernel functions.
      */
     public static void vectorTypes(Float4 a, Float4 b, Float4 c) {
         c.set(Float4.add(foo(a), bar(b)));
     }
 
-    public static void callee2(int[] calleeReadWrite, int[] calleeRead) {
-        for (int i = 0; i < calleeReadWrite.length; i++) {
-            calleeReadWrite[i] = calleeReadWrite[i] - calleeRead[i];
-        }
-    }
-
-    private static void functionA(int[] arr) {
+    public static void callee2(IntArray calleeReadWrite, IntArray calleeRead) {
+        for (int i = 0; i < calleeReadWrite.getSize(); i++) {
+            calleeReadWrite.set(i, calleeReadWrite.get(i) - calleeRead.get(i));
+        }
+    }
+
+    private static void functionA(IntArray arr) {
         functionB(arr);
         functionC(arr);
     }
 
-    private static void functionB(int[] arr) {
+    private static void functionB(IntArray arr) {
         functionD(arr);
     }
 
-    private static void functionC(int[] arr) {
+    private static void functionC(IntArray arr) {
         functionD(arr);
     }
 
-    private static void functionD(int[] arr) {
-        arr[0] = -1;
+    private static void functionD(IntArray arr) {
+        arr.set(0, -1);
     }
 
     @Test
@@ -353,8 +281,7 @@
     }
 
     /**
-     * Test to check we can generate vector types for the method signature and
-     * non-main kernel functions.
+     * Test to check we can generate vector types for the method signature and non-main kernel functions.
      */
     @Test
     public void testVector01() {
@@ -381,8 +308,7 @@
     }
 
     /**
-     * Tests {@link uk.ac.manchester.tornado.api.common.Access} pattern when calling
-     * a method and writing to one of the parameters in the callee.
+     * Tests {@link uk.ac.manchester.tornado.api.common.Access} pattern when calling a method and writing to one of the parameters in the callee.
      */
     public void caller1(IntArray calleeRead, int ignoreParam1, IntArray callerReadCalleeWrite, int ignoreParam2, IntArray callerRead, IntArray callerWrite) {
         for (int i = 0; i < callerRead.getSize(); i++) {
@@ -402,29 +328,16 @@
         callee2(calleeReadWrite, calleeRead);
     }
 
-<<<<<<< HEAD
-    public static void callee2(IntArray calleeReadWrite, IntArray calleeRead) {
-        for (int i = 0; i < calleeReadWrite.getSize(); i++) {
-            calleeReadWrite.set(i, calleeReadWrite.get(i) - calleeRead.get(i));
-        }
-    }
-
     public void caller3(IntArray callerReadWrite, IntArray callee1Read, IntArray callee1Write, IntArray callee2ReadWrite, IntArray callee2Read) {
         for (int i = 0; i < callerReadWrite.getSize(); i++) {
             callerReadWrite.set(i, callerReadWrite.get(i) + 20);
-=======
-    public void caller3(int[] callerReadWrite, int[] callee1Read, int[] callee1Write, int[] callee2ReadWrite, int[] callee2Read) {
-        for (int i = 0; i < callerReadWrite.length; i++) {
-            callerReadWrite[i] = callerReadWrite[i] + 20;
->>>>>>> 72c5f9d5
         }
         callee1(callee1Read, callee1Write);
         callee2(callee2ReadWrite, callee2Read);
     }
 
     /**
-     * Tests {@link uk.ac.manchester.tornado.api.common.Access} pattern when calling
-     * a method and writing to one of the parameters in the callee.
+     * Tests {@link uk.ac.manchester.tornado.api.common.Access} pattern when calling a method and writing to one of the parameters in the callee.
      */
     @Test
     public void testSingleTask() {
@@ -467,9 +380,7 @@
     }
 
     /**
-     * Tests {@link uk.ac.manchester.tornado.api.common.Access} pattern when calling
-     * two methods from different tasks, passing the same parameter to both tasks,
-     * and writing in only one callee.
+     * Tests {@link uk.ac.manchester.tornado.api.common.Access} pattern when calling two methods from different tasks, passing the same parameter to both tasks, and writing in only one callee.
      */
     @Test
     public void testMultipleTasks() {
@@ -512,9 +423,8 @@
     }
 
     /**
-     * Tests {@link uk.ac.manchester.tornado.api.common.Access} pattern when calling
-     * three methods from different tasks. Performs a combination of
-     * {@link #testMultipleTasks} and {@link #testSingleTask}.
+     * Tests {@link uk.ac.manchester.tornado.api.common.Access} pattern when calling three methods from different tasks. Performs a combination of {@link #testMultipleTasks} and
+     * {@link #testSingleTask}.
      */
     @Test
     public void testMultipleTasksMultipleCallees() {
@@ -527,7 +437,7 @@
         TestMultipleFunctions testTaskAccesses = new TestMultipleFunctions();
 
         TaskGraph taskGraph = new TaskGraph("s0").transferToDevice(DataTransferMode.FIRST_EXECUTION, arrays.calleeReadTor, //
-                arrays.callee2ReadTor)//
+                        arrays.callee2ReadTor)//
                 .task("t0", testTaskAccesses::caller1, //
                         arrays.calleeReadTor, //
                         arrays.ignoreParam1, //
@@ -577,32 +487,14 @@
         }
     }
 
-<<<<<<< HEAD
-    private static void functionA(IntArray arr) {
-        functionB(arr);
-        functionC(arr);
-    }
-
-    private static void functionB(IntArray arr) {
-        functionD(arr);
-    }
-
-    private static void functionC(IntArray arr) {
-        functionD(arr);
-    }
-
-    private static void functionD(IntArray arr) {
-        arr.set(0, -1);
-    }
-
-=======
->>>>>>> 72c5f9d5
     //@formatter:off
+    // CHECKSTYLE:OFF
     /** Tests if methods/functions invoked from different places in the call graph do not get compiled twice.
      *    A → B → D
      *      ↘ C ↗
      * If compiled twice, it will generate a runtime exception when launching the kernel.
      */
+    // CHECKSTYLE:ON
     //@formatter:on
     @Test
     public void testNoDoubleCompilation() {
@@ -625,52 +517,66 @@
     private static class TestArrays {
         final int N1 = 1024;
 
-        int[] calleeReadTor;
-        int[] callerReadCalleeWriteTor;
-        int[] callerReadTor;
-        int[] callerWriteTor;
-        int[] callerReadWriteTor;
-        int[] callee1WriteTor;
-        int[] callee2ReadTor;
-
-        int[] calleeReadSeq;
-        int[] callerReadCalleeWriteSeq;
-        int[] callerReadSeq;
-        int[] callerWriteSeq;
-        int[] callerReadWriteSeq;
-        int[] callee1WriteSeq;
-        int[] callee2ReadSeq;
+        IntArray calleeReadTor;
+        IntArray callerReadCalleeWriteTor;
+        IntArray callerReadTor;
+        IntArray callerWriteTor;
+        IntArray callerReadWriteTor;
+        IntArray callee1WriteTor;
+        IntArray callee2ReadTor;
+
+        IntArray calleeReadSeq;
+        IntArray callerReadCalleeWriteSeq;
+        IntArray callerReadSeq;
+        IntArray callerWriteSeq;
+        IntArray callerReadWriteSeq;
+        IntArray callee1WriteSeq;
+        IntArray callee2ReadSeq;
 
         int ignoreParam1 = 10;
         int ignoreParam2 = -500;
 
-        TestArrays() {
-            calleeReadTor = new int[N1];
-            callerReadCalleeWriteTor = new int[N1];
-            callerReadTor = new int[N1];
-            callerWriteTor = new int[N1];
-            callerReadWriteTor = new int[N1];
-            callee1WriteTor = new int[N1];
-            callee2ReadTor = new int[N1];
+        public TestArrays() {
+            calleeReadTor = new IntArray(N1);
+            callerReadCalleeWriteTor = new IntArray(N1);
+            callerReadTor = new IntArray(N1);
+            callerWriteTor = new IntArray(N1);
+            callerReadWriteTor = new IntArray(N1);
+            callee1WriteTor = new IntArray(N1);
+            callee2ReadTor = new IntArray(N1);
+            calleeReadSeq = new IntArray(N1);
+            callerReadCalleeWriteSeq = new IntArray(N1);
+            callerReadSeq = new IntArray(N1);
+            callerWriteSeq = new IntArray(N1);
+            callerReadWriteSeq = new IntArray(N1);
+            callee1WriteSeq = new IntArray(N1);
+            callee2ReadSeq = new IntArray(N1);
 
             Random random = new Random();
             for (int i = 0; i < N1; i++) {
-                calleeReadTor[i] = random.nextInt();
-                callerReadCalleeWriteTor[i] = random.nextInt();
-                callerReadTor[i] = random.nextInt();
-                callerWriteTor[i] = random.nextInt();
-                callerReadWriteTor[i] = random.nextInt();
-                callee1WriteTor[i] = random.nextInt();
-                callee2ReadTor[i] = random.nextInt();
+                calleeReadTor.set(i, random.nextInt());
+                calleeReadSeq.set(i, calleeReadTor.get(i));
+                callerReadCalleeWriteTor.set(i, random.nextInt());
+                callerReadCalleeWriteSeq.set(i, callerReadCalleeWriteTor.get(i));
+                callerReadTor.set(i, random.nextInt());
+                callerReadSeq.set(i, callerReadTor.get(i));
+                callerWriteTor.set(i, random.nextInt());
+                callerWriteSeq.set(i, callerWriteTor.get(i));
+                callerReadWriteTor.set(i, random.nextInt());
+                callerReadWriteSeq.set(i, callerReadWriteTor.get(i));
+                callee1WriteTor.set(i, random.nextInt());
+                callee1WriteSeq.set(i, callee1WriteTor.get(i));
+                callee2ReadTor.set(i, random.nextInt());
+                callee2ReadSeq.set(i, callee2ReadTor.get(i));
             }
 
-            calleeReadSeq = calleeReadTor.clone();
-            callerReadCalleeWriteSeq = callerReadCalleeWriteTor.clone();
-            callerReadSeq = callerReadTor.clone();
-            callerWriteSeq = callerWriteTor.clone();
-            callerReadWriteSeq = callerReadWriteTor.clone();
-            callee1WriteSeq = callee1WriteTor.clone();
-            callee2ReadSeq = callee2ReadTor.clone();
+            //            calleeReadSeq = calleeReadTor.clone();
+            //            callerReadCalleeWriteSeq = callerReadCalleeWriteTor.clone();
+            //            callerReadSeq = callerReadTor.clone();
+            //            callerWriteSeq = callerWriteTor.clone();
+            //            callerReadWriteSeq = callerReadWriteTor.clone();
+            //            callee1WriteSeq = callee1WriteTor.clone();
+            //            callee2ReadSeq = callee2ReadTor.clone();
         }
     }
 
