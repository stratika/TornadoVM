--- conflicted
+++ resolved
@@ -18,16 +18,9 @@
 
 package uk.ac.manchester.tornado.unittests.virtualization;
 
-import static org.junit.Assert.assertEquals;
-import static org.junit.Assert.assertFalse;
-import static org.junit.Assert.assertNotNull;
-
-import java.util.stream.IntStream;
-
 import org.junit.Before;
 import org.junit.Ignore;
 import org.junit.Test;
-
 import uk.ac.manchester.tornado.api.ImmutableTaskGraph;
 import uk.ac.manchester.tornado.api.TaskGraph;
 import uk.ac.manchester.tornado.api.TornadoDriver;
@@ -40,26 +33,26 @@
 import uk.ac.manchester.tornado.unittests.common.TornadoTestBase;
 import uk.ac.manchester.tornado.unittests.common.TornadoVMMultiDeviceNotSupported;
 
+import java.util.stream.IntStream;
+
+import static org.junit.Assert.assertEquals;
+import static org.junit.Assert.assertFalse;
+import static org.junit.Assert.assertNotNull;
+
 /**
  * <p>
  * How to run?
  * </p>
  * <code>
- *     tornado-test -V uk.ac.manchester.tornado.unittests.virtualization.TestsVirtualLayer
+ * tornado-test -V uk.ac.manchester.tornado.unittests.virtualization.TestsVirtualLayer
  * </code>
  */
 public class TestsVirtualLayer extends TornadoTestBase {
-<<<<<<< HEAD
+    // CHECKSTYLE:OFF
 
     public static void accumulator(IntArray a, int value) {
         for (@Parallel int i = 0; i < a.getSize(); i++) {
             a.set(i, a.get(i) + value);
-=======
-    // CHECKSTYLE:OFF
-    public static void accumulator(int[] a, int value) {
-        for (@Parallel int i = 0; i < a.length; i++) {
-            a[i] += value;
->>>>>>> 72c5f9d5
         }
     }
 
@@ -233,9 +226,8 @@
     }
 
     /**
-     * This test is not legal in Tornado. This test executes everything on the same
-     * device, even if the user forces to change. A task schedule is always executed
-     * on the same device. Device can change once the task is executed.
+     * This test is not legal in Tornado. This test executes everything on the same device, even if the user forces to change. A task schedule is always executed on the same device. Device can change
+     * once the task is executed.
      */
     @Ignore
     public void testVirtualLayer02() {
@@ -272,10 +264,7 @@
     }
 
     /**
-     * Tasks within the same task schedules are always executed on the same device.
-     * Currently, it is not possible to change device for a single tasks in a group
-     * of tasks.
-     *
+     * Tasks within the same task schedules are always executed on the same device. Currently, it is not possible to change device for a single tasks in a group of tasks.
      */
     @Test
     public void testVirtualLayer03() {
@@ -305,12 +294,10 @@
     }
 
     /**
-     * It creates one task graph with one task. Then, it executes the same task
-     * graph via an executionPlan on different devices.
+     * It creates one task graph with one task. Then, it executes the same task graph via an executionPlan on different devices.
      *
      * <p>
-     * The task is just one instance for all the devices. The loop iterates over the
-     * devices under the same Tornado Driver and executes the task.
+     * The task is just one instance for all the devices. The loop iterates over the devices under the same Tornado Driver and executes the task.
      * </p>
      */
     @Test
@@ -358,8 +345,7 @@
     }
 
     /**
-     * It creates two task graphs and two tasks and executes them on different
-     * devices using different executionPlans.
+     * It creates two task graphs and two tasks and executes them on different devices using different executionPlans.
      */
     @Test
     public void testSchedulerDevices() {
