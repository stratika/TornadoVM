--- conflicted
+++ resolved
@@ -41,12 +41,9 @@
 import uk.ac.manchester.tornado.api.collections.types.Float3;
 import uk.ac.manchester.tornado.api.collections.types.ImageByte3;
 import uk.ac.manchester.tornado.api.collections.types.ImageFloat3;
-<<<<<<< HEAD
-import uk.ac.manchester.tornado.api.enums.DataTransferMode;
-=======
 import uk.ac.manchester.tornado.api.collections.types.Matrix2DFloat;
 import uk.ac.manchester.tornado.api.collections.types.VectorFloat;
->>>>>>> a539598a
+import uk.ac.manchester.tornado.api.enums.DataTransferMode;
 import uk.ac.manchester.tornado.unittests.common.TornadoTestBase;
 
 /**
@@ -754,12 +751,12 @@
             matrix2DFloat.set(idx, jdx, r.nextFloat());
         }));
 
-        TaskSchedule ts = new TaskSchedule("la") //
-                .streamIn(matrix2DFloat, vectorFloat) //
+        TaskGraph taskGraph = new TaskGraph("la") //
+                .transferToDevice(DataTransferMode.EVERY_EXECUTION, matrix2DFloat, vectorFloat) //
                 .lockObjectsInMemory(matrix2DFloat, vectorFloat, result) //
                 .task("mv", ComputeTests::computeMatrixVector, matrix2DFloat, vectorFloat, result) //
-                .streamOut(result);
-        ts.execute();
+                .transferToHost(result);
+        taskGraph.execute();
 
         computeMatrixVector(matrix2DFloat, vectorFloat, resultSeq);
         for (int i = 0; i < vectorFloat.size(); i++) {
