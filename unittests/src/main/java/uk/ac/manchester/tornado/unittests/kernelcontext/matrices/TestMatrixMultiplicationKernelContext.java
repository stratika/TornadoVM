/*
 * Copyright (c) 2021, APT Group, Department of Computer Science,
 * The University of Manchester.
 *
 * Licensed under the Apache License, Version 2.0 (the "License");
 * you may not use this file except in compliance with the License.
 * You may obtain a copy of the License at
 *
 *    http://www.apache.org/licenses/LICENSE-2.0
 *
 * Unless required by applicable law or agreed to in writing, software
 * distributed under the License is distributed on an "AS IS" BASIS,
 * WITHOUT WARRANTIES OR CONDITIONS OF ANY KIND, either express or implied.
 * See the License for the specific language governing permissions and
 * limitations under the License.
 *
 */
package uk.ac.manchester.tornado.unittests.kernelcontext.matrices;

import static org.junit.Assert.assertEquals;

import java.util.Random;
import java.util.stream.IntStream;

import org.junit.Test;

import uk.ac.manchester.tornado.api.GridScheduler;
import uk.ac.manchester.tornado.api.KernelContext;
import uk.ac.manchester.tornado.api.TaskSchedule;
import uk.ac.manchester.tornado.api.WorkerGrid;
import uk.ac.manchester.tornado.api.WorkerGrid1D;
import uk.ac.manchester.tornado.api.WorkerGrid2D;
import uk.ac.manchester.tornado.unittests.common.TornadoTestBase;

/**
 * The unit-tests in this class implement the Matrix Multiplication to check the
 * functional operation of some {@link KernelContext} features, such as global
 * thread identifiers, local thread identifiers, barriers and allocation of
 * local memory.
 */
public class TestMatrixMultiplicationKernelContext extends TornadoTestBase {

    private static final int TS = 4;

    public static void matrixMultiplicationJava(float[] a, float[] b, float[] c, int size) {
        for (int i = 0; i < size; i++) {
            for (int j = 0; j < size; j++) {
                float sum = 0;
                for (int k = 0; k < size; k++) {
                    sum += a[i * size + k] * b[k * size + j];
                }
                c[i * size + j] = sum;
            }
        }
    }

    public static void matrixMultiplication1D(KernelContext context, float[] a, float[] b, float[] c, int size) {
        int idx = context.globalIdx;

        for (int jdx = 0; jdx < size; jdx++) {
            float sum = 0;
            for (int k = 0; k < size; k++) {
                sum += a[(idx * size) + k] * b[(k * size) + jdx];
            }
            c[(idx * size) + jdx] = sum;
        }
    }

    @Test
    public void mxm1DKernelContext() {
        final int size = 16;
        float[] a = new float[size * size];
        float[] b = new float[size * size];
        float[] cJava = new float[size * size];
        float[] cTornado = new float[size * size];

        Random r = new Random();
        IntStream.range(0, size * size).forEach(i -> {
            a[i] = r.nextFloat();
            b[i] = r.nextFloat();
        });

        WorkerGrid worker = new WorkerGrid1D(size);
        GridScheduler gridScheduler = new GridScheduler("s0.t0", worker);
        KernelContext context = new KernelContext();

        TaskSchedule s0 = new TaskSchedule("s0") //
                .streamIn(a, b) //
                .task("t0", TestMatrixMultiplicationKernelContext::matrixMultiplication1D, context, a, b, cTornado, size) //
                .streamOut(cTornado);
        s0.execute(gridScheduler);

        matrixMultiplicationJava(a, b, cJava, size);

        for (int i = 0; i < size * size; i++) {
            assertEquals(cJava[i], cTornado[i], 0.01f);
        }
    }

    public static void matrixMultiplication2D01(KernelContext context, float[] a, float[] b, float[] c, int size) {
        int idx = context.globalIdx;
        int jdx = context.globalIdy;
        float sum = 0;

        for (int k = 0; k < size; k++) {
            sum += a[(k * size) + idx] * b[(jdx * size) + k];
        }
        c[(idx * size) + jdx] = sum;
    }

    @Test
    public void mxm2DKernelContext01() {
        final int size = 16;
        float[] a = new float[size * size];
        float[] b = new float[size * size];
        float[] cJava = new float[size * size];
        float[] cTornado = new float[size * size];

        Random r = new Random();
        IntStream.range(0, size * size).forEach(i -> {
            a[i] = r.nextFloat();
            b[i] = r.nextFloat();
        });

        WorkerGrid worker = new WorkerGrid2D(size, size);
        GridScheduler gridScheduler = new GridScheduler();
        gridScheduler.setWorkerGrid("s0.t0", worker);
        KernelContext context = new KernelContext();

        TaskSchedule s0 = new TaskSchedule("s0") //
                .streamIn(a, b) //
                .task("t0", TestMatrixMultiplicationKernelContext::matrixMultiplication2D01, context, a, b, cTornado, size) //
                .streamOut(cTornado);
        s0.execute(gridScheduler);

        matrixMultiplicationJava(a, b, cJava, size);

        for (int i = 0; i < size * size; i++) {
            assertEquals(cJava[i], cTornado[i], 0.01f);
        }
    }

    public static void matrixMultiplication2D02(KernelContext context, final float[] A, final float[] B, final float[] C, final int size) {
        int row = context.localIdx;
        int col = context.localIdy;
        int globalRow = TS * context.groupIdx + row;
        int globalCol = TS * context.groupIdy + col;

        float[] aSub = context.allocateFloatLocalArray(TS * TS);
        float[] bSub = context.allocateFloatLocalArray(TS * TS);

        float sum = 0;

        // Loop over all tiles
        int numTiles = size / TS;
        for (int tileIndex = 0; tileIndex < numTiles; tileIndex++) {

            // Load one tile of A and B into local memory
            int tiledRow = TS * tileIndex + row;
            int tiledCol = TS * tileIndex + col;
            aSub[col * TS + row] = A[tiledCol * size + globalRow];
            bSub[col * TS + row] = B[globalCol * size + tiledRow];

            // Synchronise to make sure the tile is loaded
            context.localBarrier();

            // Perform the computation for a single tile
            for (int k = 0; k < TS; k++) {
                sum += aSub[k * TS + row] * bSub[col * TS + k];
            }
            // Synchronise before loading the next tile
            context.localBarrier();
        }

        // Store the final result in C
        C[(globalCol * size) + globalRow] = sum;
    }

    @Test
    public void mxm2DKernelContext02() {
        final int size = 32;
        float[] a = new float[size * size];
        float[] b = new float[size * size];
        float[] cJava = new float[size * size];
        float[] cTornado = new float[size * size];

<<<<<<< HEAD
        Arrays.fill(a, 1);
        Arrays.fill(b, 1);
=======
        Random r = new Random();
        IntStream.range(0, size * size).forEach(i -> {
            a[i] = r.nextFloat();
            b[i] = r.nextFloat();
        });
>>>>>>> 95ac8453

        WorkerGrid worker = new WorkerGrid2D(size, size);
        GridScheduler gridScheduler = new GridScheduler();
        gridScheduler.setWorkerGrid("s0.t0", worker);
        KernelContext context = new KernelContext();

        TaskSchedule s0 = new TaskSchedule("s0") //
                .streamIn(a, b) //
                .task("t0", TestMatrixMultiplicationKernelContext::matrixMultiplication2D02, context, a, b, cTornado, size) //
                .streamOut(cTornado);

        worker.setLocalWork(TS, TS, 1);
        s0.execute(gridScheduler);

        matrixMultiplicationJava(a, b, cJava, size);

        for (int i = 0; i < size * size; i++) {
            assertEquals(cJava[i], cTornado[i], 0.01f);
        }
    }
}<|MERGE_RESOLUTION|>--- conflicted
+++ resolved
@@ -178,22 +178,17 @@
 
     @Test
     public void mxm2DKernelContext02() {
-        final int size = 32;
+        final int size = 16;
         float[] a = new float[size * size];
         float[] b = new float[size * size];
         float[] cJava = new float[size * size];
         float[] cTornado = new float[size * size];
 
-<<<<<<< HEAD
-        Arrays.fill(a, 1);
-        Arrays.fill(b, 1);
-=======
         Random r = new Random();
         IntStream.range(0, size * size).forEach(i -> {
             a[i] = r.nextFloat();
             b[i] = r.nextFloat();
         });
->>>>>>> 95ac8453
 
         WorkerGrid worker = new WorkerGrid2D(size, size);
         GridScheduler gridScheduler = new GridScheduler();
