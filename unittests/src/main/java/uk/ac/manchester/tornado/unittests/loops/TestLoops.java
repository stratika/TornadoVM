/*
 * Copyright (c) 2013-2020, APT Group, Department of Computer Science,
 * The University of Manchester.
 * 
 * Licensed under the Apache License, Version 2.0 (the "License");
 * you may not use this file except in compliance with the License.
 * You may obtain a copy of the License at
 * 
 *    http://www.apache.org/licenses/LICENSE-2.0
 * 
 * Unless required by applicable law or agreed to in writing, software
 * distributed under the License is distributed on an "AS IS" BASIS,
 * WITHOUT WARRANTIES OR CONDITIONS OF ANY KIND, either express or implied.
 * See the License for the specific language governing permissions and
 * limitations under the License.
 * 
 */
package uk.ac.manchester.tornado.unittests.loops;

import static org.junit.Assert.assertEquals;

import java.util.Arrays;

import org.junit.Ignore;
import org.junit.Test;

import uk.ac.manchester.tornado.api.TaskSchedule;
import uk.ac.manchester.tornado.api.annotations.Parallel;
import uk.ac.manchester.tornado.api.collections.types.Matrix2DFloat;
import uk.ac.manchester.tornado.unittests.common.TornadoTestBase;

public class TestLoops extends TornadoTestBase {

    public static void forConstant01(int[] a, final int n) {
        for (@Parallel int i = 0; i < n; i++) {
            a[i] = 10;
        }
    }

    @Test
    public void testForConstant01() {
        final int size = 256;
        int[] a = new int[size];
        Arrays.fill(a, 1);
        new TaskSchedule("s0") //
                .task("t0", TestLoops::forConstant01, a, size) //
                .streamOut(a) //
                .execute();
        for (int value : a) {
            assertEquals(10, value);
        }
    }

    public static void forConstant02(int[] a, final int n) {
        for (@Parallel int i = 0; i <= n; i++) {
            a[i] = 10;
        }
    }

    @Test
    public void testForConstant02() {
        final int size = 256;
        int[] a = new int[size];
        Arrays.fill(a, 1);
        new TaskSchedule("s0") //
                .task("t0", TestLoops::forConstant02, a, (size - 1)) //
                .streamOut(a) //
                .execute();
        for (int value : a) {
            assertEquals(10, value);
        }
    }

    public static void forConstant03(int[] a, int n) {
        for (@Parallel int i = 0; i < n; i++) {
            a[i] = 10;
        }
    }

    @Test
    public void testForConstant03() {
        int size = 256;
        int[] a = new int[size];
        Arrays.fill(a, 1);
        new TaskSchedule("s0") //
                .task("t0", TestLoops::forConstant03, a, size) //
                .streamOut(a) //
                .execute();
        for (int value : a) {
            assertEquals(10, value);
        }
    }

    public static void forConstant04(Matrix2DFloat m, int n) {
        for (@Parallel int i = 0; i <= n; i++) {
            for (@Parallel int j = 0; j <= n; j++) {
                m.set(i, j, 10);
            }
        }
    }

    @Test
    public void testForConstant04() {
        int size = 255;
        Matrix2DFloat m = new Matrix2DFloat(size, size);
        new TaskSchedule("s0") //
                .task("t0", TestLoops::forConstant04, m, (size - 1)) //
                .streamOut(m) //
                .execute();
        for (int i = 0; i < m.M(); i++) {
            for (int j = 0; j < m.N(); j++) {
                assertEquals(10.0f, m.get(i, j), 0.001f);
            }
        }
    }

    public static void forConstant05(Matrix2DFloat m, int n) {
        for (@Parallel int i = 0; i < n; i++) {
            for (@Parallel int j = 0; j < n; j++) {
                m.set(i, j, 10);
            }
        }
    }

<<<<<<< HEAD
=======
    @Test
    public void testForConstant05() {
        int size = 256;
        Matrix2DFloat m = new Matrix2DFloat(size, size);
        new TaskSchedule("s0") //
                .task("t0", TestLoops::forConstant05, m, size) //
                .streamOut(m) //
                .execute();
        for (int i = 0; i < m.M(); i++) {
            for (int j = 0; j < m.N(); j++) {
                assertEquals(10.0f, m.get(i, j), 0.001f);
            }
        }
    }

    public static void forConstant06(Matrix2DFloat m2, int n, int m) {
        for (@Parallel int i = 0; i <= n; i++) {
            for (@Parallel int j = 0; j <= m; j++) {
                m2.set(i, j, 10);
            }
        }
    }

    @Test
    public void testForConstant06() {
        int m = 256;
        int n = 64;
        Matrix2DFloat m2 = new Matrix2DFloat(m, n);
        new TaskSchedule("s0") //
                .task("t0", TestLoops::forConstant06, m2, (m - 1), (n - 1)) //
                .streamOut(m2) //
                .execute();
        for (int i = 0; i < m2.M(); i++) {
            for (int j = 0; j < m2.N(); j++) {
                assertEquals(10.0f, m2.get(i, j), 0.001f);
            }
        }
    }

    public static void forLoopOneD(int[] a) {
        for (@Parallel int i = 0; i < a.length; i++) {
            a[i] = 10;
        }
    }

    @Test
    public void testForLoopOneD() {
        final int size = 10;

        int[] a = new int[size];

        Arrays.fill(a, 1);

        //@formatter:off
        new TaskSchedule("s0")
                .task("t0", TestLoops::forLoopOneD, a)
                .streamOut(a)
                .execute();
        //@formatter:on

        for (int i = 0; i < a.length; i++) {
            assertEquals(10, a[i]);
        }
    }

>>>>>>> 6af921d3
    public static void steppedLoop(int[] a, int size) {
        for (@Parallel int i = 0; i < size; i += 2) {
            a[i] = 200;
        }
    }

    @Test
    public void testStepLoop() {
        final int size = 16;

        int[] a = new int[size];

        Arrays.fill(a, 75);

        //@formatter:off
        new TaskSchedule("s0")
                .task("t0", TestLoops::steppedLoop, a, size)
                .streamOut(a)
                .execute();
        //@formatter:on

        for (int i = 0; i < size; i += 2) {
            assertEquals(200, a[i]);
            assertEquals(75, a[i + 1]);
        }
    }

    public static void steppedLoop2(int[] a, int size) {
        for (@Parallel int i = 0; i < size; i += 2) {
            a[i] = 200;
            a[i + 1] = 200;
        }
    }

    @Test
    public void testStepLoop2() {
        final int size = 512;

        int[] a = new int[size];
        Arrays.fill(a, 75);

        //@formatter:off
        new TaskSchedule("s0")
                .task("t0", TestLoops::steppedLoop2, a, size)
                .streamOut(a)
                .execute();
        //@formatter:on

        for (int i = 0; i < size; i++) {
            assertEquals(200, a[i]);
        }
    }

    public static void steppedLoop3(int[] a, int size) {
        for (@Parallel int i = 0; i < size; i += 3) {
            a[i] = 200;
            a[i + 1] = 200;
            a[i + 2] = 200;
        }
    }

    @Test
    public void testStepLoop3() {
        final int size = 512;

        int[] a = new int[size];
        Arrays.fill(a, 75);

        //@formatter:off
        new TaskSchedule("s0")
                .task("t0", TestLoops::steppedLoop3, a, size)
                .streamOut(a)
                .execute();
        //@formatter:on

        for (int i = 0; i < size; i++) {
            assertEquals(200, a[i]);
        }
    }

    public static void steppedLoop4(int[] a, int size) {
        for (@Parallel int i = 0; i < size; i += 4) {
            a[i] = 200;
        }
    }

    @Test
    public void testStepLoop4() {
        final int size = 512;

        int[] a = new int[size];
        Arrays.fill(a, 75);

        //@formatter:off
        new TaskSchedule("s0")
                .task("t0", TestLoops::steppedLoop4, a, size)
                .streamOut(a)
                .execute();
        //@formatter:on

        for (int i = 0; i < size; i += 4) {
            assertEquals(200, a[i]);
            for (int j = (i + 1); j < (i + 4) && j < size; j++) {
                assertEquals(75, a[j]);
            }
        }
    }

    public static void steppedLoop5(int[] a, int size) {
        for (@Parallel int i = 0; i < size; i += 3) {
            a[i] = 200;
        }
    }

    @Test
    public void testStepLoop5() {
        final int size = 512;

        int[] a = new int[size];
        Arrays.fill(a, 75);

        //@formatter:off
        new TaskSchedule("s0")
                .task("t0", TestLoops::steppedLoop5, a, size)
                .streamOut(a)
                .execute();
        //@formatter:on

        for (int i = 0; i < size; i += 3) {
            assertEquals(200, a[i]);
            for (int j = (i + 1); j < (i + 3) && j < size; j++) {
                assertEquals(75, a[j]);
            }
        }
    }

    public static void steppedLoop7(int[] a, int size) {
        for (@Parallel int i = 0; i < size; i += 7) {
            a[i] = 200;
        }
    }

    @Test
    public void testStepLoop7() {
        final int size = 512;

        int[] a = new int[size];
        Arrays.fill(a, 75);

        //@formatter:off
        new TaskSchedule("s0")
                .task("t0", TestLoops::steppedLoop7, a, size)
                .streamOut(a)
                .execute();
        //@formatter:on

        for (int i = 0; i < size; i += 7) {
            assertEquals(200, a[i]);
            for (int j = (i + 1); j < (i + 7) && j < size; j++) {
                assertEquals(75, a[j]);
            }
        }
    }

    public static void steppedLoop10(int[] a, int size) {
        for (@Parallel int i = 0; i < size; i += 10) {
            a[i] = 200;
        }
    }

    @Test
    public void testStepLoop10() {
        final int size = 2048;

        int[] a = new int[size];
        Arrays.fill(a, 75);

        //@formatter:off
        new TaskSchedule("s0")
                .task("t0", TestLoops::steppedLoop10, a, size)
                .streamOut(a)
                .execute();
        //@formatter:on

        for (int i = 0; i < size; i += 10) {
            assertEquals(200, a[i]);
            for (int j = (i + 1); j < (i + 10) && j < size; j++) {
                assertEquals(75, a[j]);
            }
        }
    }

    public static void conditionalInLoop(int[] a) {
        for (@Parallel int i = 0; i < a.length; i++) {
            if (i == 4) {
                a[i] = 4;
            } else {
                a[i] = 10;
            }
        }
    }

    @Test
    public void testIfInsideForLoop() {
        final int size = 10;

        int[] a = new int[size];

        Arrays.fill(a, 1);

        //@formatter:off
        new TaskSchedule("s0")
                .streamIn(a)
                .task("t0", TestLoops::conditionalInLoop, a)
                .streamOut(a)
                .execute();
        //@formatter:on

        for (int i = 0; i < a.length; i++) {
            if (i == 4) {
                assertEquals(4, a[i]);
            } else {
                assertEquals(10, a[i]);
            }
        }
    }

    public static void conditionalInLoop2(int[] a) {
        for (@Parallel int i = 0; i < a.length; i++) {
            if (i != 4) {
                a[i] = 10;
            }
        }
    }

    @Test
    public void testIfInsideForLoop2() {
        final int size = 10;

        int[] a = new int[size];

        Arrays.fill(a, 1);

        //@formatter:off
        new TaskSchedule("s0")
                .streamIn(a)
                .task("t0", TestLoops::conditionalInLoop2, a)
                .streamOut(a)
                .execute();
        //@formatter:on

        for (int i = 0; i < a.length; i++) {
            if (i == 4) {
                assertEquals(1, a[i]);
            } else {
                assertEquals(10, a[i]);
            }
        }
    }

    public static void conditionalIfElseLoop(int[] a) {
        for (@Parallel int i = 0; i < a.length; i++) {
            if (i == 4) {
                a[i] = 4;
            } else if (i == 5) {
                a[i] = 5;
            } else {
                a[i] = 10;
            }
        }
    }

    @Test
    public void testIfElseElseInLoop() {
        final int size = 10;

        int[] a = new int[size];

        Arrays.fill(a, 0);

        //@formatter:off
        new TaskSchedule("s0")
                .task("t0", TestLoops::conditionalIfElseLoop, a)
                .streamOut(a)
                .execute();
        //@formatter:on

        for (int i = 0; i < a.length; i++) {
            if (i == 4) {
                assertEquals(4, a[i]);
            } else if (i == 5) {
                assertEquals(5, a[i]);
            } else {
                assertEquals(10, a[i]);
            }
        }
    }

    public static void twoDLoop(int[][] a) {
        for (@Parallel int i = 0; i < a.length; i++) {
            for (int j = 0; j < a[i].length; j++) {
                a[i][j] = 10;
            }
        }
    }

    @Ignore
    public void testTwoDLoopTwoDArray() {
        final int size = 10;

        int[][] a = new int[size][size];

        //@formatter:off
        new TaskSchedule("s0")
                .task("t0", TestLoops::twoDLoop, a)
                .streamOut(a)
                .execute();
        //@formatter:on

        for (int i = 0; i < a.length; i++) {
            for (int j = 0; j < a[i].length; j++) {
                assertEquals(10, a[i][j]);
            }
        }
    }

    public static void nestedForLoopOneDArray(int[] a, int size) {
        for (@Parallel int i = 0; i < size; i++) {
            for (int j = 0; j < size; j++) {
                a[i * size + j] = 10;
            }
        }
    }

    @Test
    public void testNestedForLoopOneDArray() {
        final int size = 10;

        int[] a = new int[size * size];
        Arrays.fill(a, 1);

        //@formatter:off
        new TaskSchedule("s0")
                .task("t0", TestLoops::nestedForLoopOneDArray, a, size)
                .streamOut(a)
                .execute();
        //@formatter:on

        for (int i = 0; i < size; i++) {
            for (int j = 0; j < size; j++) {
                assertEquals(10, a[i * size + j]);
            }
        }
    }

    public static void nestedForLoopTwoDArray(int[][] a, int size) {
        for (@Parallel int i = 0; i < size; i++) {
            for (int j = 0; j < size; j++) {
                a[i][j] = 10;
            }
        }
    }

    @Ignore
    public void testNestedForLoopTwoDArray() {
        final int size = 10;

        int[][] a = new int[size][size];

        for (int i = 0; i < size; i++) {
            Arrays.fill(a[i], 1);
        }

        //@formatter:off
        new TaskSchedule("s0")
                .task("t0", TestLoops::nestedForLoopTwoDArray, a, size)
                .streamOut(a)
                .execute();
        //@formatter:on

        for (int i = 0; i < a.length; i++) {
            for (int j = 0; j < a[i].length; j++) {
                assertEquals(10, a[i][j]);
            }
        }
    }

    public static void controlFlowBreak(int[] a) {
        for (int i = 0; i < a.length; i++) {
            if (i == 4) {
                a[i] = 4;
                break;
            }
        }
    }

    public static void controlFlowBreak2(int[] a) {
        for (@Parallel int i = 0; i < a.length; i++) {
            if (a[i] == 2) {
                a[i] = 10;
                break;
            }
        }
    }

    /*
     * This test is failing, the reason is that the runtime does not copy in the
     * variable a, just copy out
     */
    @Test
    public void testLoopControlFlowBreak() {
        final int size = 10;

        int[] a = new int[size];

        Arrays.fill(a, 1);

        //@formatter:off
        new TaskSchedule("s0")
                .streamIn(a)
                .task("t0", TestLoops::controlFlowBreak, a)
                .streamOut(a)
                .execute();
        //@formatter:on

        for (int i = 0; i < a.length; i++) {
            if (i == 4) {
                assertEquals(4, a[i]);
            } else {
                assertEquals(1, a[i]);
            }
        }
    }

    @Test
    public void testLoopControlFlowBreak2() {
        final int size = 10;

        int[] a = new int[size];

        Arrays.fill(a, 1000);
        a[2] = 2;

        //@formatter:off
        new TaskSchedule("s0")
                .task("t0", TestLoops::controlFlowBreak2, a)
                .streamOut(a)
                .execute();
        //@formatter:on

        for (int i = 0; i < a.length; i++) {
            if (i == 2) {
                assertEquals(10, a[i]);
            } else {
                assertEquals(1000, a[i]);
            }
        }
    }

    public static void controlFlowContinue(int[] a) {
        for (int i = 0; i < a.length; i++) {
            if (i == 4) {
                continue;
            }
            a[i] = 150;
        }
    }

    @Test
    public void testLoopControlFlowContinue() {
        final int size = 10;
        int[] foo = new int[size];
        Arrays.fill(foo, 50);

        //@formatter:off
        new TaskSchedule("s0")
                .task("t0", TestLoops::controlFlowContinue, foo)
                .streamOut(foo)
                .execute();
        //@formatter:on

        for (int i = 0; i < foo.length; i++) {
            if (i == 4) {
                assertEquals(50, foo[i]);
            } else {
                assertEquals(150, foo[i]);
            }
        }
    }

    public static void nested2ParallelLoops(int[] a, int size) {
        for (@Parallel int i = 0; i < size; i++) {
            for (@Parallel int j = 0; j < size; j++) {
                a[i * size + j] = 10;
            }
        }
    }

    @Test
    public void testNestedForLoopOneDArray2() {
        final int size = 10;

        int[] a = new int[size * size];
        Arrays.fill(a, 1);

        //@formatter:off
        new TaskSchedule("s0")
                .task("t0", TestLoops::nested2ParallelLoops, a, size)
                .streamOut(a)
                .execute();
        //@formatter:on

        for (int i = 0; i < size; i++) {
            for (int j = 0; j < size; j++) {
                assertEquals(10, a[i * size + j]);
            }
        }
    }

    public static void whileLoop(int[] a, int size) {
        for (@Parallel int i = 0; i < size; i++) {
            int y = 0;
            while (y < size) {
                a[i * size + y] = 10;
                y++;
            }
        }
    }

    @Test
    public void testInnerWhileLoop() {
        final int size = 100;

        int[] a = new int[size * size];
        Arrays.fill(a, 1);

        //@formatter:off
        new TaskSchedule("s0")
                .task("t0", TestLoops::whileLoop, a, size)
                .streamOut(a)
                .execute();
        //@formatter:on

        for (int i = 0; i < size; i++) {
            int y = 0;
            while (y < size) {
                assertEquals(10, a[i * size + y]);
                y++;
            }
        }
    }

    public static void dowWhileLoop(int[] a, int size) {
        for (@Parallel int i = 0; i < size; i++) {
            int y = 1;
            do {
                a[i * size + y] = 10;
                y++;
            } while (y < size);
        }
    }

    @Ignore
    public void testInnerDoWhileLoop() {
        final int size = 100;

        int[] a = new int[size * size];
        Arrays.fill(a, 1);

        //@formatter:off
        new TaskSchedule("s0")
                .task("t0", TestLoops::dowWhileLoop, a, size)
                .streamOut(a)
                .execute();
        //@formatter:on

        for (int i = 0; i < size; i++) {
            int y = 0;
            while (y < size) {
                assertEquals(10, a[i * size + y]);
                y++;
            }
        }
    }

    public static void forEach(int[] a, int[] c, int size) {
        for (@Parallel int i = 0; i < size; i++) {
            int idx = 0;
            for (int j : a) {
                c[idx] = j + 1;
                idx++;
            }
        }
    }

    @Test
    public void testInnertForEach() {
        final int size = 10;

        int[] a = new int[size];
        int[] c = new int[size];
        Arrays.fill(a, 1);
        Arrays.fill(c, 0);

        //@formatter:off
        new TaskSchedule("s0")
                .task("t0", TestLoops::forEach, a, c, size)
                .streamOut(c)
                .execute();
        //@formatter:on

        for (int i = 0; i < size; i++) {
            assertEquals(2, c[i]);
        }
    }

    public static void reverseLoop(int[] a) {
        for (@Parallel int i = a.length - 1; i >= 0; i--) {
            a[i] = 10;
        }
    }

    @Test
    public void testReverseOrderLoops() {
        final int size = 10;

        int[] a = new int[size];

        Arrays.fill(a, 1);

        new TaskSchedule("s0") //
                .task("t0", TestLoops::reverseLoop, a) //
                .streamOut(a) //
                .execute(); //

        for (int j = 0; j < size; j++) {
            assertEquals(10, a[j]);
        }
    }
}<|MERGE_RESOLUTION|>--- conflicted
+++ resolved
@@ -122,8 +122,6 @@
         }
     }
 
-<<<<<<< HEAD
-=======
     @Test
     public void testForConstant05() {
         int size = 256;
@@ -189,7 +187,6 @@
         }
     }
 
->>>>>>> 6af921d3
     public static void steppedLoop(int[] a, int size) {
         for (@Parallel int i = 0; i < size; i += 2) {
             a[i] = 200;
