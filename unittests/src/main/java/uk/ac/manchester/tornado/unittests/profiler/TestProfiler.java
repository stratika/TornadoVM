/*
 * Copyright (c) 2013-2020, APT Group, Department of Computer Science,
 * The University of Manchester.
 *
 * Licensed under the Apache License, Version 2.0 (the "License");
 * you may not use this file except in compliance with the License.
 * You may obtain a copy of the License at
 *
 *    http://www.apache.org/licenses/LICENSE-2.0
 *
 * Unless required by applicable law or agreed to in writing, software
 * distributed under the License is distributed on an "AS IS" BASIS,
 * WITHOUT WARRANTIES OR CONDITIONS OF ANY KIND, either express or implied.
 * See the License for the specific language governing permissions and
 * limitations under the License.
 *
 */
package uk.ac.manchester.tornado.unittests.profiler;

import static org.junit.Assert.assertEquals;
import static org.junit.Assert.assertTrue;

import java.util.Arrays;

import org.junit.Test;

import uk.ac.manchester.tornado.api.TaskSchedule;
import uk.ac.manchester.tornado.api.runtime.TornadoRuntime;
import uk.ac.manchester.tornado.unittests.TestHello;
import uk.ac.manchester.tornado.unittests.common.PTXNotSupported;
import uk.ac.manchester.tornado.unittests.common.TornadoTestBase;

public class TestProfiler extends TornadoTestBase {

    @Test
    public void testProfilerEnabled() {
        int numElements = 16;
        int[] a = new int[numElements];
        int[] b = new int[numElements];
        int[] c = new int[numElements];

        Arrays.fill(a, 1);
        Arrays.fill(b, 2);

        // testProfilerDisabled might execute first. We must make sure that the code
        // cache is reset.
        // Otherwise we get 0 compile time.
        TornadoRuntime.getTornadoRuntime().getDefaultDevice().reset();

        // Enable profiler
        System.setProperty("tornado.profiler", "True");

        // @formatter:off
        TaskSchedule ts = new TaskSchedule("s0")
                .task("t0", TestHello::add, a, b, c)
                .streamOut(c);
        // @formatter:on

        ts.execute();

        int driverIndex = TornadoRuntime.getTornadoRuntime().getDefaultDevice().getDriverIndex();

        assertTrue(ts.getTotalTime() > 0);
        assertTrue(ts.getTornadoCompilerTime() > 0);
        assertTrue(ts.getCompileTime() > 0);
        assertTrue(ts.getDataTransfersTime() > 0);
        assertTrue(ts.getReadTime() > 0);
        assertTrue(ts.getWriteTime() > 0);
<<<<<<< HEAD
        // We do not support dispatch time on the PTX backend
        if (!"PTX".equals(TornadoRuntime.getTornadoRuntime().getDriver(driverIndex).getName())) {
            assertTrue(ts.getDispatchTime() > 0);
        }
=======
>>>>>>> c10957db
        assertTrue(ts.getDeviceReadTime() > 0);
        assertTrue(ts.getDeviceWriteTime() > 0);
        assertTrue(ts.getDeviceKernelTime() > 0);

        assertEquals(ts.getWriteTime() + ts.getReadTime(), ts.getDataTransfersTime());
        assertEquals(ts.getTornadoCompilerTime() + ts.getDriverInstallTime(), ts.getCompileTime());

        if (!checkForPTX()) {
            assertTrue(ts.getDispatchTime() > 0);
        }

        // Disable profiler
        System.setProperty("tornado.profiler", "False");
    }

    @Test
    public void testProfilerDisabled() {
        int numElements = 16;
        int[] a = new int[numElements];
        int[] b = new int[numElements];
        int[] c = new int[numElements];

        Arrays.fill(a, 1);
        Arrays.fill(b, 2);

        // Disable profiler
        System.setProperty("tornado.profiler", "False");

        // @formatter:off
        TaskSchedule ts = new TaskSchedule("s0")
                .task("t0", TestHello::add, a, b, c)
                .streamOut(c);
        // @formatter:on

        ts.execute();

        assertEquals(ts.getTotalTime(), 0);
        assertEquals(ts.getTornadoCompilerTime(), 0);
        assertEquals(ts.getCompileTime(), 0);
        assertEquals(ts.getDataTransfersTime(), 0);
        assertEquals(ts.getReadTime(), 0);
        assertEquals(ts.getWriteTime(), 0);
        assertEquals(ts.getDeviceReadTime(), 0);
        assertEquals(ts.getDeviceWriteTime(), 0);
        assertEquals(ts.getDeviceKernelTime(), 0);
        assertEquals(ts.getDeviceKernelTime(), 0);

        if (!checkForPTX()) {
            assertEquals(ts.getDispatchTime(), 0);
        }

    }

    private boolean checkForPTX() {
        return "PTX".equals(TornadoRuntime.getTornadoRuntime().getDriver(TornadoRuntime.getTornadoRuntime().getDefaultDevice().getDriverIndex()).getName());
    }

}<|MERGE_RESOLUTION|>--- conflicted
+++ resolved
@@ -66,23 +66,16 @@
         assertTrue(ts.getDataTransfersTime() > 0);
         assertTrue(ts.getReadTime() > 0);
         assertTrue(ts.getWriteTime() > 0);
-<<<<<<< HEAD
         // We do not support dispatch time on the PTX backend
         if (!"PTX".equals(TornadoRuntime.getTornadoRuntime().getDriver(driverIndex).getName())) {
             assertTrue(ts.getDispatchTime() > 0);
         }
-=======
->>>>>>> c10957db
         assertTrue(ts.getDeviceReadTime() > 0);
         assertTrue(ts.getDeviceWriteTime() > 0);
         assertTrue(ts.getDeviceKernelTime() > 0);
 
         assertEquals(ts.getWriteTime() + ts.getReadTime(), ts.getDataTransfersTime());
         assertEquals(ts.getTornadoCompilerTime() + ts.getDriverInstallTime(), ts.getCompileTime());
-
-        if (!checkForPTX()) {
-            assertTrue(ts.getDispatchTime() > 0);
-        }
 
         // Disable profiler
         System.setProperty("tornado.profiler", "False");
@@ -115,19 +108,10 @@
         assertEquals(ts.getDataTransfersTime(), 0);
         assertEquals(ts.getReadTime(), 0);
         assertEquals(ts.getWriteTime(), 0);
+        assertEquals(ts.getDispatchTime(), 0);
         assertEquals(ts.getDeviceReadTime(), 0);
         assertEquals(ts.getDeviceWriteTime(), 0);
         assertEquals(ts.getDeviceKernelTime(), 0);
         assertEquals(ts.getDeviceKernelTime(), 0);
-
-        if (!checkForPTX()) {
-            assertEquals(ts.getDispatchTime(), 0);
-        }
-
     }
-
-    private boolean checkForPTX() {
-        return "PTX".equals(TornadoRuntime.getTornadoRuntime().getDriver(TornadoRuntime.getTornadoRuntime().getDefaultDevice().getDriverIndex()).getName());
-    }
-
 }